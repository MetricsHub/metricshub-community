package org.sentrysoftware.metricshub.engine.delegate;

<<<<<<< HEAD
/*-
 * ╱╲╱╲╱╲╱╲╱╲╱╲╱╲╱╲╱╲╱╲╱╲╱╲╱╲╱╲╱╲╱╲╱╲╱╲╱╲╱╲
 * MetricsHub Engine
 * ჻჻჻჻჻჻
 * Copyright 2023 - 2024 Sentry Software
 * ჻჻჻჻჻჻
 * This program is free software: you can redistribute it and/or modify
 * it under the terms of the GNU Affero General Public License as published by
 * the Free Software Foundation, either version 3 of the License, or
 * (at your option) any later version.
 *
 * This program is distributed in the hope that it will be useful,
 * but WITHOUT ANY WARRANTY; without even the implied warranty of
 * MERCHANTABILITY or FITNESS FOR A PARTICULAR PURPOSE.  See the
 * GNU General Public License for more details.
 *
 * You should have received a copy of the GNU Affero General Public License
 * along with this program.  If not, see <http://www.gnu.org/licenses/>.
 * ╲╱╲╱╲╱╲╱╲╱╲╱╲╱╲╱╲╱╲╱╲╱╲╱╲╱╲╱╲╱╲╱╲╱╲╱╲╱╲╱
 */

=======
/**
 * Interface for post-execution services in the MetricsHub engine.
 * Implementations of this interface should encapsulate the necessary steps
 * for the successful execution of a post-business operation.
 *
 * Example:
 * <pre>
 * {@code
 *   public class IHardwarePostExecutionImpl implements IPostExecutionService {
 *
 *       public void run() {
 *           // Implementation specific to the business process
 *           // This may involve calling multiple lower-level services,
 *           // handling exceptions, and performing any required business logic.
 *           // ...
 *       }
 *   }
 * }
 * </pre>
 */
>>>>>>> 92012a18
public interface IPostExecutionService {
	/**
	 * Executes the designated post-execution service.
	 * The implementation of this method should encapsulate the necessary
	 * steps for the successful execution of the post-business operation.
	 */
	void run();
}<|MERGE_RESOLUTION|>--- conflicted
+++ resolved
@@ -1,6 +1,5 @@
 package org.sentrysoftware.metricshub.engine.delegate;
 
-<<<<<<< HEAD
 /*-
  * ╱╲╱╲╱╲╱╲╱╲╱╲╱╲╱╲╱╲╱╲╱╲╱╲╱╲╱╲╱╲╱╲╱╲╱╲╱╲╱╲
  * MetricsHub Engine
@@ -22,7 +21,6 @@
  * ╲╱╲╱╲╱╲╱╲╱╲╱╲╱╲╱╲╱╲╱╲╱╲╱╲╱╲╱╲╱╲╱╲╱╲╱╲╱╲╱
  */
 
-=======
 /**
  * Interface for post-execution services in the MetricsHub engine.
  * Implementations of this interface should encapsulate the necessary steps
@@ -43,7 +41,6 @@
  * }
  * </pre>
  */
->>>>>>> 92012a18
 public interface IPostExecutionService {
 	/**
 	 * Executes the designated post-execution service.
