--- conflicted
+++ resolved
@@ -77,13 +77,8 @@
 
 	private static final String RESULT_MESSAGE = "As a result, {} cannot be updated.";
 	private static final double MEBIBYTE_2_BYTE_FACTOR = 1_048_576.0;
-<<<<<<< HEAD
-	private static final double MEGABIT_2_BIT_FACTOR = 1000000.0;
-	private static final double MEGABIT_2_BYTE_FACTOR = 125_000.0;
-=======
 	private static final double MEGABIT_2_BIT_FACTOR = 1_000_000.0;
 	public static final double MEGABIT_2_BYTE_FACTOR = MEGABIT_2_BIT_FACTOR / 8.0;
->>>>>>> 748f239b
 	private static final double MEGAHERTZ_2_HERTZ_FACTOR = 1_000_000.0;
 	private static final double MILLIVOLT_2_VOLT_FACTOR = 0.001;
 	private static final double PERCENT_2_RATIO_FACTOR = 0.01;
@@ -246,8 +241,8 @@
 			result.put(key, extractColumnValue(value, key));
 		} else if (isAwkScript(value)) {
 			result.put(key, executeAwkScript(value, key));
-		} else if (isMegaBit2Bit(value)) { // TODO Update this check when the connector references megaBit2byte function instead of megaBit2bit
-			result.put(key, megaBit2Byte(value, key));
+		} else if (isMegaBit2Bit(value)) {
+			result.put(key, megaBit2bit(value, key));
 		} else if (isPercentToRatioFunction(value)) {
 			result.put(key, percent2Ratio(value, key));
 		} else if (isMegaHertz2HertzFunction(value)) {
@@ -651,6 +646,16 @@
 
 		return EMPTY;
 	}
+	
+	/**
+	 * Checks to see if the value contains a megabit2byte function "megabit2byte()"
+	 *
+	 * @param value  Value to be parsed
+	 * @return       Returns true if the function is found
+	 */
+	private boolean isMegaBit2ByteFunction(String value) {
+		return MEGABIT_2_BYTE_PATTERN.matcher(value).find();
+	}
 
 	/**
 	 * Checks to see if the value contains a megabit2bit function "megabit2bit()"
@@ -978,34 +983,6 @@
 	 */
 	private boolean isMebiByte2ByteFunction(String value) {
 		return MEBIBYTE_2_BYTE_PATTERN.matcher(value).find();
-	}
-
-	/**
-	 * Converts megabit values to byte values
-	 *
-	 * @param value   String representing a megabit2byte function with a value in megabits
-	 * @param key     The attribute key
-	 * @return        String representing a double value in bytes
-	 */
-	private String megaBit2Byte(String value, String key) {
-		final List<String> functionArguments = FunctionArgumentsExtractor.extractArguments(value);
-
-		final Optional<Double> maybeDoubleValue = extractDoubleValue(functionArguments.get(0), key);
-		if (maybeDoubleValue.isPresent()) {
-			return multiplyValueByFactor(maybeDoubleValue.get(), MEGABIT_2_BYTE_FACTOR);
-		}
-
-		return EMPTY;
-	}
-
-	/**
-	 * Checks to see if the value contains a megabit2byte function "megabit2byte()"
-	 *
-	 * @param value  Value to be parsed
-	 * @return       Returns true if the function is found
-	 */
-	private boolean isMegaBit2ByteFunction(String value) {
-		return MEGABIT_2_BYTE_PATTERN.matcher(value).find();
 	}
 
 	/**
