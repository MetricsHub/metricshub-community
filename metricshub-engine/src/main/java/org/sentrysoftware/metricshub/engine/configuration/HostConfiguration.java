--- conflicted
+++ resolved
@@ -71,18 +71,7 @@
 	private static final Map<Class<? extends IConfiguration>, Set<Class<? extends Source>>> CONFIGURATION_TO_SOURCES_MAP;
 
 	static {
-		CONFIGURATION_TO_SOURCES_MAP =
-			Map.of(
-<<<<<<< HEAD
-				WmiConfiguration.class,
-				Collections.singleton(WmiSource.class),
-=======
-				WbemConfiguration.class,
-				Collections.singleton(WbemSource.class),
->>>>>>> 3411d764
-				WinRmConfiguration.class,
-				Collections.singleton(WmiSource.class)
-			);
+		CONFIGURATION_TO_SOURCES_MAP = Map.of(WinRmConfiguration.class, Collections.singleton(WmiSource.class));
 	}
 
 	/**
