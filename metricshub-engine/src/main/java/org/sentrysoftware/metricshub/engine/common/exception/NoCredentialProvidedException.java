--- conflicted
+++ resolved
@@ -1,6 +1,5 @@
 package org.sentrysoftware.metricshub.engine.common.exception;
 
-<<<<<<< HEAD
 /*-
  * ╱╲╱╲╱╲╱╲╱╲╱╲╱╲╱╲╱╲╱╲╱╲╱╲╱╲╱╲╱╲╱╲╱╲╱╲╱╲╱╲
  * MetricsHub Engine
@@ -22,14 +21,12 @@
  * ╲╱╲╱╲╱╲╱╲╱╲╱╲╱╲╱╲╱╲╱╲╱╲╱╲╱╲╱╲╱╲╱╲╱╲╱╲╱╲╱
  */
 
-=======
 /**
  * This exception is thrown when no credentials are provided.
  *
  * <p>{@code NoCredentialProvidedException} is a checked exception that indicates a scenario
  * where the required credentials are not provided.</p>
  */
->>>>>>> 92012a18
 public class NoCredentialProvidedException extends Exception {
 
 	private static final long serialVersionUID = 1L;
