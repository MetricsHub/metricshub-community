package org.sentrysoftware.metricshub.engine.connector.model.identity.criterion;

/*-
 * ╱╲╱╲╱╲╱╲╱╲╱╲╱╲╱╲╱╲╱╲╱╲╱╲╱╲╱╲╱╲╱╲╱╲╱╲╱╲╱╲
 * MetricsHub Engine
 * ჻჻჻჻჻჻
 * Copyright 2023 - 2024 Sentry Software
 * ჻჻჻჻჻჻
 * This program is free software: you can redistribute it and/or modify
 * it under the terms of the GNU Affero General Public License as published by
 * the Free Software Foundation, either version 3 of the License, or
 * (at your option) any later version.
 *
 * This program is distributed in the hope that it will be useful,
 * but WITHOUT ANY WARRANTY; without even the implied warranty of
 * MERCHANTABILITY or FITNESS FOR A PARTICULAR PURPOSE.  See the
 * GNU General Public License for more details.
 *
 * You should have received a copy of the GNU Affero General Public License
 * along with this program.  If not, see <http://www.gnu.org/licenses/>.
 * ╲╱╲╱╲╱╲╱╲╱╲╱╲╱╲╱╲╱╲╱╲╱╲╱╲╱╲╱╲╱╲╱╲╱╲╱╲╱╲╱
 */

import static com.fasterxml.jackson.annotation.Nulls.SKIP;

import com.fasterxml.jackson.annotation.JsonCreator;
import com.fasterxml.jackson.annotation.JsonProperty;
import com.fasterxml.jackson.annotation.JsonSetter;
import lombok.Builder;
import lombok.Data;
import lombok.EqualsAndHashCode;
import lombok.NoArgsConstructor;
import lombok.NonNull;
import lombok.ToString;
import org.sentrysoftware.metricshub.engine.connector.model.common.HttpMethod;
import org.sentrysoftware.metricshub.engine.connector.model.common.ResultContent;
import org.sentrysoftware.metricshub.engine.strategy.detection.CriterionTestResult;
import org.sentrysoftware.metricshub.engine.strategy.detection.ICriterionProcessor;

/**
 * Connector detection criterion using HTTP protocol.
 */
@Data
@NoArgsConstructor
@EqualsAndHashCode(callSuper = true)
@ToString(callSuper = true)
public class HttpCriterion extends Criterion {

	private static final long serialVersionUID = 1L;

	/**
	 * HTTP method for the criterion.
	 */
	@JsonSetter(nulls = SKIP)
	private HttpMethod method = HttpMethod.GET;

	/**
<<<<<<< HEAD
	 * URL for the HTTP criterion.
	 */

=======
	 * URL for the HTTP criterion (required).
	 */
>>>>>>> c6494f68
	@NonNull
	@JsonSetter(nulls = SKIP)
	private String url;

	/**
<<<<<<< HEAD
	 * Path for the HTTP criterion.
	 */
	@NonNull
	@JsonSetter(nulls = SKIP)
	private String path;

	/**
=======
>>>>>>> c6494f68
	 * String or EmbeddedFile reference for the HTTP criterion.
	 */
	private String header;

	/**
	 * Body for the HTTP criterion.
	 */
	private String body;

	/**
	 * Expected result for the HTTP criterion.
	 */
	private String expectedResult;

	/**
	 * Error message for the HTTP criterion.
	 */
	private String errorMessage;

	/**
	 * Result content for the HTTP criterion.
	 */
	@JsonSetter(nulls = SKIP)
	private ResultContent resultContent = ResultContent.BODY;

	/**
	 * Authentication token for the HTTP criterion.
	 */
	private String authenticationToken;

	/**
	 * Constructor with builder for creating an instance of HttpCriterion.
	 *
	 * @param type                Type of the criterion.
	 * @param forceSerialization Flag indicating whether serialization should be forced.
	 * @param method              HTTP method for the test.
	 * @param url                 URL for the HTTP test.
	 * @param header              Header for the HTTP test.
	 * @param body                Body for the HTTP test.
	 * @param expectedResult      Expected result for the HTTP test.
	 * @param errorMessage        Error message for the HTTP test.
	 * @param resultContent       Result content for the HTTP test.
	 * @param authenticationToken Authentication token for the HTTP test.
	 */
	@Builder
	@JsonCreator
	public HttpCriterion(
		@JsonProperty("type") String type,
		@JsonProperty("forceSerialization") boolean forceSerialization,
		@JsonProperty("method") HttpMethod method,
		@JsonProperty(value = "url") String url,
		@JsonProperty("path") String path,
		@JsonProperty("header") String header,
		@JsonProperty("body") String body,
		@JsonProperty("expectedResult") String expectedResult,
		@JsonProperty("errorMessage") String errorMessage,
		@JsonProperty("resultContent") ResultContent resultContent,
		@JsonProperty("authenticationToken") String authenticationToken
	) {
		super(type, forceSerialization);
		this.method = method == null ? HttpMethod.GET : method;
		this.url = url;
		this.path = path;
		this.header = header;
		this.body = body;
		this.expectedResult = expectedResult;
		this.errorMessage = errorMessage;
		this.resultContent = resultContent == null ? ResultContent.BODY : resultContent;
		this.authenticationToken = authenticationToken;
	}

	/**
	 * Accepts the given criterion processor for evaluation.
	 *
	 * @param criterionProcessor The criterion processor to accept.
	 * @return The result of the criterion detection.
	 */
	@Override
	public CriterionTestResult accept(ICriterionProcessor criterionProcessor) {
		return criterionProcessor.process(this);
	}
}<|MERGE_RESOLUTION|>--- conflicted
+++ resolved
@@ -55,20 +55,14 @@
 	private HttpMethod method = HttpMethod.GET;
 
 	/**
-<<<<<<< HEAD
 	 * URL for the HTTP criterion.
 	 */
 
-=======
-	 * URL for the HTTP criterion (required).
-	 */
->>>>>>> c6494f68
 	@NonNull
 	@JsonSetter(nulls = SKIP)
 	private String url;
 
 	/**
-<<<<<<< HEAD
 	 * Path for the HTTP criterion.
 	 */
 	@NonNull
@@ -76,8 +70,6 @@
 	private String path;
 
 	/**
-=======
->>>>>>> c6494f68
 	 * String or EmbeddedFile reference for the HTTP criterion.
 	 */
 	private String header;
