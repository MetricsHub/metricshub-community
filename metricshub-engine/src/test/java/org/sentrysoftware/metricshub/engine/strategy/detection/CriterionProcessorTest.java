--- conflicted
+++ resolved
@@ -25,13 +25,6 @@
 import static org.sentrysoftware.metricshub.engine.constants.Constants.HOST_ID;
 import static org.sentrysoftware.metricshub.engine.constants.Constants.HOST_OS_IS_NOT_WINDOWS_MESSAGE;
 import static org.sentrysoftware.metricshub.engine.constants.Constants.HOST_WIN;
-import static org.sentrysoftware.metricshub.engine.constants.Constants.HTTP;
-<<<<<<< HEAD
-import static org.sentrysoftware.metricshub.engine.constants.Constants.HTTP_GET;
-=======
-import static org.sentrysoftware.metricshub.engine.constants.Constants.INVALID_SOLARIS_VERSION;
-import static org.sentrysoftware.metricshub.engine.constants.Constants.INVALID_SSH_RESPONSE;
->>>>>>> 1c351199
 import static org.sentrysoftware.metricshub.engine.constants.Constants.IPMI_CONNECTION_SUCCESS_WITH_IMPI_OVER_LAN_MESSAGE;
 import static org.sentrysoftware.metricshub.engine.constants.Constants.IPMI_FAILURE_MESSAGE;
 import static org.sentrysoftware.metricshub.engine.constants.Constants.IPMI_SUCCESS_MESSAGE;
@@ -92,15 +85,9 @@
 import org.sentrysoftware.metricshub.engine.common.helpers.LocalOsHandler;
 import org.sentrysoftware.metricshub.engine.configuration.HostConfiguration;
 import org.sentrysoftware.metricshub.engine.configuration.IConfiguration;
-<<<<<<< HEAD
-import org.sentrysoftware.metricshub.engine.configuration.IpmiConfiguration;
 import org.sentrysoftware.metricshub.engine.configuration.OsCommandTestConfiguration;
 import org.sentrysoftware.metricshub.engine.configuration.SshTestConfiguration;
 import org.sentrysoftware.metricshub.engine.configuration.TestConfiguration;
-=======
-import org.sentrysoftware.metricshub.engine.configuration.OsCommandConfiguration;
-import org.sentrysoftware.metricshub.engine.configuration.SshConfiguration;
->>>>>>> 1c351199
 import org.sentrysoftware.metricshub.engine.configuration.WbemConfiguration;
 import org.sentrysoftware.metricshub.engine.configuration.WmiConfiguration;
 import org.sentrysoftware.metricshub.engine.connector.model.common.DeviceKind;
@@ -979,310 +966,12 @@
 	}
 
 	@Test
-<<<<<<< HEAD
-	void testProcessIPMIOutOfBandConfigurationNotFound() {
-		final TelemetryManager telemetryManager = TelemetryManager
-=======
-	void testProcessIpmiLinuxWithWrongIpmitoolCommand() {
-		// Init configurations
-		final SshConfiguration sshConfiguration = SshConfiguration
-			.sshConfigurationBuilder()
-			.username(USERNAME)
-			.password(PASSWORD.toCharArray())
-			.timeout(STRATEGY_TIMEOUT)
-			.build();
-		final HostConfiguration hostConfiguration = HostConfiguration
-			.builder()
-			.hostname(HOST_LINUX)
-			.hostId(HOST_LINUX)
-			.hostType(DeviceKind.LINUX)
-			.configurations(
-				Map.of(
-					TestConfiguration.class,
-					TestConfiguration.builder().build(),
-					OsCommandConfiguration.class,
-					OsCommandConfiguration.builder().timeout(STRATEGY_TIMEOUT).build()
-				)
-			)
-			.build();
-		// Create TelemetryManager instance
-		final TelemetryManager telemetryManager = TelemetryManager
-			.builder()
-			.hostConfiguration(hostConfiguration)
-			.hostProperties(HostProperties.builder().isLocalhost(true).build())
-			.build();
-
-		hostConfiguration.setConfigurations(
-			Map.of(
-				TestConfiguration.class,
-				TestConfiguration.builder().build(),
-				OsCommandConfiguration.class,
-				OsCommandConfiguration.builder().useSudoCommands(Sets.newSet()).timeout(STRATEGY_TIMEOUT).build(),
-				SshConfiguration.class,
-				sshConfiguration
-			)
-		);
-		doReturn(telemetryManager.getHostConfiguration()).when(telemetryManagerMock).getHostConfiguration();
-		doReturn(telemetryManager.getHostProperties()).when(telemetryManagerMock).getHostProperties();
-		assertFalse(criterionProcessor.process(new IpmiCriterion()).isSuccess());
-	}
-
-	@Test
-	void testProcessIpmiLinuxWithWrongSshCommandResult() {
-		// Init configurations
-		final SshConfiguration sshConfiguration = SshConfiguration
-			.sshConfigurationBuilder()
-			.username(USERNAME)
-			.password(PASSWORD.toCharArray())
-			.timeout(STRATEGY_TIMEOUT)
-			.build();
-		final HostConfiguration hostConfiguration = HostConfiguration
-			.builder()
-			.hostname(HOST_LINUX)
-			.hostId(HOST_LINUX)
-			.hostType(DeviceKind.LINUX)
-			.configurations(
-				Map.of(
-					TestConfiguration.class,
-					TestConfiguration.builder().build(),
-					OsCommandConfiguration.class,
-					OsCommandConfiguration.builder().useSudoCommands(Sets.newSet()).timeout(STRATEGY_TIMEOUT).build()
-				)
-			)
-			.build();
-		// Create TelemetryManager instance
-		final TelemetryManager telemetryManager = TelemetryManager
-			.builder()
-			.hostConfiguration(hostConfiguration)
-			.hostProperties(HostProperties.builder().isLocalhost(false).build())
-			.build();
-
-		// Mock getHostConfiguration, getHostProperties and runSshCommand
-		doReturn(telemetryManager.getHostConfiguration()).when(telemetryManagerMock).getHostConfiguration();
-		doReturn(telemetryManager.getHostProperties()).when(telemetryManagerMock).getHostProperties();
-
-		try (MockedStatic<OsCommandHelper> osCommandHelper = mockStatic(OsCommandHelper.class)) {
-			osCommandHelper
-				.when(() ->
-					OsCommandHelper.runSshCommand(anyString(), eq(HOST_LINUX), eq(sshConfiguration), anyInt(), isNull(), isNull())
-				)
-				.thenReturn(INVALID_SSH_RESPONSE);
-			assertFalse(criterionProcessor.process(new IpmiCriterion()).isSuccess());
-		}
-	}
-
-	@Test
-	void testProcessIpmiLinuxWithNullOsConfiguration() {
-		// Init configurations
-		final HostConfiguration hostConfiguration = HostConfiguration
-			.builder()
-			.hostname(HOST_LINUX)
-			.hostId(HOST_LINUX)
-			.hostType(DeviceKind.LINUX)
-			.configurations(Map.of(TestConfiguration.class, TestConfiguration.builder().build()))
-			.build();
-		final TelemetryManager telemetryManager = TelemetryManager
-			.builder()
-			.hostConfiguration(hostConfiguration)
-			.hostProperties(HostProperties.builder().isLocalhost(true).build())
-			.build();
-
-		// Mock getHostConfiguration and getHostProperties
-		doReturn(telemetryManager.getHostConfiguration()).when(telemetryManagerMock).getHostConfiguration();
-		doReturn(telemetryManager.getHostProperties()).when(telemetryManagerMock).getHostProperties();
-
-		assertEquals(
-			CriterionTestResult
-				.builder()
-				.result("")
-				.success(false)
-				.message("Hostname " + HOST_LINUX + NO_OS_CONFIGURATION_MESSAGE)
-				.build(),
-			criterionProcessor.process(new IpmiCriterion())
-		);
-	}
-
-	@Test
-	void testProcessIpmiLinuxWithLocalhost() {
-		// Init configurations
-		final HostConfiguration hostConfiguration = HostConfiguration
-			.builder()
-			.hostname(HOST_LINUX)
-			.hostId(HOST_LINUX)
-			.hostType(DeviceKind.LINUX)
-			.configurations(
-				Map.of(
-					TestConfiguration.class,
-					TestConfiguration.builder().build(),
-					OsCommandConfiguration.class,
-					OsCommandConfiguration.builder().useSudoCommands(Sets.newSet()).timeout(STRATEGY_TIMEOUT).build()
-				)
-			)
-			.build();
-		final TelemetryManager telemetryManager = TelemetryManager
-			.builder()
-			.hostConfiguration(hostConfiguration)
-			.hostProperties(HostProperties.builder().isLocalhost(true).build())
-			.build();
-
-		// Mock getHostProperties and getHostConfiguration
-		doReturn(telemetryManager.getHostConfiguration()).when(telemetryManagerMock).getHostConfiguration();
-		doReturn(telemetryManager.getHostProperties()).when(telemetryManagerMock).getHostProperties();
-
-		try (MockedStatic<OsCommandHelper> osCommand = mockStatic(OsCommandHelper.class)) {
-			osCommand.when(() -> OsCommandHelper.runLocalCommand(any(), anyInt(), isNull())).thenReturn(IPMI_RESULT_EXAMPLE);
-			assertEquals(
-				CriterionTestResult
-					.builder()
-					.result(IPMI_RESULT_EXAMPLE)
-					.success(true)
-					.message(IPMI_CONNECTION_SUCCESS_WITH_IN_BAND_DRIVER_MESSAGE)
-					.build()
-					.getMessage(),
-				criterionProcessor.process(new IpmiCriterion()).getMessage()
-			);
-		}
-	}
-
-	@Test
-	void testBuildIpmiCommand() {
-		final SshConfiguration sshConfiguration = SshConfiguration
-			.sshConfigurationBuilder()
-			.username(USERNAME)
-			.password(PASSWORD.toCharArray())
-			.timeout(STRATEGY_TIMEOUT)
-			.build();
-		final OsCommandConfiguration osCommandConfiguration = OsCommandConfiguration
-			.builder()
-			.sudoCommand(SUDO_KEYWORD)
-			.useSudoCommands(Sets.newSet())
-			.timeout(STRATEGY_TIMEOUT)
-			.build();
-		final HostConfiguration hostConfiguration = HostConfiguration
-			.builder()
-			.hostname(LOCALHOST)
-			.hostId(LOCALHOST)
-			.hostType(DeviceKind.SOLARIS)
-			.configurations(Map.of(OsCommandConfiguration.class, osCommandConfiguration))
-			.build();
-		final TelemetryManager telemetryManager = TelemetryManager
-			.builder()
-			.hostConfiguration(hostConfiguration)
-			.hostProperties(HostProperties.builder().isLocalhost(true).build())
-			.build();
-
-		doReturn(telemetryManager.getHostProperties()).when(telemetryManagerMock).getHostProperties();
-
-		String commandResult;
-
-		// Test successful command
-		try (MockedStatic<OsCommandHelper> osCommandHelper = mockStatic(OsCommandHelper.class)) {
-			osCommandHelper
-				.when(() -> OsCommandHelper.runLocalCommand(any(), eq(STRATEGY_TIMEOUT), isNull()))
-				.thenReturn(VALID_SOLARIS_VERSION_TEN);
-			commandResult =
-				criterionProcessor.buildIpmiCommand(
-					DeviceKind.SOLARIS,
-					LOCALHOST,
-					sshConfiguration,
-					osCommandConfiguration,
-					STRATEGY_TIMEOUT.intValue()
-				);
-			assertNotNull(commandResult);
-			assertTrue(commandResult.startsWith(PATH));
-		}
-
-		// Test failed command
-		try (MockedStatic<OsCommandHelper> osCommandHelper = mockStatic(OsCommandHelper.class)) {
-			osCommandHelper
-				.when(() -> OsCommandHelper.runLocalCommand(any(), eq(STRATEGY_TIMEOUT), isNull()))
-				.thenReturn(INVALID_SOLARIS_VERSION);
-			commandResult =
-				criterionProcessor.buildIpmiCommand(
-					DeviceKind.SOLARIS,
-					LOCALHOST,
-					sshConfiguration,
-					osCommandConfiguration,
-					STRATEGY_TIMEOUT.intValue()
-				);
-			assertNotNull(commandResult);
-			assertTrue(commandResult.contains(SOLARIS_VERSION_NOT_IDENTIFIED_MESSAGE_TOKEN)); // Not Successful command the response starts with Couldn't identify
-		}
-
-		// Test sudo command
-		try (MockedStatic<OsCommandHelper> osCommandHelper = mockStatic(OsCommandHelper.class)) {
-			osCommandConfiguration.setUseSudo(true);
-			osCommandHelper
-				.when(() -> OsCommandHelper.runLocalCommand(any(), eq(STRATEGY_TIMEOUT), isNull()))
-				.thenReturn(VALID_SOLARIS_VERSION_TEN);
-			commandResult =
-				criterionProcessor.buildIpmiCommand(
-					DeviceKind.SOLARIS,
-					LOCALHOST,
-					sshConfiguration,
-					osCommandConfiguration,
-					STRATEGY_TIMEOUT.intValue()
-				);
-			assertNotNull(commandResult);
-			assertTrue(commandResult.contains(SUDO_KEYWORD)); // Successful sudo command
-		}
-
-		// Test Linux
-		osCommandConfiguration.setUseSudo(false);
-		commandResult =
-			criterionProcessor.buildIpmiCommand(DeviceKind.LINUX, LOCALHOST, sshConfiguration, osCommandConfiguration, 120);
-		assertEquals(LINUX_BUILD_IPMI_COMMAND, commandResult);
-	}
-
-	@Test
-	void testGetIpmiCommandForSolaris() throws Exception {
-		// Solaris Version 10 => bmc
-		String commandResult = criterionProcessor.getIpmiCommandForSolaris(
-			IPMI_TOOL_COMMAND,
-			LOCALHOST,
-			VALID_SOLARIS_VERSION_TEN
-		);
-		assertEquals(IPMI_TOOL_COMMAND + BMC, commandResult);
-
-		// Solaris version 9 => lipmi
-		commandResult =
-			criterionProcessor.getIpmiCommandForSolaris(IPMI_TOOL_COMMAND, LOCALHOST, VALID_SOLARIS_VERSION_NINE);
-		assertEquals(IPMI_TOOL_COMMAND + LIPMI, commandResult);
-
-		// wrong String OS version
-		Exception exception = assertThrows(
-			Exception.class,
-			() -> {
-				criterionProcessor.getIpmiCommandForSolaris(IPMI_TOOL_COMMAND, LOCALHOST, INVALID_SOLARIS_VERSION);
-			}
-		);
-
-		String actualMessage = exception.getMessage();
-
-		assertTrue(actualMessage.contains(UNKNOWN_SOLARIS_VERSION));
-
-		// old OS version
-		exception =
-			assertThrows(
-				Exception.class,
-				() -> {
-					criterionProcessor.getIpmiCommandForSolaris(IPMI_TOOL_COMMAND, LOCALHOST, OLD_SOLARIS_VERSION);
-				}
-			);
-
-		actualMessage = exception.getMessage();
-
-		assertTrue(actualMessage.contains(OLD_SOLARIS_VERSION_MESSAGE));
-	}
-
-	@Test
 	void testProcessIPMIOutOfBand() throws Exception {
 		initIpmi();
 
 		final IProtocolExtension protocolExtensionMock = spy(IProtocolExtension.class);
 
 		final ExtensionManager extensionManager = ExtensionManager
->>>>>>> 1c351199
 			.builder()
 			.withProtocolExtensions(List.of(protocolExtensionMock))
 			.build();
