--- conflicted
+++ resolved
@@ -1,379 +1,379 @@
-<project xmlns="http://maven.apache.org/POM/4.0.0" xmlns:xsi="http://www.w3.org/2001/XMLSchema-instance" xsi:schemaLocation="http://maven.apache.org/POM/4.0.0 https://maven.apache.org/xsd/maven-4.0.0.xsd">
-	<modelVersion>4.0.0</modelVersion>
-	<parent>
-		<groupId>org.metricshub</groupId>
-		<artifactId>metricshub-community</artifactId>
-		<version>1.0.04-SNAPSHOT</version>
-	</parent>
-
-	<artifactId>metricshub-community-windows</artifactId>
-	<packaging>pom</packaging>
-
-	<name>MetricsHub Community for Windows</name>
-	<description>MetricsHub Package for Windows</description>
-
-	<dependencies>
-		<dependency>
-			<groupId>${project.groupId}</groupId>
-			<artifactId>metricshub-agent</artifactId>
-			<version>${project.version}</version>
-			<classifier>dist</classifier>
-			<type>zip</type>
-		</dependency>
-		<dependency>
-			<groupId>${project.groupId}</groupId>
-			<artifactId>metricshub-snmp-extension</artifactId>
-			<version>${project.version}</version>
-		</dependency>
-		<dependency>
-			<groupId>${project.groupId}</groupId>
-			<artifactId>metricshub-snmpv3-extension</artifactId>
-			<version>${project.version}</version>
-		</dependency>
-		<dependency>
-			<groupId>${project.groupId}</groupId>
-			<artifactId>metricshub-oscommand-extension</artifactId>
-			<version>${project.version}</version>
-		</dependency>
-		<dependency>
-			<groupId>${project.groupId}</groupId>
-			<artifactId>metricshub-ipmi-extension</artifactId>
-			<version>${project.version}</version>
-		</dependency>
-		<dependency>
-			<groupId>${project.groupId}</groupId>
-			<artifactId>metricshub-http-extension</artifactId>
-			<version>${project.version}</version>
-		</dependency>
-		<dependency>
-			<groupId>${project.groupId}</groupId>
-			<artifactId>metricshub-wmi-extension</artifactId>
-			<version>${project.version}</version>
-		</dependency>
-		<dependency>
-			<groupId>${project.groupId}</groupId>
-			<artifactId>metricshub-wbem-extension</artifactId>
-			<version>${project.version}</version>
-		</dependency>
-		<dependency>
-			<groupId>${project.groupId}</groupId>
-			<artifactId>metricshub-winrm-extension</artifactId>
-			<version>${project.version}</version>
-		</dependency>
-		<dependency>
-			<groupId>${project.groupId}</groupId>
-			<artifactId>metricshub-ping-extension</artifactId>
-			<version>${project.version}</version>
-		</dependency>
-		<dependency>
-			<groupId>${project.groupId}</groupId>
-			<artifactId>metricshub-jdbc-extension</artifactId>
-			<version>${project.version}</version>
-		</dependency>
-		<dependency>
-			<groupId>${project.groupId}</groupId>
-			<artifactId>metricshub-classloader-agent</artifactId>
-			<version>${project.version}</version>
-		</dependency>
-		<dependency>
-			<groupId>org.metricshub</groupId>
-			<artifactId>metricshub-jre-windows</artifactId>
-			<version>${metricshub-jre.version}</version>
-			<type>zip</type>
-		</dependency>
-		<dependency>
-			<groupId>${project.groupId}</groupId>
-			<artifactId>metricshub-doc</artifactId>
-			<version>${project.version}</version>
-			<classifier>site</classifier>
-		</dependency>
-		<dependency>
-			<groupId>${project.groupId}</groupId>
-			<artifactId>metricshub-internaldb-extension</artifactId>
-			<version>${project.version}</version>
-		</dependency>
-		<dependency>
-			<groupId>${project.groupId}</groupId>
-			<artifactId>metricshub-jmx-extension</artifactId>
-			<version>${project.version}</version>
-		</dependency>
-		<dependency>
-			<groupId>${project.groupId}</groupId>
-			<artifactId>metricshub-jawk-extension</artifactId>
-			<version>${project.version}</version>
-		</dependency>
-		<dependency>
-			<groupId>${project.groupId}</groupId>
-			<artifactId>metricshub-yaml-configuration-extension</artifactId>
-			<version>${project.version}</version>
-		</dependency>
-	</dependencies>
-
-	<build>
-		<plugins>
-
-			<!-- Unpack metricshub-agent, documentation and NSSM -->
-			<plugin>
-				<groupId>org.apache.maven.plugins</groupId>
-				<artifactId>maven-dependency-plugin</artifactId>
-				<executions>
-					<execution>
-						<id>unpack-metricshub-agent</id>
-						<phase>process-resources</phase>
-						<goals>
-							<goal>unpack-dependencies</goal>
-						</goals>
-						<configuration>
-							<outputDirectory>${project.build.directory}/jpackage/metricshub</outputDirectory>
-							<includeArtifactIds>metricshub-agent</includeArtifactIds>
-						</configuration>
-					</execution>
-					<execution>
-						<id>unpack-jre</id>
-						<phase>process-resources</phase>
-						<goals>
-							<goal>unpack-dependencies</goal>
-						</goals>
-						<configuration>
-							<outputDirectory>${project.build.directory}/jpackage/jre</outputDirectory>
-							<includeArtifactIds>metricshub-jre-windows</includeArtifactIds>
-						</configuration>
-					</execution>
-					<execution>
-						<id>unpack-metricshub-doc</id>
-						<phase>process-resources</phase>
-						<goals>
-							<goal>unpack-dependencies</goal>
-						</goals>
-						<configuration>
-							<outputDirectory>${project.build.directory}/jpackage/metricshub/site</outputDirectory>
-							<includeArtifactIds>metricshub-doc</includeArtifactIds>
-						</configuration>
-					</execution>
-					<execution>
-						<id>unpack-extensions</id>
-						<phase>process-resources</phase>
-						<goals>
-							<goal>copy</goal>
-						</goals>
-						<configuration>
-							<outputDirectory>${project.build.directory}/jpackage/metricshub/extensions</outputDirectory>
-							<artifactItems>
-								<artifactItem>
-									<groupId>${project.groupId}</groupId>
-									<artifactId>metricshub-snmp-extension</artifactId>
-									<destFileName>metricshub-snmp-extension.jar</destFileName>
-								</artifactItem>
-								<artifactItem>
-									<groupId>${project.groupId}</groupId>
-									<artifactId>metricshub-snmpv3-extension</artifactId>
-									<destFileName>metricshub-snmpv3-extension.jar</destFileName>
-								</artifactItem>
-								<artifactItem>
-									<groupId>${project.groupId}</groupId>
-									<artifactId>metricshub-oscommand-extension</artifactId>
-									<destFileName>metricshub-oscommand-extension.jar</destFileName>
-								</artifactItem>
-								<artifactItem>
-									<groupId>${project.groupId}</groupId>
-									<artifactId>metricshub-ipmi-extension</artifactId>
-									<destFileName>metricshub-ipmi-extension.jar</destFileName>
-								</artifactItem>
-								<artifactItem>
-									<groupId>${project.groupId}</groupId>
-									<artifactId>metricshub-http-extension</artifactId>
-									<destFileName>metricshub-http-extension.jar</destFileName>
-								</artifactItem>
-								<artifactItem>
-									<groupId>${project.groupId}</groupId>
-									<artifactId>metricshub-wmi-extension</artifactId>
-									<destFileName>metricshub-wmi-extension.jar</destFileName>
-								</artifactItem>
-								<artifactItem>
-									<groupId>${project.groupId}</groupId>
-									<artifactId>metricshub-wbem-extension</artifactId>
-									<destFileName>metricshub-wbem-extension.jar</destFileName>
-								</artifactItem>
-								<artifactItem>
-									<groupId>${project.groupId}</groupId>
-									<artifactId>metricshub-winrm-extension</artifactId>
-									<destFileName>metricshub-winrm-extension.jar</destFileName>
-								</artifactItem>
-								<artifactItem>
-									<groupId>${project.groupId}</groupId>
-									<artifactId>metricshub-ping-extension</artifactId>
-									<destFileName>metricshub-ping-extension.jar</destFileName>
-								</artifactItem>
-								<artifactItem>
-									<groupId>${project.groupId}</groupId>
-									<artifactId>metricshub-classloader-agent</artifactId>
-									<destFileName>metricshub-classloader-agent.jar</destFileName>
-								</artifactItem>
-								<artifactItem>
-									<groupId>${project.groupId}</groupId>
-									<artifactId>metricshub-internaldb-extension</artifactId>
-									<destFileName>metricshub-internaldb-extension.jar</destFileName>
-								</artifactItem>
-								<artifactItem>
-									<groupId>${project.groupId}</groupId>
-									<artifactId>metricshub-jawk-extension</artifactId>
-									<destFileName>metricshub-jawk-extension.jar</destFileName>
-								</artifactItem>
-								<artifactItem>
-									<groupId>${project.groupId}</groupId>
-									<artifactId>metricshub-jdbc-extension</artifactId>
-									<destFileName>metricshub-jdbc-extension.jar</destFileName>
-								</artifactItem>
-								<artifactItem>
-									<groupId>${project.groupId}</groupId>
-<<<<<<< HEAD
-									<artifactId>metricshub-jmx-extension</artifactId>
-									<destFileName>metricshub-jmx-extension.jar</destFileName>
-=======
-									<artifactId>metricshub-yaml-configuration-extension</artifactId>
-									<destFileName>metricshub-yaml-configuration-extension.jar</destFileName>
->>>>>>> af17e81c
-								</artifactItem>
-							</artifactItems>
-						</configuration>
-					</execution>
-				</executions>
-			</plugin>
-
-			<!-- JPackage resources -->
-			<plugin>
-				<groupId>org.apache.maven.plugins</groupId>
-				<artifactId>maven-resources-plugin</artifactId>
-				<executions>
-					<execution>
-						<id>copy-resources</id>
-						<phase>process-resources</phase>
-						<goals>
-							<goal>copy-resources</goal>
-						</goals>
-						<configuration>
-							<outputDirectory>${project.build.directory}/jpackage</outputDirectory>
-							<resources>
-								<resource>
-									<directory>src/main/resources/jpackage</directory>
-									<filtering>true</filtering>
-								</resource>
-							</resources>
-						</configuration>
-					</execution>
-					<execution>
-						<id>copy-bin-resources</id>
-						<phase>process-resources</phase>
-						<goals>
-							<goal>copy-resources</goal>
-						</goals>
-						<configuration>
-							<outputDirectory>${project.build.directory}/jpackage/metricshub</outputDirectory>
-							<resources>
-								<resource>
-									<directory>src/main/resources/bin</directory>
-									<filtering>false</filtering>
-								</resource>
-							</resources>
-						</configuration>
-					</execution>
-				</executions>
-			</plugin>
-
-			<!-- Run jpackage command to generate MetricsHub app-image -->
-			<plugin>
-				<groupId>org.codehaus.mojo</groupId>
-				<artifactId>exec-maven-plugin</artifactId>
-				<executions>
-					<execution>
-						<id>package-exe</id>
-						<phase>package</phase>
-						<goals>
-							<goal>exec</goal>
-						</goals>
-						<configuration>
-							<executable>${env.JAVA_HOME}/bin/jpackage</executable>
-							<arguments>
-								<argument>--add-launcher</argument>
-								<argument>MetricsHub-Encrypt=metricshub-encrypt.properties</argument>
-								<argument>--add-launcher</argument>
-								<argument>MetricsHubServiceManager=metricshub-agent.properties</argument>
-								<argument>--add-launcher</argument>
-								<argument>snmpcli=metricshub-snmpcli.properties</argument>
-								<argument>--add-launcher</argument>
-								<argument>httpcli=metricshub-httpcli.properties</argument>
-								<argument>--add-launcher</argument>
-								<argument>ipmicli=metricshub-ipmicli.properties</argument>
-								<argument>--add-launcher</argument>
-								<argument>snmpv3cli=metricshub-snmpv3cli.properties</argument>
-								<argument>--add-launcher</argument>
-								<argument>wbemcli=metricshub-wbemcli.properties</argument>
-								<argument>--add-launcher</argument>
-								<argument>wmicli=metricshub-wmicli.properties</argument>
-								<argument>--add-launcher</argument>
-								<argument>winrmcli=metricshub-winrmcli.properties</argument>
-								<argument>--add-launcher</argument>
-								<argument>jdbccli=metricshub-jdbccli.properties</argument>
-								<argument>--add-launcher</argument>
-								<argument>sshcli=metricshub-sshcli.properties</argument>
-								<argument>--add-launcher</argument>
-								<argument>pingcli=metricshub-pingcli.properties</argument>
-								<argument>--add-launcher</argument>
-								<argument>jawk=metricshub-jawk.properties</argument>
-								<argument>@jpackage.txt</argument>
-							</arguments>
-							<workingDirectory>${project.build.directory}/jpackage</workingDirectory>
-						</configuration>
-					</execution>
-				</executions>
-			</plugin>
-
-			<!-- Assembly for the Windows ZIP Package -->
-			<plugin>
-				<groupId>org.apache.maven.plugins</groupId>
-				<artifactId>maven-assembly-plugin</artifactId>
-				<executions>
-					<execution>
-						<id>windows-zip</id>
-						<phase>package</phase>
-						<goals>
-							<goal>single</goal>
-						</goals>
-						<configuration>
-							<descriptors>
-								<descriptor>src/assembly/windows-descriptor.xml</descriptor>
-							</descriptors>
-							<appendAssemblyId>false</appendAssemblyId>
-						</configuration>
-					</execution>
-				</executions>
-			</plugin>
-
-			<!-- Attach artifacts -->
-			<plugin>
-				<groupId>org.sonatype.plugins</groupId>
-				<artifactId>attach-artifact-maven-plugin</artifactId>
-				<version>1.0</version>
-				<executions>
-					<execution>
-						<id>attach-artifacts</id>
-						<phase>package</phase>
-						<goals>
-							<goal>attach-artifact</goal>
-						</goals>
-						<configuration>
-							<artifacts>
-								<artifact>
-									<file>${project.build.directory}/${project.artifactId}-${project.version}.zip</file>
-									<type>zip</type>
-									<artifactId>${project.artifactId}</artifactId>
-								</artifact>
-							</artifacts>
-						</configuration>
-					</execution>
-				</executions>
-			</plugin>
-
-		</plugins>
-	</build>
-</project>
+<project xmlns="http://maven.apache.org/POM/4.0.0" xmlns:xsi="http://www.w3.org/2001/XMLSchema-instance" xsi:schemaLocation="http://maven.apache.org/POM/4.0.0 https://maven.apache.org/xsd/maven-4.0.0.xsd">
+	<modelVersion>4.0.0</modelVersion>
+	<parent>
+		<groupId>org.metricshub</groupId>
+		<artifactId>metricshub-community</artifactId>
+		<version>1.0.04-SNAPSHOT</version>
+	</parent>
+
+	<artifactId>metricshub-community-windows</artifactId>
+	<packaging>pom</packaging>
+
+	<name>MetricsHub Community for Windows</name>
+	<description>MetricsHub Package for Windows</description>
+
+	<dependencies>
+		<dependency>
+			<groupId>${project.groupId}</groupId>
+			<artifactId>metricshub-agent</artifactId>
+			<version>${project.version}</version>
+			<classifier>dist</classifier>
+			<type>zip</type>
+		</dependency>
+		<dependency>
+			<groupId>${project.groupId}</groupId>
+			<artifactId>metricshub-snmp-extension</artifactId>
+			<version>${project.version}</version>
+		</dependency>
+		<dependency>
+			<groupId>${project.groupId}</groupId>
+			<artifactId>metricshub-snmpv3-extension</artifactId>
+			<version>${project.version}</version>
+		</dependency>
+		<dependency>
+			<groupId>${project.groupId}</groupId>
+			<artifactId>metricshub-oscommand-extension</artifactId>
+			<version>${project.version}</version>
+		</dependency>
+		<dependency>
+			<groupId>${project.groupId}</groupId>
+			<artifactId>metricshub-ipmi-extension</artifactId>
+			<version>${project.version}</version>
+		</dependency>
+		<dependency>
+			<groupId>${project.groupId}</groupId>
+			<artifactId>metricshub-http-extension</artifactId>
+			<version>${project.version}</version>
+		</dependency>
+		<dependency>
+			<groupId>${project.groupId}</groupId>
+			<artifactId>metricshub-wmi-extension</artifactId>
+			<version>${project.version}</version>
+		</dependency>
+		<dependency>
+			<groupId>${project.groupId}</groupId>
+			<artifactId>metricshub-wbem-extension</artifactId>
+			<version>${project.version}</version>
+		</dependency>
+		<dependency>
+			<groupId>${project.groupId}</groupId>
+			<artifactId>metricshub-winrm-extension</artifactId>
+			<version>${project.version}</version>
+		</dependency>
+		<dependency>
+			<groupId>${project.groupId}</groupId>
+			<artifactId>metricshub-ping-extension</artifactId>
+			<version>${project.version}</version>
+		</dependency>
+		<dependency>
+			<groupId>${project.groupId}</groupId>
+			<artifactId>metricshub-jdbc-extension</artifactId>
+			<version>${project.version}</version>
+		</dependency>
+		<dependency>
+			<groupId>${project.groupId}</groupId>
+			<artifactId>metricshub-classloader-agent</artifactId>
+			<version>${project.version}</version>
+		</dependency>
+		<dependency>
+			<groupId>org.metricshub</groupId>
+			<artifactId>metricshub-jre-windows</artifactId>
+			<version>${metricshub-jre.version}</version>
+			<type>zip</type>
+		</dependency>
+		<dependency>
+			<groupId>${project.groupId}</groupId>
+			<artifactId>metricshub-doc</artifactId>
+			<version>${project.version}</version>
+			<classifier>site</classifier>
+		</dependency>
+		<dependency>
+			<groupId>${project.groupId}</groupId>
+			<artifactId>metricshub-internaldb-extension</artifactId>
+			<version>${project.version}</version>
+		</dependency>
+		<dependency>
+			<groupId>${project.groupId}</groupId>
+			<artifactId>metricshub-jmx-extension</artifactId>
+			<version>${project.version}</version>
+		</dependency>
+		<dependency>
+			<groupId>${project.groupId}</groupId>
+			<artifactId>metricshub-jawk-extension</artifactId>
+			<version>${project.version}</version>
+		</dependency>
+		<dependency>
+			<groupId>${project.groupId}</groupId>
+			<artifactId>metricshub-yaml-configuration-extension</artifactId>
+			<version>${project.version}</version>
+		</dependency>
+	</dependencies>
+
+	<build>
+		<plugins>
+
+			<!-- Unpack metricshub-agent, documentation and NSSM -->
+			<plugin>
+				<groupId>org.apache.maven.plugins</groupId>
+				<artifactId>maven-dependency-plugin</artifactId>
+				<executions>
+					<execution>
+						<id>unpack-metricshub-agent</id>
+						<phase>process-resources</phase>
+						<goals>
+							<goal>unpack-dependencies</goal>
+						</goals>
+						<configuration>
+							<outputDirectory>${project.build.directory}/jpackage/metricshub</outputDirectory>
+							<includeArtifactIds>metricshub-agent</includeArtifactIds>
+						</configuration>
+					</execution>
+					<execution>
+						<id>unpack-jre</id>
+						<phase>process-resources</phase>
+						<goals>
+							<goal>unpack-dependencies</goal>
+						</goals>
+						<configuration>
+							<outputDirectory>${project.build.directory}/jpackage/jre</outputDirectory>
+							<includeArtifactIds>metricshub-jre-windows</includeArtifactIds>
+						</configuration>
+					</execution>
+					<execution>
+						<id>unpack-metricshub-doc</id>
+						<phase>process-resources</phase>
+						<goals>
+							<goal>unpack-dependencies</goal>
+						</goals>
+						<configuration>
+							<outputDirectory>${project.build.directory}/jpackage/metricshub/site</outputDirectory>
+							<includeArtifactIds>metricshub-doc</includeArtifactIds>
+						</configuration>
+					</execution>
+					<execution>
+						<id>unpack-extensions</id>
+						<phase>process-resources</phase>
+						<goals>
+							<goal>copy</goal>
+						</goals>
+						<configuration>
+							<outputDirectory>${project.build.directory}/jpackage/metricshub/extensions</outputDirectory>
+							<artifactItems>
+								<artifactItem>
+									<groupId>${project.groupId}</groupId>
+									<artifactId>metricshub-snmp-extension</artifactId>
+									<destFileName>metricshub-snmp-extension.jar</destFileName>
+								</artifactItem>
+								<artifactItem>
+									<groupId>${project.groupId}</groupId>
+									<artifactId>metricshub-snmpv3-extension</artifactId>
+									<destFileName>metricshub-snmpv3-extension.jar</destFileName>
+								</artifactItem>
+								<artifactItem>
+									<groupId>${project.groupId}</groupId>
+									<artifactId>metricshub-oscommand-extension</artifactId>
+									<destFileName>metricshub-oscommand-extension.jar</destFileName>
+								</artifactItem>
+								<artifactItem>
+									<groupId>${project.groupId}</groupId>
+									<artifactId>metricshub-ipmi-extension</artifactId>
+									<destFileName>metricshub-ipmi-extension.jar</destFileName>
+								</artifactItem>
+								<artifactItem>
+									<groupId>${project.groupId}</groupId>
+									<artifactId>metricshub-http-extension</artifactId>
+									<destFileName>metricshub-http-extension.jar</destFileName>
+								</artifactItem>
+								<artifactItem>
+									<groupId>${project.groupId}</groupId>
+									<artifactId>metricshub-wmi-extension</artifactId>
+									<destFileName>metricshub-wmi-extension.jar</destFileName>
+								</artifactItem>
+								<artifactItem>
+									<groupId>${project.groupId}</groupId>
+									<artifactId>metricshub-wbem-extension</artifactId>
+									<destFileName>metricshub-wbem-extension.jar</destFileName>
+								</artifactItem>
+								<artifactItem>
+									<groupId>${project.groupId}</groupId>
+									<artifactId>metricshub-winrm-extension</artifactId>
+									<destFileName>metricshub-winrm-extension.jar</destFileName>
+								</artifactItem>
+								<artifactItem>
+									<groupId>${project.groupId}</groupId>
+									<artifactId>metricshub-ping-extension</artifactId>
+									<destFileName>metricshub-ping-extension.jar</destFileName>
+								</artifactItem>
+								<artifactItem>
+									<groupId>${project.groupId}</groupId>
+									<artifactId>metricshub-classloader-agent</artifactId>
+									<destFileName>metricshub-classloader-agent.jar</destFileName>
+								</artifactItem>
+								<artifactItem>
+									<groupId>${project.groupId}</groupId>
+									<artifactId>metricshub-internaldb-extension</artifactId>
+									<destFileName>metricshub-internaldb-extension.jar</destFileName>
+								</artifactItem>
+								<artifactItem>
+									<groupId>${project.groupId}</groupId>
+									<artifactId>metricshub-jawk-extension</artifactId>
+									<destFileName>metricshub-jawk-extension.jar</destFileName>
+								</artifactItem>
+								<artifactItem>
+									<groupId>${project.groupId}</groupId>
+									<artifactId>metricshub-jdbc-extension</artifactId>
+									<destFileName>metricshub-jdbc-extension.jar</destFileName>
+								</artifactItem>
+								<artifactItem>
+									<groupId>${project.groupId}</groupId>
+									<artifactId>metricshub-yaml-configuration-extension</artifactId>
+									<destFileName>metricshub-yaml-configuration-extension.jar</destFileName>
+								</artifactItem>
+								<artifactItem>
+									<groupId>${project.groupId}</groupId>
+									<artifactId>metricshub-jmx-extension</artifactId>
+									<destFileName>metricshub-jmx-extension.jar</destFileName>
+								</artifactItem>
+							</artifactItems>
+						</configuration>
+					</execution>
+				</executions>
+			</plugin>
+
+			<!-- JPackage resources -->
+			<plugin>
+				<groupId>org.apache.maven.plugins</groupId>
+				<artifactId>maven-resources-plugin</artifactId>
+				<executions>
+					<execution>
+						<id>copy-resources</id>
+						<phase>process-resources</phase>
+						<goals>
+							<goal>copy-resources</goal>
+						</goals>
+						<configuration>
+							<outputDirectory>${project.build.directory}/jpackage</outputDirectory>
+							<resources>
+								<resource>
+									<directory>src/main/resources/jpackage</directory>
+									<filtering>true</filtering>
+								</resource>
+							</resources>
+						</configuration>
+					</execution>
+					<execution>
+						<id>copy-bin-resources</id>
+						<phase>process-resources</phase>
+						<goals>
+							<goal>copy-resources</goal>
+						</goals>
+						<configuration>
+							<outputDirectory>${project.build.directory}/jpackage/metricshub</outputDirectory>
+							<resources>
+								<resource>
+									<directory>src/main/resources/bin</directory>
+									<filtering>false</filtering>
+								</resource>
+							</resources>
+						</configuration>
+					</execution>
+				</executions>
+			</plugin>
+
+			<!-- Run jpackage command to generate MetricsHub app-image -->
+			<plugin>
+				<groupId>org.codehaus.mojo</groupId>
+				<artifactId>exec-maven-plugin</artifactId>
+				<executions>
+					<execution>
+						<id>package-exe</id>
+						<phase>package</phase>
+						<goals>
+							<goal>exec</goal>
+						</goals>
+						<configuration>
+							<executable>${env.JAVA_HOME}/bin/jpackage</executable>
+							<arguments>
+								<argument>--add-launcher</argument>
+								<argument>MetricsHub-Encrypt=metricshub-encrypt.properties</argument>
+								<argument>--add-launcher</argument>
+								<argument>MetricsHubServiceManager=metricshub-agent.properties</argument>
+								<argument>--add-launcher</argument>
+								<argument>snmpcli=metricshub-snmpcli.properties</argument>
+								<argument>--add-launcher</argument>
+								<argument>httpcli=metricshub-httpcli.properties</argument>
+								<argument>--add-launcher</argument>
+								<argument>ipmicli=metricshub-ipmicli.properties</argument>
+								<argument>--add-launcher</argument>
+								<argument>snmpv3cli=metricshub-snmpv3cli.properties</argument>
+								<argument>--add-launcher</argument>
+								<argument>wbemcli=metricshub-wbemcli.properties</argument>
+								<argument>--add-launcher</argument>
+								<argument>wmicli=metricshub-wmicli.properties</argument>
+								<argument>--add-launcher</argument>
+								<argument>winrmcli=metricshub-winrmcli.properties</argument>
+								<argument>--add-launcher</argument>
+								<argument>jdbccli=metricshub-jdbccli.properties</argument>
+								<argument>--add-launcher</argument>
+								<argument>sshcli=metricshub-sshcli.properties</argument>
+								<argument>--add-launcher</argument>
+								<argument>pingcli=metricshub-pingcli.properties</argument>
+								<argument>--add-launcher</argument>
+								<argument>jawk=metricshub-jawk.properties</argument>
+								<argument>@jpackage.txt</argument>
+							</arguments>
+							<workingDirectory>${project.build.directory}/jpackage</workingDirectory>
+						</configuration>
+					</execution>
+				</executions>
+			</plugin>
+
+			<!-- Assembly for the Windows ZIP Package -->
+			<plugin>
+				<groupId>org.apache.maven.plugins</groupId>
+				<artifactId>maven-assembly-plugin</artifactId>
+				<executions>
+					<execution>
+						<id>windows-zip</id>
+						<phase>package</phase>
+						<goals>
+							<goal>single</goal>
+						</goals>
+						<configuration>
+							<descriptors>
+								<descriptor>src/assembly/windows-descriptor.xml</descriptor>
+							</descriptors>
+							<appendAssemblyId>false</appendAssemblyId>
+						</configuration>
+					</execution>
+				</executions>
+			</plugin>
+
+			<!-- Attach artifacts -->
+			<plugin>
+				<groupId>org.sonatype.plugins</groupId>
+				<artifactId>attach-artifact-maven-plugin</artifactId>
+				<version>1.0</version>
+				<executions>
+					<execution>
+						<id>attach-artifacts</id>
+						<phase>package</phase>
+						<goals>
+							<goal>attach-artifact</goal>
+						</goals>
+						<configuration>
+							<artifacts>
+								<artifact>
+									<file>${project.build.directory}/${project.artifactId}-${project.version}.zip</file>
+									<type>zip</type>
+									<artifactId>${project.artifactId}</artifactId>
+								</artifact>
+							</artifacts>
+						</configuration>
+					</execution>
+				</executions>
+			</plugin>
+
+		</plugins>
+	</build>
+</project>