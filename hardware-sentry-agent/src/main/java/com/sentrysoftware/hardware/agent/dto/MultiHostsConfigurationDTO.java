--- conflicted
+++ resolved
@@ -62,15 +62,9 @@
 	@JsonSetter(nulls = SKIP)
 	private Map<String, Double> extraMetrics = new HashMap<>();
 
-<<<<<<< HEAD
-	@Default
-	private String otlpGrpcEndpoint = "http://localhost:4317";
-
 	@Default
 	private boolean resolveHostnameToFqdn = true;
 
-=======
->>>>>>> 561079f4
 	/**
 	 * Build a new empty instance
 	 * 
