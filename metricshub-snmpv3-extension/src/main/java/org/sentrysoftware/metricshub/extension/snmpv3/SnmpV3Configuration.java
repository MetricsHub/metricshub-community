package org.sentrysoftware.metricshub.extension.snmpv3;

/*-
 * ╱╲╱╲╱╲╱╲╱╲╱╲╱╲╱╲╱╲╱╲╱╲╱╲╱╲╱╲╱╲╱╲╱╲╱╲╱╲╱╲
 * MetricsHub SNMP V3 Extension
 * ჻჻჻჻჻჻
 * Copyright 2023 - 2024 Sentry Software
 * ჻჻჻჻჻჻
 * This program is free software: you can redistribute it and/or modify
 * it under the terms of the GNU Affero General Public License as published by
 * the Free Software Foundation, either version 3 of the License, or
 * (at your option) any later version.
 *
 * This program is distributed in the hope that it will be useful,
 * but WITHOUT ANY WARRANTY; without even the implied warranty of
 * MERCHANTABILITY or FITNESS FOR A PARTICULAR PURPOSE.  See the
 * GNU General Public License for more details.
 *
 * You should have received a copy of the GNU Affero General Public License
 * along with this program.  If not, see <http://www.gnu.org/licenses/>.
 * ╲╱╲╱╲╱╲╱╲╱╲╱╲╱╲╱╲╱╲╱╲╱╲╱╲╱╲╱╲╱╲╱╲╱╲╱╲╱╲╱
 */

import static com.fasterxml.jackson.annotation.Nulls.SKIP;

import com.fasterxml.jackson.annotation.JsonSetter;
import com.fasterxml.jackson.databind.annotation.JsonDeserialize;
import lombok.AllArgsConstructor;
import lombok.Builder;
import lombok.Builder.Default;
import lombok.Data;
import lombok.NoArgsConstructor;
import lombok.NonNull;
import org.sentrysoftware.metricshub.engine.common.exception.InvalidConfigurationException;
import org.sentrysoftware.metricshub.engine.common.helpers.StringHelper;
import org.sentrysoftware.metricshub.engine.configuration.IConfiguration;
import org.sentrysoftware.metricshub.engine.deserialization.TimeDeserializer;
import org.sentrysoftware.metricshub.extension.snmp.ISnmpConfiguration;

/**
 * The SnmpV3Configuration class represents the configuration for SNMP v3 in the
 * MetricsHub engine. It implements the ISnmpConfiguration interface and
 * includes settings such as SNMP version, port, timeout, context
 * name, authentication type, privacy, privacy password, username, and password.
 */
@Data
@Builder
@AllArgsConstructor
@NoArgsConstructor
public class SnmpV3Configuration implements ISnmpConfiguration {

	private static final int V3 = 3;
	private static final String INVALID_AUTH_TYPE_EXCEPTION_MESSAGE = "Invalid authentication type: ";
	private static final String INVALID_PRIVACY_VALUE_EXCEPTION_MESSAGE = "Invalid privacy value: ";

	@Default
	@JsonSetter(nulls = SKIP)
	private Integer port = 161;

	@Default
	@JsonSetter(nulls = SKIP)
	@JsonDeserialize(using = TimeDeserializer.class)
	private Long timeout = 120L;

	private String contextName;

	@JsonDeserialize(using = AuthTypeDeserializer.class)
	private AuthType authType;

	@JsonDeserialize(using = PrivacyDeserializer.class)
	private Privacy privacy;

	private String username;
	private char[] privacyPassword;
	private char[] password;
	private int[] retryIntervals;

	private String hostname;

	@Override
	public String toString() {
		String description = "SNMP V3";
		if (username != null) {
			description = description + " as " + username;
		}
		if (privacy != null && privacy != Privacy.NO_ENCRYPTION) {
			description = description + " (" + privacy + "-encrypted)";
		}
		return description;
	}

	@Override
	public void validateConfiguration(final String resourceKey) throws InvalidConfigurationException {
		StringHelper.validateConfigurationAttribute(
			port,
			attr -> attr == null || attr < 1 || attr > 65535,
			() ->
				String.format(
					"Resource %s - Invalid port configured for protocol %s. Port value returned: %s." +
					" This resource will not be monitored. Please verify the configured port value.",
					resourceKey,
					"SNMP V3",
					port
				)
		);

		StringHelper.validateConfigurationAttribute(
			timeout,
			attr -> attr == null || attr < 0L,
			() ->
				String.format(
					"Resource %s - Timeout value is invalid for protocol %s." +
					" Timeout value returned: %s. This resource will not be monitored. Please verify the configured timeout value.",
					resourceKey,
					"SNMP V3",
					timeout
				)
		);

		StringHelper.validateConfigurationAttribute(
			username,
			attr -> attr == null || attr.isBlank(),
			() ->
				String.format(
					"Resource %s - No username configured for protocol %s." +
					" This resource will not be monitored. Please verify the configured username.",
					resourceKey,
<<<<<<< HEAD
					"SNMP V3"
=======
					"SNNP V3"
>>>>>>> 757172af
				)
		);

		StringHelper.validateConfigurationAttribute(
			authType,
			attr -> attr == null,
			() ->
				String.format(
					"Resource %s - No username configured for protocol %s." +
					" This resource will not be monitored. Please verify the configured authtype.",
					resourceKey,
<<<<<<< HEAD
					"SNMP V3"
=======
					"SNNP V3"
>>>>>>> 757172af
				)
		);
	}

	/**
	 * Enum of authentication types for SNMP v3.
	 */
	@AllArgsConstructor
	public enum AuthType {
		NO_AUTH,
		MD5,
		SHA;

		/**
		 * Interpret the specified label and returns corresponding value.
		 *
		 * @param authType String to be interpreted
		 * @return Corresponding {@link AuthType} value
		 */
		public static AuthType interpretValueOf(@NonNull final String authType) {
			final String lowerCaseAuthType = authType.toLowerCase();

			if (lowerCaseAuthType.contains("no") && lowerCaseAuthType.contains("auth")) {
				return NO_AUTH;
			} else if (lowerCaseAuthType.contains("md5")) {
				return MD5;
			} else if (lowerCaseAuthType.contains("sha")) {
				return SHA;
			}

			throw new IllegalArgumentException(INVALID_AUTH_TYPE_EXCEPTION_MESSAGE + authType);
		}
	}

	/**
	 * SNMP v3 Privacy (encryption type). Represents the encryption algorithm to be
	 * used in SNMP v3 connections.
	 */
	@AllArgsConstructor
	public enum Privacy {
		NO_ENCRYPTION,
		AES,
		DES;

		/**
		 * Interpret the specified label and returns corresponding value.
		 *
		 * @param privacy String to be interpreted
		 * @return Corresponding {@link Privacy} value
		 */
		public static Privacy interpretValueOf(@NonNull final String privacy) {
			final String lowerCasePrivacy = privacy.toLowerCase();

			if (lowerCasePrivacy.equals("none") || lowerCasePrivacy.equals("no")) {
				return NO_ENCRYPTION;
			} else if (lowerCasePrivacy.equals("aes")) {
				return AES;
			} else if (lowerCasePrivacy.equals("des")) {
				return DES;
			}

			throw new IllegalArgumentException(INVALID_PRIVACY_VALUE_EXCEPTION_MESSAGE + privacy);
		}
	}

	@Override
	public int getIntVersion() {
		return V3;
	}

	@Override
	public IConfiguration copy() {
		return SnmpV3Configuration
			.builder()
			.authType(authType)
			.contextName(contextName)
			.password(password)
			.port(port)
			.privacy(privacy)
			.privacyPassword(privacyPassword)
			.retryIntervals(retryIntervals)
			.timeout(timeout)
			.username(username)
			.build();
	}
}<|MERGE_RESOLUTION|>--- conflicted
+++ resolved
@@ -125,11 +125,7 @@
 					"Resource %s - No username configured for protocol %s." +
 					" This resource will not be monitored. Please verify the configured username.",
 					resourceKey,
-<<<<<<< HEAD
-					"SNMP V3"
-=======
 					"SNNP V3"
->>>>>>> 757172af
 				)
 		);
 
@@ -141,11 +137,7 @@
 					"Resource %s - No username configured for protocol %s." +
 					" This resource will not be monitored. Please verify the configured authtype.",
 					resourceKey,
-<<<<<<< HEAD
-					"SNMP V3"
-=======
 					"SNNP V3"
->>>>>>> 757172af
 				)
 		);
 	}
