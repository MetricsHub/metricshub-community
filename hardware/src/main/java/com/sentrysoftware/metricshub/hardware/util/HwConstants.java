package com.sentrysoftware.metricshub.hardware.util;

import lombok.AccessLevel;
import lombok.NoArgsConstructor;

@NoArgsConstructor(access = AccessLevel.PRIVATE)
public class HwConstants {

	// Hardware Metrics

	public static final String HW_ENERGY_DISK_CONTROLLER_METRIC = "hw.energy{hw.type=\"disk_controller\"}";
	public static final String HW_POWER_DISK_CONTROLLER_METRIC = "hw.power{hw.type=\"disk_controller\"}";

	public static final String HW_ENERGY_FAN_METRIC = "hw.energy{hw.type=\"fan\"}";
	public static final String HW_POWER_FAN_METRIC = "hw.power{hw.type=\"fan\"}";

	public static final String HW_ENERGY_ROBOTICS_METRIC = "hw.energy{hw.type=\"robotics\"}";
	public static final String HW_POWER_ROBOTICS_METRIC = "hw.power{hw.type=\"robotics\"}";

	public static final String HW_ENERGY_TAPE_DRIVE_METRIC = "hw.energy{hw.type=\"tape_drive\"}";
	public static final String HW_POWER_TAPE_DRIVE_METRIC = "hw.power{hw.type=\"tape_drive\"}";

	public static final String HW_ENERGY_MEMORY_METRIC = "hw.energy{hw.type=\"memory\"}";
	public static final String HW_POWER_MEMORY_METRIC = "hw.power{hw.type=\"memory\"}";

	public static final String HW_ENERGY_PHYSICAL_DISK_METRIC = "hw.energy{hw.type=\"physical_disk\"}";
	public static final String HW_POWER_PHYSICAL_DISK_METRIC = "hw.power{hw.type=\"physical_disk\"}";

	public static final String HW_ENERGY_NETWORK_METRIC = "hw.energy{hw.type=\"network\"}";
	public static final String HW_POWER_NETWORK_METRIC = "hw.power{hw.type=\"network\"}";

	public static final String HW_HOST_MEASURED_POWER = "hw.host.power{quality=\"measured\"}";
	public static final String HW_HOST_MEASURED_ENERGY = "hw.host.energy{quality=\"measured\"}";
	public static final String HW_HOST_ESTIMATED_POWER = "hw.host.power{quality=\"estimated\"}";
	public static final String HW_HOST_ESTIMATED_ENERGY = "hw.host.energy{quality=\"estimated\"}";

<<<<<<< HEAD
	public static final String HW_ENERGY_VM_METRIC = "hw.energy{hw.type=\"vm\"}";
	public static final String HW_POWER_VM_METRIC = "hw.power{hw.type=\"vm\"}";
	public static final String POWER_SOURCE_ID_ATTRIBUTE = "__power_source_id";
	public static final String HW_VM_POWER_SHARE_METRIC = "hw.vm.power_ratio.raw_power_share";
	public static final String HW_VM_POWER_STATE_METRIC = "hw.vm.power_state";

	public static final String HW_ENCLOSURE_POWER = "hw.enclosure.power";
	public static final String HW_ENCLOSURE_ENERGY = "hw.enclosure.energy";
=======
	public static final String HW_ENERGY_CPU_METRIC = "hw.energy{hw.type=\"cpu\"}";
	public static final String HW_POWER_CPU_METRIC = "hw.power{hw.type=\"cpu\"}";
>>>>>>> d956da05
}<|MERGE_RESOLUTION|>--- conflicted
+++ resolved
@@ -34,7 +34,6 @@
 	public static final String HW_HOST_ESTIMATED_POWER = "hw.host.power{quality=\"estimated\"}";
 	public static final String HW_HOST_ESTIMATED_ENERGY = "hw.host.energy{quality=\"estimated\"}";
 
-<<<<<<< HEAD
 	public static final String HW_ENERGY_VM_METRIC = "hw.energy{hw.type=\"vm\"}";
 	public static final String HW_POWER_VM_METRIC = "hw.power{hw.type=\"vm\"}";
 	public static final String POWER_SOURCE_ID_ATTRIBUTE = "__power_source_id";
@@ -43,8 +42,9 @@
 
 	public static final String HW_ENCLOSURE_POWER = "hw.enclosure.power";
 	public static final String HW_ENCLOSURE_ENERGY = "hw.enclosure.energy";
-=======
 	public static final String HW_ENERGY_CPU_METRIC = "hw.energy{hw.type=\"cpu\"}";
 	public static final String HW_POWER_CPU_METRIC = "hw.power{hw.type=\"cpu\"}";
->>>>>>> d956da05
+
+	public static final String HW_HOST_CPU_THERMAL_DISSIPATION_RATE = "__hw.host.cpu.thermal_dissipation_rate";
+
 }