--- conflicted
+++ resolved
@@ -6,18 +6,12 @@
 
 * **/**: the root (parent of all submodules)
 * **connector-serializer**: a small module used to serialize connectors in the **matrix-connectors** module
-<<<<<<< HEAD
-* **hws-agent**: the Agent which includes a CLI
-* **hws-agent-mapping**: defines OpenTelemetry metrics mapping
-* **hws-otel-collector**: the Hardware Sentry OpenTelemetry Collector
-=======
 * **hws-agent**: the Hardware Sentry Agent which includes a CLI
 * **hws-agent-mapping**: defines OpenTelemetry metrics mapping
 * **hws-windows**: builds the MSI package
 * **hws-rhel**: builds the RPM package
 * **hws-debian**: builds the Debian package
 * **hws-doc**: Hardware Sentry documentation module (site)
->>>>>>> 110d8ae1
 * **matrix-connectors**: a pom project only to retrieve the sources of the Hardware Connector Library and serialize them as an artifact for this project
 * **matrix-engine**: the brain, the heart of this project
 
@@ -38,14 +32,6 @@
 
 ### Windows Build Rules (.MSI)
 
-<<<<<<< HEAD
-If you do not wish to build the **Hardware Sentry OpenTelemetry Collector**, you can use the `-Dnootel` option:
-
-```sh
-$ mvn package -Dnootel
-```
-This will build all the modules except **hws-otel-collector**.
-=======
 - Windows host.
 - Define the `JPACKAGE_HOME` system env variable in order to access the jpackage tool. Example: `JPACKAGE_HOME=C:\Program Files\Java\jdk-19`
 - WixToolSet installed under `C:\Program Files (x86)\WiX Toolset v3.11`.
@@ -64,5 +50,4 @@
 - Red Hat Enterprise Linux host.
 - Define the `JPACKAGE_HOME` system env variable in order to access the jpackage tool. (jpackage from JDK19)
 - Install the `rpm-build` package. (`usr/bin/rpmbuild`).
-- Define the `JAVA_RUNTIME_HOME` system env variable in order to embed the runtime image in the final package.
->>>>>>> 110d8ae1
+- Define the `JAVA_RUNTIME_HOME` system env variable in order to embed the runtime image in the final package.