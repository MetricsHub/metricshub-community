--- conflicted
+++ resolved
@@ -172,11 +172,9 @@
 
 		final HardwareTarget target = strategyConfig.getEngineConfiguration().getTarget();
 
-<<<<<<< HEAD
 		hostMonitoring.setLocalhost(isLocalhost);
-=======
+
 		String hostname = target.getHostname();
->>>>>>> 41c1295c
 
 		// Create the target
 		final Monitor targetMonitor = Monitor
