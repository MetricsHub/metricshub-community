package com.sentrysoftware.matrix.engine.strategy.collect;

import com.sentrysoftware.matrix.common.helpers.ArrayHelper;
import com.sentrysoftware.matrix.common.helpers.HardwareConstants;
import com.sentrysoftware.matrix.common.helpers.NumberHelper;
import com.sentrysoftware.matrix.common.meta.monitor.Enclosure;
import com.sentrysoftware.matrix.common.meta.monitor.Temperature;
import com.sentrysoftware.matrix.connector.model.Connector;
import com.sentrysoftware.matrix.connector.model.monitor.HardwareMonitor;
import com.sentrysoftware.matrix.connector.model.monitor.MonitorType;
import com.sentrysoftware.matrix.connector.model.monitor.job.collect.Collect;
import com.sentrysoftware.matrix.connector.model.monitor.job.collect.CollectType;
import com.sentrysoftware.matrix.connector.model.monitor.job.source.Source;
import com.sentrysoftware.matrix.engine.strategy.AbstractStrategy;
import com.sentrysoftware.matrix.engine.strategy.detection.TestedConnector;
import com.sentrysoftware.matrix.engine.strategy.discovery.HardwareMonitorComparator;
import com.sentrysoftware.matrix.engine.strategy.source.SourceTable;
import com.sentrysoftware.matrix.model.monitor.Monitor;
import com.sentrysoftware.matrix.model.monitoring.HostMonitoring;
import com.sentrysoftware.matrix.model.monitoring.HostMonitoring.PowerMeter;
import com.sentrysoftware.matrix.model.monitoring.IHostMonitoring;
import com.sentrysoftware.matrix.model.parameter.NumberParam;
import com.sentrysoftware.matrix.model.parameter.ParameterState;
import com.sentrysoftware.matrix.model.parameter.PresentParam;
import com.sentrysoftware.matrix.model.parameter.StatusParam;
import com.sentrysoftware.matrix.model.parameter.TextParam;
import lombok.NonNull;
import lombok.extern.slf4j.Slf4j;
import org.springframework.util.Assert;

import java.math.RoundingMode;
import java.util.ArrayList;
import java.util.Collection;
import java.util.Collections;
import java.util.List;
import java.util.Map;
import java.util.Map.Entry;
import java.util.Objects;
import java.util.Optional;
import java.util.Set;
import java.util.concurrent.ExecutorService;
import java.util.concurrent.Executors;
import java.util.concurrent.TimeUnit;
import java.util.stream.Collectors;

import static com.sentrysoftware.matrix.common.helpers.HardwareConstants.ADDITIONAL_INFORMATION1;
import static com.sentrysoftware.matrix.common.helpers.HardwareConstants.ADDITIONAL_INFORMATION2;
import static com.sentrysoftware.matrix.common.helpers.HardwareConstants.ADDITIONAL_INFORMATION3;
import static com.sentrysoftware.matrix.common.helpers.HardwareConstants.AMBIENT_TEMPERATURE_PARAMETER;
import static com.sentrysoftware.matrix.common.helpers.HardwareConstants.AVERAGE_CPU_TEMPERATURE_WARNING;
import static com.sentrysoftware.matrix.common.helpers.HardwareConstants.COMPILED_FILE_NAME;
import static com.sentrysoftware.matrix.common.helpers.HardwareConstants.CONNECTED_PORTS_COUNT_PARAMETER;
import static com.sentrysoftware.matrix.common.helpers.HardwareConstants.CONNECTED_PORTS_PARAMETER_UNIT;
import static com.sentrysoftware.matrix.common.helpers.HardwareConstants.CONNECTOR;
import static com.sentrysoftware.matrix.common.helpers.HardwareConstants.CPU_TEMPERATURE_PARAMETER;
import static com.sentrysoftware.matrix.common.helpers.HardwareConstants.CPU_THERMAL_DISSIPATION_RATE_PARAMETER;
import static com.sentrysoftware.matrix.common.helpers.HardwareConstants.DEVICE_ID;
import static com.sentrysoftware.matrix.common.helpers.HardwareConstants.ENERGY_PARAMETER;
import static com.sentrysoftware.matrix.common.helpers.HardwareConstants.ENERGY_PARAMETER_UNIT;
import static com.sentrysoftware.matrix.common.helpers.HardwareConstants.ENERGY_USAGE_PARAMETER;
import static com.sentrysoftware.matrix.common.helpers.HardwareConstants.ENERGY_USAGE_PARAMETER_UNIT;
import static com.sentrysoftware.matrix.common.helpers.HardwareConstants.HEATING_MARGIN_PARAMETER;
import static com.sentrysoftware.matrix.common.helpers.HardwareConstants.HEATING_MARGIN_PARAMETER_UNIT;
import static com.sentrysoftware.matrix.common.helpers.HardwareConstants.IS_CPU_SENSOR;
import static com.sentrysoftware.matrix.common.helpers.HardwareConstants.LINK_SPEED_PARAMETER;
import static com.sentrysoftware.matrix.common.helpers.HardwareConstants.LINK_STATUS_PARAMETER;
import static com.sentrysoftware.matrix.common.helpers.HardwareConstants.MAXIMUM_SPEED;
import static com.sentrysoftware.matrix.common.helpers.HardwareConstants.MODEL;
import static com.sentrysoftware.matrix.common.helpers.HardwareConstants.POWER_CONSUMPTION;
import static com.sentrysoftware.matrix.common.helpers.HardwareConstants.POWER_CONSUMPTION_PARAMETER;
import static com.sentrysoftware.matrix.common.helpers.HardwareConstants.POWER_CONSUMPTION_PARAMETER_UNIT;
import static com.sentrysoftware.matrix.common.helpers.HardwareConstants.POWER_SHARE;
import static com.sentrysoftware.matrix.common.helpers.HardwareConstants.POWER_SOURCE_ID;
import static com.sentrysoftware.matrix.common.helpers.HardwareConstants.POWER_STATE_PARAMETER;
import static com.sentrysoftware.matrix.common.helpers.HardwareConstants.PRESENT_PARAMETER;
import static com.sentrysoftware.matrix.common.helpers.HardwareConstants.SPEED_MBITS_PARAMETER_UNIT;
import static com.sentrysoftware.matrix.common.helpers.HardwareConstants.TEMPERATURE_PARAMETER;
import static com.sentrysoftware.matrix.common.helpers.HardwareConstants.TEMPERATURE_PARAMETER_UNIT;
import static com.sentrysoftware.matrix.common.helpers.HardwareConstants.TOTAL_BANDWIDTH_PARAMETER;
import static org.springframework.util.Assert.state;

@Slf4j
public class CollectOperation extends AbstractStrategy {

	private static final String NO_SOURCE_TABLE_CREATE_MSG = "Collect - No source table created with source key {} for connector {} on system {}";
	static final String NO_HW_MONITORS_FOUND_MSG = "Collect - Could not collect system {}. No hardware monitors found in the connector {}";

	@Override
	public void prepare() {
		// Save parameters, push current value to previous value
		// Why ? Before the next collect we save the parameters previous values
		// in order to compute delta and rates
		strategyConfig.getHostMonitoring().saveParameters();
	}

	@Override
	public Boolean call() throws Exception {
		final String hostname = strategyConfig.getEngineConfiguration().getTarget().getHostname();
		log.debug("Collect - Start collect for system {}", hostname);

		// Get the connectors previously discovered
		final IHostMonitoring hostMonitoring = strategyConfig.getHostMonitoring();

		final Map<String, Monitor> connectorMonitors = hostMonitoring.selectFromType(MonitorType.CONNECTOR);

		if (connectorMonitors == null || connectorMonitors.isEmpty()) {
			log.error("Collect - No connector detected in the detection operation. Stop collect operation");
			return false;
		}

		final Set<String> detectedConnectorFileNames = connectorMonitors
				.values()
				.stream()
				.map(monitor -> monitor.getMetadata(COMPILED_FILE_NAME))
				.collect(Collectors.toSet());

		// Keep only detected/selected connectors, in the store they are indexed by the compiled file name
		// Build the list of the connectors
		final List<Connector> connectors = store
				.getConnectors()
				.entrySet()
				.stream()
				.filter(entry -> detectedConnectorFileNames.contains(entry.getKey()))
				.map(Entry::getValue)
				.collect(Collectors.toList());

		// loop over each connector then run its collect jobs
		connectors.stream()
		.filter(connector -> super.validateHardwareMonitors(connector, hostname, NO_HW_MONITORS_FOUND_MSG))
		.forEach(connector -> {

			// Get the connector monitor
			final Monitor connectorMonitor = connectorMonitors.values().stream()
			.filter(monitor -> connector.getCompiledFilename().equals(monitor.getMetadata(COMPILED_FILE_NAME)))
			.findFirst().orElseThrow();

			collect(connector, connectorMonitor, hostMonitoring, hostname);
		});

		return true;
	}

	/**
	 * Run the collect for the given connector
	 *
	 * @param connector        The connector we wish to interpret and collect
	 * @param connectorMonitor The connector monitor we wish to collect its status and testReport parameters
	 * @param hostMonitoring   The monitors container, it also wraps the {@link SourceTable} objects
	 * @param hostname         The system hostname
	 */
	void collect(final Connector connector, final Monitor connectorMonitor, final IHostMonitoring hostMonitoring,
				 final String hostname) {

		log.debug("Collect - Processing connector {} for system {}", connector.getCompiledFilename(), hostname);

		// Re-test the connector and collect the connector monitor
		collectConnectorMonitor(connector, connectorMonitor, hostname);

		// Perform collect for the hardware monitor jobs
		// The collect order is the following: Enclosure, Blade, DiskController, CPU then the rest
		connector
			.getHardwareMonitors()
			.stream()
			.sorted(new HardwareMonitorComparator())
			.filter(hardwareMonitor -> Objects.nonNull(hardwareMonitor)
					&& validateHardwareMonitorFields(hardwareMonitor, connector.getCompiledFilename(), hostname)
					&& HardwareMonitorComparator.ORDER.contains(hardwareMonitor.getType()))
			.forEach(hardwareMonitor -> collectSameTypeMonitors(hardwareMonitor, connector, hostMonitoring, hostname));

		// Now collecting the rest of the monitors in parallel mode
		final ExecutorService threadsPool = Executors.newFixedThreadPool(MAX_THREADS_COUNT);

		connector
			.getHardwareMonitors()
			.stream()
			.filter(hardwareMonitor -> Objects.nonNull(hardwareMonitor)
					&& validateHardwareMonitorFields(hardwareMonitor, connector.getCompiledFilename(), hostname)
					&& !HardwareMonitorComparator.ORDER.contains(hardwareMonitor.getType()))
			.forEach(hardwareMonitor ->
				threadsPool.execute(() -> collectSameTypeMonitors(hardwareMonitor, connector, hostMonitoring, hostname)));

		// Order the shutdown
		threadsPool.shutdown();

		try {
			// Blocks until all tasks have completed execution after a shutdown request
			threadsPool.awaitTermination(THREAD_TIMEOUT, TimeUnit.SECONDS);
		} catch (Exception e) {

			if (e instanceof InterruptedException) {
				Thread.currentThread().interrupt();
			}

			log.error("Waiting for threads termination aborted with an error", e);
		}
	}

	/**
	 * Run the collect for the given <code>connectorMonitor</code>
	 *
	 * @param connector        The connector we wish to test
	 * @param connectorMonitor The connector monitor we wish to collect its status and testReport parameters
	 * @param hostname         The system hostname
	 */
	void collectConnectorMonitor(final Connector connector, final Monitor connectorMonitor, final String hostname) {

		log.debug("Start Connector Monitor {} Collect.", connectorMonitor.getId());

		log.debug("Start Connector {} Test.", connector.getCompiledFilename());

		final TestedConnector testedConnector = super.testConnector(connector, hostname);

		log.debug("End of Test for Connector {}. Test Status: {}.", connector.getCompiledFilename(), getTestedConnectorStatus(testedConnector));

		final StatusParam status = super.buildStatusParamForConnector(testedConnector);
		final TextParam testReport = super.buildTestReportParameter(hostname, testedConnector);

		connectorMonitor.collectParameter(status);
		connectorMonitor.collectParameter(testReport);

		log.debug("End of the Connector Monitor {} Collect. Status: {}", connectorMonitor.getId(), status.getStatus());
	}

	/**
	 * Collect monitors of the same type. This method processes all the sources of the collect stage then collect the required monitors
	 *
	 * @param hardwareMonitor Defines the {@link Collect} valueTable, the {@link Source} to process and all the parameters
	 * @param connector       The connector we currently process
	 * @param hostMonitoring  The {@link IHostMonitoring} instance wrapping {@link Monitor} and {@link SourceTable} instances
	 * @param hostname        The user's configured hostname
	 */
	void collectSameTypeMonitors(final HardwareMonitor hardwareMonitor, final Connector connector,
			final IHostMonitoring hostMonitoring, final String hostname) {

		// Process all the sources with theirs computes
		if (CollectType.MULTI_INSTANCE.equals(hardwareMonitor.getCollect().getType())) {

			collectMultiInstance(hardwareMonitor,
					connector,
					hostMonitoring,
					hardwareMonitor.getType(),
					hardwareMonitor.getCollect().getParameters(),
					hardwareMonitor.getCollect().getSources(),
					hostname);

		} else {
			collectMonoInstance(hardwareMonitor,
					connector,
					hostMonitoring,
					hardwareMonitor.getType(),
					hardwareMonitor.getCollect().getParameters(),
					hardwareMonitor.getCollect().getSources(),
					hostname);
		}

	}

	/**
	 * Perform a MultiInstance collect. Process sources and computes then process the value table to collect monitors.
	 *
	 * @param hardwareMonitor Defines the {@link Collect} valueTable, the {@link Source} to process and all the mapping
	 * @param connector       The connector we currently process
	 * @param hostMonitoring  The {@link IHostMonitoring} instance wrapping {@link Monitor} and {@link SourceTable} instances
	 * @param monitorType     The type of the monitor e.g. ENCLOSURE
	 * @param parameters      The mapping, i.e. parameter name to column index
	 * @param sources         The connector {@link Source} beans to process
	 * @param hostname        The system hostname used for debug purpose
	 */
	void collectMultiInstance(final HardwareMonitor hardwareMonitor, final Connector connector,
			final IHostMonitoring hostMonitoring, final MonitorType monitorType,
			final Map<String, String> parameters, final List<Source> sources,
			final String hostname) {

		// Run the sources and the computes
		processSourcesAndComputes(sources, hostMonitoring, connector, monitorType, hostname);

		// Process the MultiInstance value table
		processMultiInstanceValueTable(hardwareMonitor.getCollect().getValueTable(),
				connector.getCompiledFilename(),
				hostMonitoring,
				parameters,
				monitorType,
				hostname);
	}

	/**
	 * Collect monitors from the given valueTable, for each row we collect the {@link Monitor} instance then we set the parameters on each
	 * existing monitor
	 *
	 * @param valueTable     The unique key of the {@link Source} used to collect metrics
	 * @param connectorName  The unique name of the {@link Connector}. The compiled file name
	 * @param hostMonitoring The {@link IHostMonitoring} instance wrapping source tables and monitors
	 * @param parameters     The collect parameters to process (from the connector)
	 * @param monitorType    The current type of the monitor, {@link MonitorType}
	 * @param hostname       The user's configured hostname used for debug purpose
	 */
	void processMultiInstanceValueTable(final String valueTable, final String connectorName,
			final IHostMonitoring hostMonitoring, final Map<String, String> parameters,
			final MonitorType monitorType, final String hostname) {

		// Get the source table used to collect parameters
		final SourceTable sourceTable = hostMonitoring
				.getConnectorNamespace(connectorName)
				.getSourceTable(valueTable);

		// No sourceTable no monitor
		if (sourceTable == null) {
			log.debug(NO_SOURCE_TABLE_CREATE_MSG,
					valueTable, connectorName, hostname);
			return;
		}

		// Loop over each row (List) and collect the corresponding monitor
		collectMonitors(valueTable,
				sourceTable,
				connectorName,
				hostMonitoring,
				parameters,
				monitorType,
				hostname);
	}

	/**
	 * Loop over the given {@link SourceTable} and collect each monitor identified with {@link HardwareConstants#DEVICE_ID}
	 *
	 * @param valueTable     The unique key of the {@link Source} used to collect metrics
	 * @param connectorName  The unique name of the {@link Connector}. The compiled file name
	 * @param hostMonitoring The {@link IHostMonitoring} instance wrapping all the monitors
	 * @param parameters     The collect parameters to process (mapping from the connector)
	 * @param monitorType    The current type of the monitor, {@link MonitorType}
	 * @param hostname       The user's configured hostname used for debug purpose
	 * @param sourceTable    The collected information formatted in a {@link SourceTable} object
	 */
	void collectMonitors(final String valueTable, final SourceTable sourceTable,
			final String connectorName, final IHostMonitoring hostMonitoring,
			final Map<String, String> parameters, final MonitorType monitorType,
			final String hostname) {

		for (final List<String> row : sourceTable.getTable()) {

			Optional<Monitor> monitorOpt = getMonitor(valueTable,
					monitorType,
					hostMonitoring,
					row,
					parameters.get(DEVICE_ID));

			if (monitorOpt.isEmpty()) {
				log.warn("Collect - Couldn't find monitor {} associated with row {}. Connector {}",
						monitorType.getNameInConnector(), row, connectorName);
				continue;
			}

			log.debug("Collecting monitor id {}", monitorOpt.get().getId());

			// Build the collect information as the parameters are collected by the MonitorCollectVisitor
			// so that we avoid the tightly coupling with the current CollectOperation strategy.
			final MonitorCollectInfo monitorCollectInfo = MonitorCollectInfo
					.builder()
					.connectorName(connectorName)
					.hostMonitoring(hostMonitoring)
					.hostname(hostname)
					.row(row)
					.mapping(parameters)
					.monitor(monitorOpt.get())
					.valueTable(valueTable)
					.collectTime(strategyTime)
					.unknownStatus(strategyConfig.getEngineConfiguration().getUnknownStatus())
					.build();

			// Here we go...
			monitorType.getMetaMonitor().accept(new MonitorCollectVisitor(monitorCollectInfo));

		}
	}

	/**
	 * Get the monitor to collect using the given row and the parameters mapping.
	 *
	 * @param valueTable               The unique key of the {@link Source} used for debug purpose
	 * @param monitorType              The type of the monitor we wish to collect
	 * @param hostMonitoring           The {@link IHostMonitoring} instance wrapping source tables and monitors
	 * @param row                      The data which indicate the device id used to find the monitor from the {@link HostMonitoring}
	 * @param deviceIdValueTableColumn The column index formatted as `ValueTable.Column($number)`
	 * @return {@link Optional} {@link Monitor} instance
	 */
	Optional<Monitor> getMonitor(final String valueTable, final MonitorType monitorType,
			final IHostMonitoring hostMonitoring, final List<String> row,
			final String deviceIdValueTableColumn) {

		if (deviceIdValueTableColumn == null) {
			return Optional.empty();
		}

		final Map<String, Monitor> monitors = hostMonitoring.selectFromType(monitorType);

		if (monitors == null) {
			return Optional.empty();
		}

		final String id = CollectHelper.getValueTableColumnValue(valueTable,
				DEVICE_ID,
				monitorType,
				row,
				deviceIdValueTableColumn);

		if (id != null) {
			return monitors.values().stream()
					.filter(mo -> Objects.nonNull(mo.getMetadata()) &&
							id.equals(mo.getMetadata().get(DEVICE_ID)))
					.findFirst();
		}

		return Optional.empty();
	}

	/**
	 * Perform a MonoInstance collect. Process sources and computes then process the value table per monitor
	 *
	 * @param hardwareMonitor Defines the {@link Collect} valueTable, the {@link Source} to process and all the mapping
	 * @param connector       The connector we currently process
	 * @param hostMonitoring  The {@link IHostMonitoring} instance wrapping {@link Monitor} and {@link SourceTable} instances
	 * @param monitorType     The type of the monitor e.g. ENCLOSURE
	 * @param parameters      The mapping, i.e. parameter name to column index
	 * @param sources         The connector {@link Source} beans to process
	 * @param hostname        The system hostname used for debug purpose
	 */
	void collectMonoInstance(final HardwareMonitor hardwareMonitor, final Connector connector,
			final IHostMonitoring hostMonitoring, final MonitorType monitorType,
			final Map<String, String> parameters, final List<Source> sources,
			final String hostname) {

		// Get the same type monitors from the hostMonitoring
		// keep only the monitors of the current connector
		final List<Monitor> monitors = getSameTypeSameConnectorMonitors(hardwareMonitor.getType(), connector.getCompiledFilename(), hostMonitoring);

		monitors.forEach(monitor -> {

			log.debug("Collecting monitor id {}", monitor.getId());

			// Process sources and computes
			processSourcesAndComputes(sources, hostMonitoring, connector, monitorType, hostname, monitor);

			// Process value table
			processMonoInstanceValueTable(monitor,
					hardwareMonitor.getCollect().getValueTable(),
					connector.getCompiledFilename(),
					hostMonitoring,
					parameters,
					monitorType,
					hostname);

		});
	}

	/**
	 * Get the monitors with the same type and discovered from the connector identified by the given <code>connectorName</code>
	 *
	 * @param monitorType    The type of the monitor used to fetch monitors from the {@link HostMonitoring}
	 * @param connectorName  The unique name of the {@link Connector}
	 * @param hostMonitoring The {@link IHostMonitoring} instance wrapping {@link Monitor} instances
	 * @return {@link List} of {@link Monitor} instances
	 */
	List<Monitor> getSameTypeSameConnectorMonitors(final MonitorType monitorType, final String connectorName,
			final IHostMonitoring hostMonitoring) {

		Map<String, Monitor> sameTypeMonitors = hostMonitoring.selectFromType(monitorType);
		if (sameTypeMonitors == null) {
			return Collections.emptyList();
		}

		return sameTypeMonitors
			.values()
			.stream()
			.filter(monitor -> Objects.nonNull(monitor.getMetadata())
						&& connectorName.equals(monitor.getMetadata().get(CONNECTOR)))
			.collect(Collectors.toList());
	}

	/**
	 * Collect the {@link Monitor} instance from the given valueTable.<br>
	 * This method extracts the first row from the {@link SourceTable}, then collects the {@link Monitor} instance to set the parameters on
	 * the monitor instance via the {@link MonitorCollectVisitor}
	 *
	 * @param monitor        The monitor we wish to collect
	 * @param valueTable     The unique key of the {@link Source} used to collect metrics
	 * @param connectorName  The unique name of the {@link Connector}. The compiled file name
	 * @param hostMonitoring The {@link IHostMonitoring} instance wrapping source tables and monitors
	 * @param parameters     The collect parameters to process (from the connector)
	 * @param monitorType    The current type of the monitor, {@link MonitorType}
	 * @param hostname       The user's configured hostname used for debug purpose
	 */
	void processMonoInstanceValueTable(final Monitor monitor, final String valueTable, final String connectorName,
			final IHostMonitoring hostMonitoring, final Map<String, String> parameters,
			final MonitorType monitorType, final String hostname) {

		PresentParam presentParam = monitor.getParameter(PRESENT_PARAMETER, PresentParam.class);
		if (presentParam != null
				&& presentParam.getPresent() != null
				&& presentParam.getPresent() == 0) {
			return;
		}

		// Get the source table used to collect parameters
		final SourceTable sourceTable = hostMonitoring
				.getConnectorNamespace(connectorName)
				.getSourceTable(valueTable);

		// No sourceTable no monitor
		if (sourceTable == null) {
			log.debug(NO_SOURCE_TABLE_CREATE_MSG, valueTable, connectorName, hostname);
			return;
		}

		// Make sure the table is not empty
		if (sourceTable.getTable().isEmpty()) {
			log.error("Collect - Empty source table created with source key {} for connector {} on system {}",
					valueTable, connectorName, hostname);
			return;
		}

		// Build the collect information as the parameters are collected by the MonitorCollectVisitor
		// so that we avoid the tightly coupling with the current CollectOperation strategy.
		final MonitorCollectInfo monitorCollectInfo = MonitorCollectInfo
				.builder()
				.connectorName(connectorName)
				.hostMonitoring(hostMonitoring)
				.hostname(hostname)
				.row(sourceTable.getTable().get(0))
				.mapping(parameters)
				.monitor(monitor)
				.valueTable(valueTable)
				.collectTime(strategyTime)
				.unknownStatus(strategyConfig.getEngineConfiguration().getUnknownStatus())
				.build();

		// Here we go...
		monitorType.getMetaMonitor().accept(new MonitorCollectVisitor(monitorCollectInfo));
	}


	/**
	 * Return <code>true</code> if the following conditions are met
	 * <ol>
	 *     <li>The MonitorType of the given hardwareMonitor is not null</li>
	 *     <li>The Collect of the given hardwareMonitor is not null</li>
	 *     <li>The CollectType of the given hardwareMonitor is not null</li>
	 *     <li>The parameters map of the given hardwareMonitor is not null or empty</li>
	 *     <li>The valueTable of the collect of the given hardwareMonitor is not null</li>
	 * </ol>
	 * This methods outputs a warning message when one of the above conditions is not met<br>
	 * <br>
	 *
	 * @param hardwareMonitor The {@link HardwareMonitor} we wish to validate its fields
	 * @param connectorName   The name of the connector used for debug purpose
	 * @param hostname        The system hostname used for debug purpose
	 * @return boolean value
	 */
	boolean validateHardwareMonitorFields(final HardwareMonitor hardwareMonitor, final String connectorName, final String hostname) {

		final MonitorType monitorType = hardwareMonitor.getType();
		if (monitorType == null) {
			log.warn("Collect - No type specified for hardware monitor job with connector {} on system {}",
					connectorName, hostname);
			return false;
		}

		if (hardwareMonitor.getCollect() == null) {
			log.warn("Collect - No {} monitor job specified during the collect for the connector {} on system {}",
					monitorType.getNameInConnector(), connectorName, hostname);
			return false;
		}

		// Check the collectType
		if (hardwareMonitor.getCollect().getType() == null) {
			log.warn("Collect - No collect type found with {} during the collect for the connector {} on system {}",
					monitorType.getNameInConnector(), connectorName, hostname);
			return false;
		}

		// Check the collect parameters, so later in the code we can create the monitor with the metadata
		final Map<String, String> parameters = hardwareMonitor.getCollect().getParameters();
		if (parameters == null || parameters.isEmpty()) {
			log.warn("Collect - No parameter found with {} during the collect for the connector {} on system {}",
					monitorType.getNameInConnector(), connectorName, hostname);
			return false;
		}

		// Check the valueTable key
		if (hardwareMonitor.getCollect().getValueTable() == null) {
			log.error("Collect - No valueTable found with monitor {} for connector {} on system {}",
					monitorType.getNameInConnector(), connectorName, hostname);
			return false;
		}

		return true;
	}

	/**
	 * Refresh the collect time of the {@link PresentParam} in the given {@link Monitor} instance.
	 *
	 * @param monitor		The {@link Monitor} whose {@link PresentParam}'s collect time should be refreshed.
	 * @param collectTime	The new collect time.
	 */
	static void refreshPresentCollectTime(final Monitor monitor, final Long collectTime) {
		final PresentParam presentParam = monitor.getParameter(PRESENT_PARAMETER, PresentParam.class);
		if (presentParam != null) {
			presentParam.setCollectTime(collectTime);
		}
	}

	/**
	 * Set the collect time in all the present parameters
	 */
	private void refreshPresentParameters() {
		strategyConfig.getHostMonitoring()
		.getMonitors()
		.values()
		.stream()
		.map(Map::values)
		.flatMap(Collection::stream)
		.filter(monitor -> monitor.getMonitorType().getMetaMonitor().hasPresentParameter())
		.forEach(monitor -> refreshPresentCollectTime(monitor, strategyTime));
	}

	/**
	 * @param array1	The first array. Cannot be null.
	 * @param array2	The second array. Cannot be null. Must be the same size as <em>array1</em>.
	 *
	 * @return			A new array with element at index i being the sum of <em>array1[i]</em> and <em>array2[i]</em>.
	 * 					<br>If any of <em>array1[i]</em> and <em>array2[i]</em> is null, then the resulting sum is null.
	 */
	private Double[] sumArrayValues(Double[] array1, Double[] array2) {

		Double[] result = new Double[array1.length];

		for (int i = 0; i < array1.length; i++) {

			result[i] = array1[i] != null && array2[i] != null
				? array1[i] + array2[i]
				: null;
		}

		return result;
	}

	/**
	 * Setting the target energy value as the sum of all the {@link Enclosure}s' energy values.
	 */
	private void aggregateTargetEnergy() {

		IHostMonitoring hostMonitoring = strategyConfig.getHostMonitoring();
		String hostname = strategyConfig.getEngineConfiguration().getTarget().getHostname();

		// Getting the target monitor
		Monitor targetMonitor = getTargetMonitor(hostMonitoring);

		// Getting the enclosure monitors
		Map<String, Monitor> enclosureMonitors = hostMonitoring.selectFromType(MonitorType.ENCLOSURE);

		if (enclosureMonitors == null || enclosureMonitors.isEmpty()) {
			return;
		}

		// Getting the sums of the enclosures' energy converted values and raw values
		// totalEnergyValues[0] is the total converted value
		// totalEnergyValues[1] is the total raw value
		Double[] totalEnergyValues = enclosureMonitors
			.values()
			.stream()
			.map(monitor -> monitor.getParameter(ENERGY_PARAMETER, NumberParam.class))
			.filter(Objects::nonNull)
			.map(numberParam -> new Double[] {numberParam.getValue(), numberParam.getRawValue()})
			.reduce(this::sumArrayValues)
			.orElse(null);

		if (totalEnergyValues == null || totalEnergyValues[0] == null || totalEnergyValues[1] == null) {

			// totalEnergyValues[0] != null and totalEnergyValues[1] == null should never happen...

			return;
		}

		// Building the parameter
		NumberParam targetEnergy = NumberParam
			.builder()
			.name(ENERGY_PARAMETER)
			.unit(ENERGY_PARAMETER_UNIT)
			.collectTime(strategyTime)
			.value(totalEnergyValues[0])
			.rawValue(totalEnergyValues[1])
			.build();

		// Adding the parameter to the target monitor
		targetMonitor.collectParameter(targetEnergy);

		log.debug("The energy has been collected for system: {}. Value: {} Joules. Power Meter is now collected.",
				hostname, targetEnergy);

		hostMonitoring.setPowerMeter(PowerMeter.COLLECTED);
	}

	/**
	 * @param metadata		The {@link Monitor}'s metadata.
	 * @param temperature	The {@link Temperature} parameter.
	 *
	 * @return				The difference between the {@link Monitor}'s temperature threshold
	 * 						and the given {@link Temperature}'s value.
	 */
	private Double computeTemperatureHeatingMargin(Map<String, String> metadata, NumberParam temperature) {

		final Double warningThresholdValue = getTemperatureWarningThreshold(metadata);

		final Double temperatureValue = temperature.getValue();

		return (temperatureValue != null && warningThresholdValue != null)
			? Math.max(warningThresholdValue - temperatureValue, 0.0)
			: null;
	}

	/**
	 * Setting the target heating margin value as the minimum value of all the {@link Temperature}s' heating margins.
	 */
	private void computeTargetHeatingMargin() {

		IHostMonitoring hostMonitoring = strategyConfig.getHostMonitoring();
		state(hostMonitoring != null, "hostMonitoring should not be null.");

		// Getting the target monitor
		Monitor targetMonitor = getTargetMonitor(hostMonitoring);

		// Getting the temperature monitors
		Map<String, Monitor> temperatureMonitors = hostMonitoring.selectFromType(MonitorType.TEMPERATURE);
		if (temperatureMonitors == null || temperatureMonitors.isEmpty()) {
			return;
		}

		// Getting the minimum heating margin among all the temperatures' heating margin values
		Double minimumHeatingMargin = temperatureMonitors
			.values()
			.stream()
			.filter(monitor -> monitor.getParameter(TEMPERATURE_PARAMETER, NumberParam.class) != null)
			.map(monitor -> computeTemperatureHeatingMargin(monitor.getMetadata(),
				monitor.getParameter(TEMPERATURE_PARAMETER, NumberParam.class)))
			.filter(Objects::nonNull)
			.reduce(Double::min)
			.orElse(null);

		if (minimumHeatingMargin == null) {
			return;
		}

		// Building the parameter
		NumberParam targetHeatingMargin = NumberParam
			.builder()
			.name(HEATING_MARGIN_PARAMETER)
			.unit(HEATING_MARGIN_PARAMETER_UNIT)
			.collectTime(strategyTime)
			.value(minimumHeatingMargin)
			.rawValue(minimumHeatingMargin)
			.build();

		// Adding the parameter to the target monitor
		targetMonitor.collectParameter(targetHeatingMargin);
	}

	@Override
	public void release() {
		// Not implemented yet
	}

	/**
	 * Compute temperature parameters for the current target monitor:
	 * <ul>
	 * <li><b>ambientTemperature</b>: the minimum temperature between 5 and 100 degrees Celsius</li>
	 * <li><b>cpuTemperature</b>: the average CPU temperatures</li>
	 * <li><b>cpuThermalDissipationRate</b>: the heat dissipation rate of the processors (as a fraction of the maximum heat/power they can emit)</li>
	 * </ul>
	 */
	void computeTargetTemperatureParameters() {
		final IHostMonitoring hostMonitoring = strategyConfig.getHostMonitoring();
		final Map<String, Monitor> temperatureMonitors = hostMonitoring
				.selectFromType(MonitorType.TEMPERATURE);

		final Monitor targetMonitor = getTargetMonitor(hostMonitoring);

		// No temperatures then no computation
		if (temperatureMonitors == null || temperatureMonitors.isEmpty()) {
			log.debug(
					"Could not compute temperature parameters (ambientTemperature, cpuTemperature, cpuThermalDissipationRate) on the given host: {}",
					strategyConfig.getEngineConfiguration().getTarget().getHostname());
			return;
		}

		double ambientTemperature = 100.0;
		double cpuTemperatureAverage = 0;
		double cpuTemperatureCount = 0;

		// Loop over all the temperature monitors to compute the ambient temperature, cpuTemperatureCount and cpuTemperatureAverage
		for (final Monitor temperatureMonitor : temperatureMonitors.values()) {

			// Get the temperature value
			final Double temperatureValue = CollectHelper.getNumberParamValue(temperatureMonitor, TEMPERATURE_PARAMETER);

			// If there is not temperature value, no need to continue process this monitor.
			if (temperatureValue == null) {
				continue;
			}

			// Is this the ambient temperature? (which should be the lowest measured temperature... except if it's less than 5°)
			if (temperatureValue < ambientTemperature && temperatureValue > 5) {
				ambientTemperature = temperatureValue;
			}

			// Get the isCpuSensor flag
			final boolean isCpuSensor = Boolean.parseBoolean(temperatureMonitor.getMetadata(IS_CPU_SENSOR));

			// Is this a CPU sensor?
			if (isCpuSensor && temperatureValue > 5) {
				cpuTemperatureAverage += temperatureValue;
				cpuTemperatureCount++;
			}
		}

		// Sets the host ambient temperature as the minimum of all temperature sensors
		if (ambientTemperature < 100) {

			// Update the parameter
			CollectHelper.updateNumberParameter(
				targetMonitor,
				AMBIENT_TEMPERATURE_PARAMETER,
				TEMPERATURE_PARAMETER_UNIT,
				strategyTime,
				ambientTemperature,
				ambientTemperature
			);

		}

		// Sets the average CPU temperature (to estimate the heat dissipation of the processors)
		if (cpuTemperatureCount > 0) {

			// Compute the average
			cpuTemperatureAverage /= cpuTemperatureCount;

			cpuTemperatureAverage = NumberHelper.round(cpuTemperatureAverage, 2, RoundingMode.HALF_UP);

			// Update the parameter
			CollectHelper.updateNumberParameter(
				targetMonitor,
				CPU_TEMPERATURE_PARAMETER,
				TEMPERATURE_PARAMETER_UNIT,
				strategyTime,
				cpuTemperatureAverage,
				cpuTemperatureAverage
			);

			// Calculate the dissipation rate
			computeTargetThermalDissipationRate(targetMonitor, ambientTemperature, cpuTemperatureAverage);
		}

	}

	/**
	 * Calculate the heat dissipation rate of the processors (as a fraction of the maximum heat/power they can emit).
	 *
	 * @param targetMonitor         The target monitor we wish to update its heat dissipation rate
	 * @param ambientTemperature    The ambient temperature of the host
	 * @param cpuTemperatureAverage The CPU average temperature previously computed based on the cpu sensor count
	 */
	void computeTargetThermalDissipationRate(final Monitor targetMonitor, final double ambientTemperature, final double cpuTemperatureAverage) {

		// Get the average CPU temperature computed at the discovery level
		final double ambientToWarningDifference = NumberHelper.parseDouble(
				targetMonitor.getMetadata(AVERAGE_CPU_TEMPERATURE_WARNING), 0.0) - ambientTemperature;

		// Avoid the arithmetic exception
		if (ambientToWarningDifference != 0.0) {
			double cpuThermalDissipationRate = (cpuTemperatureAverage - ambientTemperature) / ambientToWarningDifference;

			// Do we have a consistent fraction
			if (cpuThermalDissipationRate >= 0 && cpuThermalDissipationRate <= 1) {

				cpuThermalDissipationRate = NumberHelper.round(cpuThermalDissipationRate, 2, RoundingMode.HALF_UP);

				CollectHelper.updateNumberParameter(
					targetMonitor,
					CPU_THERMAL_DISSIPATION_RATE_PARAMETER,
					"",
					strategyTime,
					cpuThermalDissipationRate,
					cpuThermalDissipationRate
				);
			}
		}
	}

	/**
	 * Compute network card parameters for the current target monitor:
	 * <ul>
	 * <li><b>connectedPortsCount</b>: the number of connected network ports</li>
	 * <li><b>totalBandwidth</b>: the total bandwidth available across all network cards</li>
	 * </ul>
	 */
	void computeNetworkCardParameters() {
		final IHostMonitoring hostMonitoring = strategyConfig.getHostMonitoring();

		final Map<String, Monitor> networkCardMonitors = hostMonitoring.selectFromType(MonitorType.NETWORK_CARD);
		if (networkCardMonitors == null || networkCardMonitors.isEmpty()) {
			return;
		}

		double connectedPortsCount = 0;
		double totalBandwidth = 0;

		// Loop over all the network card monitors to compute the totalBandwidth & connectedPortsCount
		for (final Monitor networkCardMonitor : networkCardMonitors.values()) {

			// Get the link status
			final ParameterState linkStatus = CollectHelper.getStatusParamState(networkCardMonitor, LINK_STATUS_PARAMETER);

			// If there is connected count it.
			if (ParameterState.OK.equals(linkStatus)) {
				connectedPortsCount++;
			}

			// Get the link speed value
			final Double linkSpeed = CollectHelper.getNumberParamValue(networkCardMonitor, LINK_SPEED_PARAMETER);

			// If there is a speed add it.
			if (linkSpeed != null) {
				totalBandwidth += linkSpeed;
			}
		}

		// Create the parameter for connectedPortsCount
		final NumberParam connectedPortsCountParam = NumberParam.builder()
				.name(CONNECTED_PORTS_COUNT_PARAMETER)
				.unit(CONNECTED_PORTS_PARAMETER_UNIT)
				.collectTime(strategyTime)
				.value(connectedPortsCount)
				.rawValue(connectedPortsCount)
				.build();

		// Create the parameter for totalBandwidth
		final NumberParam totalBandwidthParam = NumberParam.builder()
				.name(TOTAL_BANDWIDTH_PARAMETER)
				.unit(SPEED_MBITS_PARAMETER_UNIT)
				.collectTime(strategyTime)
				.value(totalBandwidth)
				.rawValue(totalBandwidth)
				.build();

		// Add the new parameters to the target monitor
		final Monitor targetMonitor = getTargetMonitor(hostMonitoring);
		targetMonitor.collectParameter(connectedPortsCountParam);
		targetMonitor.collectParameter(totalBandwidthParam);
	}

	@Override
	public void post() {

		// Refresh present parameters
		refreshPresentParameters();

		// Setting the target total energy
		aggregateTargetEnergy();

		// Setting the target heating margin
		computeTargetHeatingMargin();

		// Compute temperatures
		computeTargetTemperatureParameters();

		// Estimate power consumption for DiskControllers, Memories and PhysicalDisks.
		// This estimation is computed here, as a post collect, because it doesn't rely on the collected parameters
		// that are currently computed through the MonitorCollectVisitor.
		// Also, if the connector doesn't define the collect job for the monitorType (e.g. CpqIDEDriveArray.hdf)
		// we don't want to skip the estimation.
		estimateDiskControllersPowerConsumption();
		estimateMemoriesPowerConsumption();
		estimatePhysicalDisksPowerConsumption();

		// Estimate CPUs Power Consumption
		// The CPUs power consumption needs to be estimated in the post collect strategy
		// because the computation requires the target Thermal Dissipation Rate which is also collected at the end of the collect.
		estimateCpusPowerConsumption();

<<<<<<< HEAD
		// Estimate the target Power Consumption
		// The target estimated power consumption is the sum of all monitor's power consumption that are not missing (Present = 1) divided by 0.9, to
		// account for the power supplies' heat dissipation (90% efficiency assumed).
		estimateTargetPowerConsumption();

		// Estimate the VMs Power Consumption
		// The VMs power consumption needs to be estimated in the post collect strategy
		// because it requires the power consumption of the device whose power source the VMs are consuming
		estimateVmsPowerConsumption();
=======
		if (!PowerMeter.COLLECTED.equals(strategyConfig.getHostMonitoring().getPowerMeter())) {
			// Estimate the target Power Consumption
			// The target estimated power consumption is the sum of all monitor's power consumption that are not missing (Present = 1) divided by 0.9, to
			// account for the power supplies' heat dissipation (90% efficiency assumed).
			estimateTargetPowerConsumption();
		}

>>>>>>> c138fded
	}

	/**
	 * Estimate the target power consumption.<br> Perform the the sum of all monitor's power consumption, energy and energy usage, excluding missing
	 * monitors. The final value is divided by 0.9 to add 10% to the final value so that we account the power supplies' heat dissipation (90%
	 * efficiency assumed)
	 */
	void estimateTargetPowerConsumption() {
		final IHostMonitoring hostMonitoring = strategyConfig.getHostMonitoring();
		final String hostname = strategyConfig.getEngineConfiguration().getTarget().getHostname();

		final Map<String, Monitor> enclosureMonitors = hostMonitoring.selectFromType(MonitorType.ENCLOSURE);
		// The connector has collected PowerConsumption on the Enclosure monitors so we don't need to estimate the power on the target
		// The energy will be collected during the next collect when the calculation is from the power consumption
		// If the connector has collected Energy using the connector then we will never reach this part of code because the previous targetEnergy
		// will never be null
		if (enclosureMonitors != null && enclosureMonitors.values().stream()
				.anyMatch(monitor -> CollectHelper.getNumberParamValue(monitor, POWER_CONSUMPTION_PARAMETER) != null)) {
			log.debug("The energy is going to be collected during the next collect for system {}.", hostname);
			return;
		}

		// Browse through all the collected objects and perform the sum of parameters using the map-reduce
		final Double[] totalValues = hostMonitoring.getMonitors()
			.values()
			.stream()
			.map(Map::values)
			.flatMap(Collection::stream)
			.filter(monitor -> !monitor.isMissing()) // Skip missing
			.filter(monitor -> !MonitorType.TARGET.equals(monitor.getMonitorType())) // We sum the values for the target
			.filter(monitor -> !MonitorType.ENCLOSURE.equals(monitor.getMonitorType())) // Skip the enclosure
			.filter(monitor -> CollectHelper.getNumberParamValue(monitor, POWER_CONSUMPTION_PARAMETER) != null) // skip monitors without power consumption
			.map(monitor -> new Double[] {
						CollectHelper.getNumberParamValue(monitor, POWER_CONSUMPTION_PARAMETER),
						CollectHelper.getNumberParamValue(monitor, ENERGY_USAGE_PARAMETER),
						CollectHelper.getNumberParamValue(monitor, ENERGY_PARAMETER)})
			.reduce(this::sumArrayValues)
			.orElse(null);

		if (totalValues == null) {
			log.debug("No power consumption estimated for the monitored devices on system {}.", hostname);
			return;
		}

		// Getting the target monitor
		final Monitor targetMonitor = getTargetMonitor(hostMonitoring);

		// totalValues[0] can never be null as we have already filtered power consumption null values
		// Add 10% because of the heat dissipation of the power supplies
		final double powerConsumption = NumberHelper.round(totalValues[0] / 0.9, 2, RoundingMode.HALF_UP);
		if (powerConsumption > 0) {
			CollectHelper.updateNumberParameter(
				targetMonitor,
				POWER_CONSUMPTION_PARAMETER,
				POWER_CONSUMPTION_PARAMETER_UNIT,
				strategyTime,
				powerConsumption,
				powerConsumption
			);
			log.debug("Power Consumption: Estimated at {} Watts on system {}.", powerConsumption, hostname);

		} else {
			log.debug("Power Consumption could not be estimated on system {}.", hostname);
		}

		// Do we have the energy usage value, the first collect will always return null for the energy usage
		// as we didn't get the delta time to calculate the energy usage delta
		if (totalValues[1] != null) {
			final double energyUsage =  NumberHelper.round(totalValues[1] / 0.9, 2, RoundingMode.HALF_UP);
			if (energyUsage > 0) {
				CollectHelper.updateNumberParameter(
					targetMonitor,
					ENERGY_USAGE_PARAMETER,
					ENERGY_USAGE_PARAMETER_UNIT,
					strategyTime,
					energyUsage,
					energyUsage
				);
				log.debug("Energy Usage: Estimated at {} Joules on system {}.", energyUsage, hostname);
			} else {
				log.debug("Energy Usage could not be estimated on system {}.", hostname);
			}

		}

		// Do we have the energy value, the first collect will always return null for the energy
		// as we didn't get the delta time to calculate the energy usage delta
		if (totalValues[2] != null) {
			final double energy =  NumberHelper.round(totalValues[2] / 0.9, 2, RoundingMode.HALF_UP);
			if (energy > 0) {
				CollectHelper.updateNumberParameter(
					targetMonitor,
					ENERGY_PARAMETER,
					ENERGY_PARAMETER_UNIT,
					strategyTime,
					energy,
					energy
				);
				log.debug("Energy: Estimated at {} Joules on system {}", energy, hostname);
			} else {
				log.debug("Energy could not be estimated on system {}.", hostname);
			}

		}

		// Set power meter to estimated
		hostMonitoring.setPowerMeter(PowerMeter.ESTIMATED);
	}

	/**
	 * Estimates the power consumption of the processors
	 */
	void estimateCpusPowerConsumption() {
		final String hostname = strategyConfig
				.getEngineConfiguration()
				.getTarget().getHostname();
		final Long collectTime = this.strategyTime;
		final IHostMonitoring hostMonitoring = strategyConfig.getHostMonitoring();
		final Map<String, Monitor> cpus = hostMonitoring.selectFromType(MonitorType.CPU);

		if (cpus == null) {
			log.debug("No CPU discovered for system {}. Skip CPUs Power Consumption estimation.", hostname);
			return;
		}

		final Monitor target = getTargetMonitor(hostMonitoring);

		cpus.values()
			.stream()
			.filter(cpu -> !cpu.isMissing())
			.forEach(cpu -> estimateCpuPowerConsumption(cpu, target, collectTime, hostname));
	}

	/**
	 * Estimates the power dissipation of a processor, based on some characteristics Inspiration:
	 * https://en.wikipedia.org/wiki/List_of_CPU_power_dissipation_figures Page 11 of
	 * http://www.cse.iitd.ernet.in/~srsarangi/files/papers/powersurvey.pdf
	 *
	 * @param cpu         The CPU monitor we wish to estimate its power dissipation
	 * @param target      The target root parent monitor from which we extract the overall dissipation rate of the processors
	 * @param collectTime The current strategy collect time
	 * @param hostname    The system hostname
	 */
	void estimateCpuPowerConsumption(@NonNull final Monitor cpu, @NonNull final Monitor target,
			@NonNull final Long collectTime, @NonNull String hostname) {

		Double maximumPowerConsumption = NumberHelper.parseDouble(cpu.getMetadata(POWER_CONSUMPTION), null);

		// If we didn't get the actual maximum power consumption, discovered by the DiscoveryOperation strategy, assume it's 19W/GHz
		if (maximumPowerConsumption == null) {

			// Get the maximum speed, discovered metadata.
			double maximumSpeed = NumberHelper.parseDouble(cpu.getMetadata(MAXIMUM_SPEED), 0.0);

			// No processor speed? Assume 2.5GHz for the calculation
			if (maximumSpeed <= 0) {
				maximumSpeed = 2500.0;
			}

			maximumPowerConsumption = maximumSpeed / 1000 * 19.0;
		}

		// Get the thermal dissipation rate collected on the target monitor at the end of the collect
		Double thermalDissipationRate = CollectHelper.getNumberParamValue(target, CPU_THERMAL_DISSIPATION_RATE_PARAMETER);

		// If we didn't have a thermal dissipation rate value, then assume it's at 25%
		if (thermalDissipationRate == null) {
			thermalDissipationRate = 0.25;
		}

		// Compute the estimated power consumption
		final double powerConsumption = NumberHelper.round(maximumPowerConsumption * thermalDissipationRate, 2, RoundingMode.HALF_UP);

		// This will set the energy, the delta energy called energyUsage and the powerConsumption on the cpu monitor
		CollectHelper.collectEnergyUsageFromPower(cpu, collectTime, powerConsumption, hostname);
	}

	/**
	 * Estimates the power consumption, energy and energy usage values of all online VMs.
	 */
	void estimateVmsPowerConsumption() {

		IHostMonitoring hostMonitoring = strategyConfig.getHostMonitoring();

		// Getting all the VMs
		Map<String, Monitor> allVMsById = hostMonitoring.selectFromType(MonitorType.VM);
		if (allVMsById == null || allVMsById.isEmpty()) {
			return;
		}

		Collection<Monitor> allVms = allVMsById.values();

		// Getting all the power shares by power source ID (only for online VMs)
		Map<String, Double> totalPowerSharesByPowerSource = allVms
			.stream()
			.filter(this::isVmOnline)
			.collect(Collectors.toMap(vm -> getVmPowerSourceMonitorId(vm, hostMonitoring),
				vm -> NumberHelper.parseDouble(vm.getMetadata(POWER_SHARE), 0.0),
				Double::sum));

		// Setting the power consumption and energyUsage for each online VM
		allVms
			.stream()
			.filter(this::isVmOnline)
			.forEach(vm -> estimateVmPowerConsumption(vm, totalPowerSharesByPowerSource, hostMonitoring));
	}

	/**
	 * Estimates the power consumption, energy and energy usage values of the given VM.
	 *
	 * @param vm							The VM whose consumption values should be estimated.
	 * @param totalPowerSharesByPowerSource	A {@link Map} associating each power source {@link Monitor} ID
	 *                                      to the sum of all power shares of the VMs consuming power from it.
	 * @param hostMonitoring				The {@link IHostMonitoring} instance wrapping all {@link Monitor}s.
	 */
	void estimateVmPowerConsumption(Monitor vm, Map<String, Double> totalPowerSharesByPowerSource,
									IHostMonitoring hostMonitoring) {

		// Making sure the VM's power share value is >= 0.0
		double powerShareAsDouble = NumberHelper.parseDouble(vm.getMetadata(POWER_SHARE), -1.0);
		if (powerShareAsDouble < 0.0) {
			return;
		}

		// Getting the VM's power share ratio
		String powerSourceId = vm.getMetadata(POWER_SOURCE_ID);
		Double totalPowerShares = totalPowerSharesByPowerSource.get(powerSourceId);
		double powerShareRatio = (totalPowerShares != null && totalPowerShares > 0.0)
			? powerShareAsDouble / totalPowerShares
			: 0.0;

		// Getting the power source's power consumption value
		Monitor powerSourceMonitor = hostMonitoring.findById(powerSourceId);

		NumberParam powerSourcePowerConsumptionParameter = powerSourceMonitor
			.getParameter(POWER_CONSUMPTION_PARAMETER, NumberParam.class);

		Assert.state(powerSourcePowerConsumptionParameter != null,
			String.format("%s's power consumption parameter should not be null.", powerSourceId));

		Double powerSourcePowerConsumptionValue = powerSourcePowerConsumptionParameter.getValue();

		Assert.state(powerSourcePowerConsumptionValue != null,
			String.format("%s's power consumption value should not be null.", powerSourceId));

		// Setting the VM's power consumption, energy and energy usage values
		if (powerSourcePowerConsumptionValue >= 0.0) {

			double powerConsumption = NumberHelper.round(powerSourcePowerConsumptionValue * powerShareRatio, 2,
				RoundingMode.HALF_UP);

			// This will set the energy, the delta energy called energyUsage and the powerConsumption on the VM monitor
			CollectHelper.collectEnergyUsageFromPower(vm,
				strategyTime,
				powerConsumption,
				strategyConfig
					.getEngineConfiguration()
					.getTarget()
					.getHostname());
		}
	}

	/**
	 * @param vm	The VM whose online status should be determined.
	 *
	 * @return		Whether or not the given VM is online.
	 */
	boolean isVmOnline(Monitor vm) {

		return ParameterState.OK.equals(CollectHelper.getStatusParamState(vm, POWER_STATE_PARAMETER));
	}

	/**
	 * @return The ID of the parent {@link Monitor} whose power source is consumed by the given VM.
	 */
	String getVmPowerSourceMonitorId(Monitor vm, IHostMonitoring hostMonitoring) {

		// If the parent has a power consumption, then we have the power source
		Monitor parent = hostMonitoring.findById(vm.getParentId());
		if (parent != null && parent.getParameter(POWER_CONSUMPTION_PARAMETER, NumberParam.class) != null) {

			vm.addMetadata(POWER_SOURCE_ID, parent.getId());
			return parent.getId();
		}

		// If the parent does not have a power consumption, the power source is the target
		Monitor targetMonitor = getTargetMonitor(hostMonitoring);
		vm.addMetadata(POWER_SOURCE_ID, targetMonitor.getId());

		return targetMonitor.getId();
	}

	/**
	 * Set the power consumption (15W by default for disk controllers) Source:
	 * https://forums.servethehome.com/index.php?threads/raid-controllers-power-consumption.9189/
	 */
	void estimateDiskControllersPowerConsumption() {
		final String hostname = strategyConfig
				.getEngineConfiguration()
				.getTarget().getHostname();
		final Long collectTime = this.strategyTime;
		final IHostMonitoring hostMonitoring = strategyConfig.getHostMonitoring();
		final Map<String, Monitor> diskControllers = hostMonitoring.selectFromType(MonitorType.DISK_CONTROLLER);

		if (diskControllers == null) {
			log.debug("No Disk Controllers discovered for system {}. Skip Disk Controllers Power Consumption estimation.", hostname);
			return;
		}

		diskControllers.values()
			.stream()
			.filter(dc -> !dc.isMissing())
			.forEach(dc -> CollectHelper.collectEnergyUsageFromPower(
				dc,
				collectTime,
				15.0,
				hostname
			));
	}

	/**
	 * Estimated power consumption: 4W
	 * Source: https://www.buildcomputers.net/power-consumption-of-pc-components.html
	 */
	void estimateMemoriesPowerConsumption() {
		final String hostname = strategyConfig
				.getEngineConfiguration()
				.getTarget().getHostname();
		final Long collectTime = this.strategyTime;
		final IHostMonitoring hostMonitoring = strategyConfig.getHostMonitoring();
		final Map<String, Monitor> memories = hostMonitoring.selectFromType(MonitorType.MEMORY);

		if (memories == null) {
			log.debug("No Memories discovered for system {}. Skip Memories Power Consumption estimation.", hostname);
			return;
		}

		memories.values()
			.stream()
			.filter(memory -> !memory.isMissing())
			.forEach(memory -> CollectHelper.collectEnergyUsageFromPower(
				memory,
				collectTime,
				4.0,
				hostname
			));
	}

	/**
	 * Estimates the power dissipation for each physical disk, based on its characteristics:
	 * vendor, model, location, type, etc. all mixed up
	 * Inspiration: https://outervision.com/power-supply-calculator
	 */
	void estimatePhysicalDisksPowerConsumption() {
		final String hostname = strategyConfig.getEngineConfiguration().getTarget().getHostname();
		final Long collectTime = this.strategyTime;
		final IHostMonitoring hostMonitoring = strategyConfig.getHostMonitoring();
		final Map<String, Monitor> physicalDisks = hostMonitoring.selectFromType(MonitorType.PHYSICAL_DISK);

		if (physicalDisks == null) {
			log.debug("No Physical Disks discovered for system {}. Skip Physical Disks Power Consumption estimation.",
					hostname);
			return;
		}

		physicalDisks
			.values()
			.stream()
			.filter(disk -> !disk.isMissing())
			.forEach(monitor -> {

				// Physical disk characteristics
				final List<String> dataList = new ArrayList<>();
				dataList.add(monitor.getName());
				dataList.add(monitor.getMetadata(MODEL));
				dataList.add(monitor.getMetadata(ADDITIONAL_INFORMATION1));
				dataList.add(monitor.getMetadata(ADDITIONAL_INFORMATION2));
				dataList.add(monitor.getMetadata(ADDITIONAL_INFORMATION3));
	
				final Monitor parent = hostMonitoring.findById(monitor.getParentId());
				if (parent != null) {
					dataList.add(parent.getName());
				} else {
					log.error("No parent found for the physical disk identified by: {}. Physical disk name: {}",
							monitor.getId(), monitor.getName());
				}
	
				final String[] data = dataList.toArray(new String[dataList.size()]);
	
				final double powerConsumption;
	
				// SSD
				if (ArrayHelper.anyMatchLowerCase(str -> str.contains("ssd") || str.contains("solid"), data)) {
					powerConsumption = estimateSsdPowerConsumption(data);
				}
	
				// HDD (non-SSD), depending on the interface
				// SAS
				else if (ArrayHelper.anyMatchLowerCase(str -> str.contains("sas"), data)) {
					powerConsumption = estimateSasPowerConsumption(data);
				}
	
				// SCSI and IDE
				else if (ArrayHelper.anyMatchLowerCase(str -> str.contains("scsi") || str.contains("ide"), data)) {
					powerConsumption = estimateScsiAndIde(data);
				}
	
				// SATA (and unknown, we'll assume it's the most common case)
				else {
					powerConsumption = estimateSataOrDefault(data);
				}
	
				CollectHelper.collectEnergyUsageFromPower(monitor, collectTime, powerConsumption, hostname);

			});
	}

	/**
	 * Estimate SATA physical disk power dissipation. Default is 11W.
	 *
	 * @param data the physical disk information
	 * @return double value
	 */
	double estimateSataOrDefault(final String[] data) {

		// Factor in the rotational speed
		if (ArrayHelper.anyMatchLowerCase(str -> str.contains("10k"), data)) {
			return 27.0;
		} else if (ArrayHelper.anyMatchLowerCase(str -> str.contains("15k"), data)) {
			return 32.0;
		} else if (ArrayHelper.anyMatchLowerCase(str -> str.contains("5400") || str.contains("5.4"), data)) {
			return 7.0;
		}

		// Default for 7200-RPM disks
		return 11.0;

	}

	/**
	 * Estimate SCSI and IDE physical disk power dissipation
	 *
	 * @param data the physical disk information
	 * @return double value
	 */
	double estimateScsiAndIde(final String[] data) {
		// SCSI and IDE
		// Factor in the rotational speed
		if (ArrayHelper.anyMatchLowerCase(str -> str.contains("10k"), data)) {
			// Only SCSI supports 10k
			return 32.0;
		} else if (ArrayHelper.anyMatchLowerCase(str -> str.contains("15k"), data)) {
			// Only SCSI supports 15k
			return 35.0;
		} else if (ArrayHelper.anyMatchLowerCase(str -> str.contains("5400") || str.contains("5.4"), data)) {
			// Likely to be cheap IDE
			return 19;
		}

		// Default for 7200-rpm disks, SCSI or IDE, who knows?
		// SCSI is 31 watts, IDE is 21...
		return 30.0;
	}

	/**
	 * Estimate SAS physical disk power dissipation
	 *
	 * @param data the physical disk information
	 * @return double value
	 */
	double estimateSasPowerConsumption(final String[] data) {
		// Factor in the rotational speed
		if (ArrayHelper.anyMatchLowerCase(str -> str.contains("15k"), data)) {
			return 17.0;
		}
		// Default for 10k-rpm disks (rarely lower than that anyway)
		return 12.0;
	}

	/**
	 * Estimate SSD physical disk power dissipation
	 *
	 * @param data the physical disk information
	 * @return double value
	 */
	double estimateSsdPowerConsumption(final String[] data) {
		if (ArrayHelper.anyMatchLowerCase(str -> str.contains("pcie"), data)) {
			return 18.0;
		} else if (ArrayHelper.anyMatchLowerCase(str -> str.contains("nvm"), data)) {
			return  6.0;
		}
		return 3.0;
	}
}<|MERGE_RESOLUTION|>--- conflicted
+++ resolved
@@ -985,17 +985,6 @@
 		// because the computation requires the target Thermal Dissipation Rate which is also collected at the end of the collect.
 		estimateCpusPowerConsumption();
 
-<<<<<<< HEAD
-		// Estimate the target Power Consumption
-		// The target estimated power consumption is the sum of all monitor's power consumption that are not missing (Present = 1) divided by 0.9, to
-		// account for the power supplies' heat dissipation (90% efficiency assumed).
-		estimateTargetPowerConsumption();
-
-		// Estimate the VMs Power Consumption
-		// The VMs power consumption needs to be estimated in the post collect strategy
-		// because it requires the power consumption of the device whose power source the VMs are consuming
-		estimateVmsPowerConsumption();
-=======
 		if (!PowerMeter.COLLECTED.equals(strategyConfig.getHostMonitoring().getPowerMeter())) {
 			// Estimate the target Power Consumption
 			// The target estimated power consumption is the sum of all monitor's power consumption that are not missing (Present = 1) divided by 0.9, to
@@ -1003,7 +992,10 @@
 			estimateTargetPowerConsumption();
 		}
 
->>>>>>> c138fded
+		// Estimate the VMs Power Consumption
+		// The VMs power consumption needs to be estimated in the post collect strategy
+		// because it requires the power consumption of the device whose power source the VMs are consuming
+		estimateVmsPowerConsumption();
 	}
 
 	/**
