--- conflicted
+++ resolved
@@ -127,12 +127,12 @@
 						.hostname(hostname)
 						.matsyaClientsExecutor(matsyaClientsExecutor)
 						.build());
-				hostMonitor.get().getMonitorType().getMetaMonitor().accept(visitor);	
+				hostMonitor.get().getMonitorType().getMetaMonitor().accept(visitor);
 			}
 		}
 
 		if (connectorMonitors == null || connectorMonitors.isEmpty()) {
-			log.error("Hostname {} - Collect - No connectors detected in the detection operation. Collect operation will now be stopped.", 
+			log.error("Hostname {} - Collect - No connectors detected in the detection operation. Collect operation will now be stopped.",
 					hostname);
 			return false;
 		}
@@ -810,13 +810,8 @@
 		// No temperatures then no computation
 		if (temperatureMonitors == null || temperatureMonitors.isEmpty()) {
 			log.debug(
-<<<<<<< HEAD
-					"Hostname {} - Could not compute temperature parameters (ambientTemperature, cpuTemperature, cpuThermalDissipationRate).",
-					strategyConfig.getEngineConfiguration().getTarget().getHostname());
-=======
 					"Hostname {} - Could not compute temperature parameters (ambientTemperature, cpuTemperature, cpuThermalDissipationRate)",
 					strategyConfig.getEngineConfiguration().getHost().getHostname());
->>>>>>> 184531f9
 			return;
 		}
 
@@ -1189,7 +1184,7 @@
 		// Getting all the power shares by power source ID (only for online VMs)
 		Map<String, Double> totalPowerSharesByPowerSource = allVms
 				.stream()
-				.collect(Collectors.toMap(vm -> 
+				.collect(Collectors.toMap(vm ->
 							getVmPowerSourceMonitorId(vm, hostMonitoring),
 							this::getVmPowerShare,
 							Double::sum
@@ -1204,7 +1199,7 @@
 
 	/**
 	 * Get the VM's power share which is assumed not null and >= 0.0
-	 * 
+	 *
 	 * @param vm VM {@link Monitor} instance
 	 * @return Double value. Returns 0.0 if the power share is null or less than 0.0 or the VM is not online
 	 */
@@ -1520,7 +1515,7 @@
 					.flatMap(Collection::stream);
 
 			// Loop over each monitor then each alert rule and set the required attributes
-			allMonitors.forEach(monitor -> 
+			allMonitors.forEach(monitor ->
 
 				// Loop over all the alert rules
 				monitor.getAlertRules().entrySet().forEach(alertRulesEntry -> {
