package com.sentrysoftware.matrix.engine.strategy.utils;

import static org.springframework.util.Assert.isTrue;
import static org.springframework.util.Assert.notNull;

import java.io.BufferedReader;
import java.io.BufferedWriter;
import java.io.File;
import java.io.IOException;
import java.io.InputStreamReader;
import java.nio.charset.StandardCharsets;
import java.nio.file.Files;
import java.nio.file.Paths;
import java.util.ArrayList;
import java.util.Collections;
import java.util.HashMap;
import java.util.List;
import java.util.Map;
import java.util.Optional;
import java.util.StringJoiner;
import java.util.concurrent.ExecutionException;
import java.util.concurrent.ExecutorService;
import java.util.concurrent.Executors;
import java.util.concurrent.Future;
import java.util.concurrent.TimeUnit;
import java.util.concurrent.TimeoutException;
import java.util.regex.Matcher;
import java.util.regex.Pattern;
import java.util.stream.Collectors;

import com.sentrysoftware.matrix.common.exception.MatsyaException;
import com.sentrysoftware.matrix.common.exception.NoCredentialProvidedException;
import com.sentrysoftware.matrix.common.helpers.HardwareConstants;
import com.sentrysoftware.matrix.common.helpers.LocalOsHandler;
import com.sentrysoftware.matrix.connector.model.common.EmbeddedFile;
import com.sentrysoftware.matrix.engine.EngineConfiguration;
import com.sentrysoftware.matrix.engine.protocol.IProtocolConfiguration;
import com.sentrysoftware.matrix.engine.protocol.OsCommandConfig;
import com.sentrysoftware.matrix.engine.protocol.SshProtocol;
import com.sentrysoftware.matrix.engine.protocol.WmiProtocol;
import com.sentrysoftware.matrix.engine.strategy.matsya.MatsyaClientsExecutor;

import com.sentrysoftware.matrix.engine.host.HostType;
import lombok.NonNull;

public class OsCommandHelper {

	private OsCommandHelper() {
	}

	private static final Pattern SUDO_PATTERN = Pattern.compile("%\\{SUDO:([^\\}]*)\\}", Pattern.CASE_INSENSITIVE);

	private static final Pattern EMBEDDEDFILE_PATTERN = Pattern.compile("%EmbeddedFile\\((\\d+)\\)%", Pattern.CASE_INSENSITIVE);

	private static final String EMBEDDED_TEMP_FILE_PREFIX = "SEN_Embedded_";

	/**
	 * Create the temporary embedded files in the given command line.
	 * 
	 * @param commandLine The command line we wish to process.
	 * @param embeddedFiles The embedded files of the connector.
	 * @param osCommandConfig The OS Command Configuration.
	 * @return a Map with key, the EmbeddedFile tag and value a File for the temporary embedded file created.
	 * @throws IOException If an error occurred in the temp file creation.
	 */
	public static Map<String, File> createOsCommandEmbeddedFiles(
			@NonNull
			final String commandLine, 
			final Map<Integer, EmbeddedFile> embeddedFiles,
			final OsCommandConfig osCommandConfig) throws IOException {

		if (embeddedFiles == null) {
			return Collections.emptyMap();
		}

		final Map<String, File> embeddedTempFiles = new HashMap<>();
		try {
			final Matcher matcher = EMBEDDEDFILE_PATTERN.matcher(commandLine);
			while (matcher.find()) {
				// EmbeddedFile(index)
				final int index = Integer.parseInt(matcher.group(1));
				final String key = String.format("%%EmbeddedFile(%d)%%", index);

				embeddedTempFiles.computeIfAbsent(
						key,
						k -> {
							// The embedded file is available in the connector
							final EmbeddedFile embeddedFile = embeddedFiles.get(index);

							// This means there is a design problem or the HDF developer indicated a wrong embedded file
							notNull(embeddedFile, () -> "Cannot get the EmbeddedFile from the Connector. EmbeddedFile Index: " + index);
							final String content = embeddedFile.getContent();

							// This means there is a design problem, the content can never be null
							notNull(content, () -> "EmbeddedFile content is null. EmbeddedFile Index: " + index);

							try {
								return createEmbeddedFile(embeddedFile, osCommandConfig);
							} catch (final IOException e) {
								throw new RuntimeException(e);
							}
						});
			}
			return Collections.unmodifiableMap(embeddedTempFiles);

		} catch (final Exception e) {
			//noinspection ResultOfMethodCallIgnored
			embeddedTempFiles.values().forEach(File::delete);
			if (e instanceof RuntimeException && e.getCause() instanceof IOException) {
				throw (IOException) e.getCause();
			}
			throw e;
		}
	}

	/**
	 * Create a temporary file with the content of the embeddedFile.
	 * 
	 * @param embeddedFile (mandatory)
	 * @param osCommandConfig The OS Command Configuration.
	 * @return The File.
	 * @throws IOException
	 */
	static File createEmbeddedFile(
			final EmbeddedFile embeddedFile,
			final OsCommandConfig osCommandConfig) throws IOException {

		final String extension = embeddedFile.getType() != null ? 
				"." + embeddedFile.getType() : 
					HardwareConstants.EMPTY;

		final File tempFile = File.createTempFile(EMBEDDED_TEMP_FILE_PREFIX, extension);

		try (final BufferedWriter bufferedWriter = Files.newBufferedWriter(
				Paths.get(tempFile.getAbsolutePath()),
				StandardCharsets.UTF_8)) {
			bufferedWriter.write(
					replaceSudo(embeddedFile.getContent(), osCommandConfig));
		}
		return tempFile;
	}

	/**
	 * Replace the %{SUDO:xxx}% tag in the text.
	 * With xxx the sudo Command in OS Command configuration if useSudo is configured or Empty otherwise..
	 * 
	 * @param text
	 * @param osCommandConfig
	 * @return
	 */
	static String replaceSudo(
			final String text, 
			final OsCommandConfig osCommandConfig) {
		if (text == null || text.isBlank()) {
			return text;
		}

		final Optional<String> maybeSudoFile = getFileNameFromSudoCommand(text);

		final String sudoReplace = 
				maybeSudoFile.isPresent() && 
				osCommandConfig != null && 
				osCommandConfig.isUseSudo() &&
				osCommandConfig.getUseSudoCommands().contains(maybeSudoFile.get()) ?
						osCommandConfig.getSudoCommand() :
							HardwareConstants.EMPTY;

		return maybeSudoFile
				.map(fileName -> text.replaceAll(
						toCaseInsensitiveRegex(String.format("%%{SUDO:%s}", fileName)),
						sudoReplace))
				.orElse(text);
	}

	/**
	 * Run the given command on localhost machine.
	 *
	 * @param command The command.
	 * @param timeout The timeout in seconds.
	 * @param noPasswordCommand The command with the password masked.
	 * @return
	 * @throws InterruptedException
	 * @throws IOException
	 * @throws TimeoutException
	 */
	public static String runLocalCommand(
			@NonNull
			final String command,
			final int timeout,
			final String noPasswordCommand)
					throws InterruptedException, IOException, TimeoutException {
		isTrue(timeout > 0, "timeout mustn't be negative nor zero.");

		final String cmd = LocalOsHandler.isWindows() ? "CMD.EXE /C " + command : command;

		final Process process = Runtime.getRuntime().exec(cmd);
		if (process == null) {
			throw new IllegalStateException("Local command Process is null.");
		}

		final ExecutorService executor = Executors.newSingleThreadExecutor();

		final Future<String> future = executor.submit(() -> {

			try (final InputStreamReader inputStreamReader = new InputStreamReader(process.getInputStream());
					final BufferedReader bufferedReader = new BufferedReader(inputStreamReader)) {
				final StringJoiner stringJoiner = new StringJoiner(HardwareConstants.NEW_LINE);
				String line;
				while ((line = bufferedReader.readLine()) != null) {
					stringJoiner.add(line);
				}

				process.waitFor();

				return stringJoiner.toString();
			}
		});

		try {
			return future.get(timeout, TimeUnit.SECONDS);

		} catch (final TimeoutException e) {
			future.cancel(true);

			throw new TimeoutException(
					String.format("Command \"%s\" execution has timed out after %d s",
					noPasswordCommand != null ? noPasswordCommand : command,
					timeout));

		} catch (final ExecutionException e) {
			if (e.getCause() instanceof IOException) {
				throw (IOException) e.getCause();
			}
			return null;

		} finally {
			executor.shutdownNow();
		}
	}

	/**
	 * Run SSH command. Check if we can execute on localhost or remote
	 *
	 * @param command
	 * @param hostname
	 * @param sshProtocol
	 * @param timeout The timeout in seconds.
	 * @param localFiles
	 * @param noPasswordCommand
	 * @return
	 * @throws MatsyaException
	 */
	public static String runSshCommand(
			@NonNull
			final String command,
			@NonNull
			final String hostname,
			@NonNull
			final SshProtocol sshProtocol,
			final int timeout,
			final List<File> localFiles,
			final String noPasswordCommand) throws MatsyaException {
		isTrue(timeout > 0, "timeout mustn't be negative nor zero.");

		return MatsyaClientsExecutor.runRemoteSshCommand(
				hostname,
				sshProtocol.getUsername(),
				sshProtocol.getPassword(),
				sshProtocol.getPrivateKey(),
				command,
				timeout, 
				localFiles, 
				noPasswordCommand);
	}

	/**
	 * <p>Get the file name of the sudo pattern from the command.</p>
	 * <p>Example:</p>
	 * <p>"%{SUDO:fileName}" return "fileName"</p>
	 * @param command The command.
	 * @return An Optional with The file name if found otherwise an empty optional.
	 */
	static Optional<String> getFileNameFromSudoCommand(
			@NonNull
			final String command) {
		final Matcher matcher = SUDO_PATTERN.matcher(command);
		return matcher.find() ? 
				Optional.ofNullable(matcher.group(1)) :
					Optional.empty();
	}

	/**
	 * Convert a string to be searched in a case insensitive regex.
	 * 
	 * @param host The string to searched. (mandatory)
	 * @return The case insensitive regex for this string.
	 */
	public static String toCaseInsensitiveRegex(final String host) {
		isTrue(host != null && !host.isEmpty(), "host cannot be null nor empty.");
		return host.isBlank() ?
				host :
					"(?i)" + Pattern.quote(host);
	}

	/**
	 * <p>Get the timeout from:
	 * <li>First, the command timeout</li>
	 * <li>Then, the command configuration timeout</li>
	 * <li>Then, the protocol configuration timeout</li>
	 * <li>Finally, the default timeout</li>
	 * </p>
	 * @param commandTimeout The os command timeout in seconds.
	 * @param osCommandConfig
	 * @param protocolConfiguration
	 * @param defaultTimeout The default timeout in seconds.
	 * @return The timeout in seconds.
	 */
	public static int getTimeout(
			final Long commandTimeout,
			final OsCommandConfig osCommandConfig,
			final IProtocolConfiguration protocolConfiguration,
			final int defaultTimeout) {
		if (commandTimeout != null) {
			return commandTimeout.intValue();
		}
		if (osCommandConfig != null && osCommandConfig.getTimeout() != null) {
			return osCommandConfig.getTimeout().intValue();
		}
		if (protocolConfiguration == null) {
			return defaultTimeout;
		}
		final Long timeout = protocolConfiguration instanceof WmiProtocol ?
				((WmiProtocol) protocolConfiguration).getTimeout() :
					((SshProtocol) protocolConfiguration).getTimeout();
		return timeout != null ? timeout.intValue() : defaultTimeout;
	}

	/**
	 * Get the username from the WMIProtocol or the SSHProtocol.
	 * @param protocolConfiguration WMIProtocol or SSHProtocol.
	 * @return An optional with the username if found. An empty optional otherwise.
	 */
	public static Optional<String> getUsername(final IProtocolConfiguration protocolConfiguration) {
		if (protocolConfiguration == null) {
			return Optional.empty();
		}
		if (protocolConfiguration instanceof WmiProtocol) {
			return Optional.ofNullable(((WmiProtocol) protocolConfiguration).getUsername());
		}
		if (protocolConfiguration instanceof SshProtocol) {
			return Optional.ofNullable(((SshProtocol) protocolConfiguration).getUsername());
		}
		return Optional.empty();
	}

	/**
	 * Get the password from the WMIProtocol or the SSHProtocol.
	 * @param protocolConfiguration WMIProtocol or SSHProtocol.
	 * @return An optional with the password if found. An empty optional otherwise.
	 */
	public static Optional<char[]> getPassword(final IProtocolConfiguration protocolConfiguration) {
		if (protocolConfiguration == null) {
			return Optional.empty();
		}
		if (protocolConfiguration instanceof WmiProtocol) {
			return Optional.ofNullable(((WmiProtocol) protocolConfiguration).getPassword());
		}
		if (protocolConfiguration instanceof SshProtocol) {
			return Optional.ofNullable(((SshProtocol) protocolConfiguration).getPassword());
		}
		return Optional.empty();
	}

	/**
	 * <p>Run the OS Command on:
	 * <li>Local (use java Process)</li>
	 * <li>Remote windows (use WMI command)</li>
	 * <li>Remote Linux (use SSH)<:li>
	 * <p>It replace Host name, User name, Password, Sudo, Embedded files macros in the command line.</p>
	 * <p>If necessary, it create embedded files and delete them after the command execution.</p>
	 * </p>
	 * 
	 * @param commandLine The command Line. (mandatory)
	 * @param engineConfiguration The engine configuration. (mandatory)
	 * @param embeddedFiles Embedded files.
	 * @param commandTimeout The OS command parameter for the timeout.
	 * @param isExecuteLocally The OS command parameter to indicate if the command should be execute locally.
	 * @param isLocalhost The parameter in Host Monitoring to indicate if the command is execute locally.
	 * @return The command execution return and the command with password masked (if present).
	 * @throws IOException When an I/O error occurred on local command execution or embedded file creation.
	 * @throws MatsyaException When an error occurred on a remote execution.
	 * @throws InterruptedException When the local command execution is interrupted.
	 * @throws TimeoutException When the local command execution ended in timeout.
	 * @throws NoCredentialProvidedException When there's no user provided for a remote command.
	 */
	public static OsCommandResult runOsCommand(
			@NonNull
			final String commandLine,
			@NonNull
			final EngineConfiguration engineConfiguration,
			final Map<Integer, EmbeddedFile> embeddedFiles,
			final Long commandTimeout,
			final boolean isExecuteLocally,
			final boolean isLocalhost) 
					throws IOException, 
					MatsyaException, 
					InterruptedException, 
					TimeoutException,
					NoCredentialProvidedException {

		final IProtocolConfiguration protocolConfiguration = engineConfiguration
			.getProtocolConfigurations()
			.get(
				!isLocalhost && engineConfiguration.getHost().getType() == HostType.MS_WINDOWS
					? WmiProtocol.class
					: SshProtocol.class);

		final Optional<String> maybeUsername = getUsername(protocolConfiguration);

		// If remote command and no username
		if ((maybeUsername.isEmpty() || maybeUsername.get().trim().isEmpty()) &&
				!isExecuteLocally && !isLocalhost) {
			throw new NoCredentialProvidedException();
		}

		final Optional<char[]> maybePassword = getPassword(protocolConfiguration);

		final String hostname = engineConfiguration.getHost().getHostname();

		final OsCommandConfig osCommandConfig = 
				(OsCommandConfig) engineConfiguration.getProtocolConfigurations().get(OsCommandConfig.class);

		final Map<String, File> embeddedTempFiles = createOsCommandEmbeddedFiles(
				commandLine, 
				embeddedFiles,
				osCommandConfig);

		final String updatedUserCommand = maybeUsername
				.map(username -> commandLine.replaceAll(
						toCaseInsensitiveRegex(HardwareConstants.USERNAME_MACRO), username))
				.orElse(commandLine);

		final String updatedHostnameCommand = updatedUserCommand.replaceAll(
				toCaseInsensitiveRegex(HardwareConstants.HOSTNAME_MACRO), hostname);

		final String updatedSudoCommand = replaceSudo(updatedHostnameCommand, osCommandConfig);

		final String updatedEmbeddedFilesCommand = embeddedTempFiles.entrySet().stream()
				.reduce(
						updatedSudoCommand,
						(s, entry) -> s.replaceAll(
								toCaseInsensitiveRegex(entry.getKey()),
								Matcher.quoteReplacement(entry.getValue().getAbsolutePath())),
						(s1, s2) -> null);

		final String command = maybePassword
				.map(password -> updatedEmbeddedFilesCommand.replaceAll(
						toCaseInsensitiveRegex(HardwareConstants.PASSWORD_MACRO), String.valueOf(password)))
				.orElse(updatedEmbeddedFilesCommand);
		
		final String noPasswordCommand = maybePassword
				.map(password -> updatedEmbeddedFilesCommand.replaceAll(
						toCaseInsensitiveRegex(HardwareConstants.PASSWORD_MACRO), "********"))
				.orElse(updatedEmbeddedFilesCommand);

		try {
			final int timeout = getTimeout(
					commandTimeout,
					osCommandConfig,
					protocolConfiguration,
					engineConfiguration.getOperationTimeout());

			final String commandResult;

			// Case local execution or command intended for a remote host but executed locally
			if (HardwareConstants.LOCALHOST.equalsIgnoreCase(hostname) || isExecuteLocally) {
				final String localCommandResult = runLocalCommand(
						command,
						timeout,
						noPasswordCommand);
				commandResult = localCommandResult != null ?
						localCommandResult :
							HardwareConstants.EMPTY;

			// Case Windows Remote
<<<<<<< HEAD
			} else if (engineConfiguration.getTarget().getType() == TargetType.MS_WINDOWS) {
				commandResult = MatsyaClientsExecutor.executeWinRemoteCommand(
=======
			} else if (engineConfiguration.getHost().getType() == HostType.MS_WINDOWS) {
				final WmiProtocol  wmiProtocol = (WmiProtocol) protocolConfiguration;
				commandResult = MatsyaClientsExecutor.executeWmiRemoteCommand(
>>>>>>> 10581347
						command,
						protocolConfiguration,
						hostname,
						embeddedTempFiles.values().stream().map(File::getAbsolutePath).collect(Collectors.toList()));

			// Case others (Linux) Remote
			} else {
				commandResult = runSshCommand(
						command,
						hostname,
						(SshProtocol) protocolConfiguration,
						timeout,
						new ArrayList<>(embeddedTempFiles.values()),
						noPasswordCommand);
			}
			
			return new OsCommandResult(commandResult, noPasswordCommand);
		} finally {
			//noinspection ResultOfMethodCallIgnored
			embeddedTempFiles.values().forEach(File::delete);
		}
	}
}<|MERGE_RESOLUTION|>--- conflicted
+++ resolved
@@ -483,14 +483,8 @@
 							HardwareConstants.EMPTY;
 
 			// Case Windows Remote
-<<<<<<< HEAD
-			} else if (engineConfiguration.getTarget().getType() == TargetType.MS_WINDOWS) {
+			} else if (engineConfiguration.getHost().getType() == HostType.MS_WINDOWS) {
 				commandResult = MatsyaClientsExecutor.executeWinRemoteCommand(
-=======
-			} else if (engineConfiguration.getHost().getType() == HostType.MS_WINDOWS) {
-				final WmiProtocol  wmiProtocol = (WmiProtocol) protocolConfiguration;
-				commandResult = MatsyaClientsExecutor.executeWmiRemoteCommand(
->>>>>>> 10581347
 						command,
 						protocolConfiguration,
 						hostname,
