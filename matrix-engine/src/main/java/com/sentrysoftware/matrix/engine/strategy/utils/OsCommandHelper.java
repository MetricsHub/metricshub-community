--- conflicted
+++ resolved
@@ -484,12 +484,7 @@
 
 			// Case Windows Remote
 			} else if (engineConfiguration.getTarget().getType() == TargetType.MS_WINDOWS) {
-<<<<<<< HEAD
 				commandResult = MatsyaClientsExecutor.executeWqlRemoteCommand(
-=======
-				final WmiProtocol  wmiProtocol = (WmiProtocol) protocolConfiguration;
-				commandResult = MatsyaClientsExecutor.executeWmiRemoteCommand(
->>>>>>> 5faf17fa
 						command,
 						protocolConfiguration,
 						hostname,
