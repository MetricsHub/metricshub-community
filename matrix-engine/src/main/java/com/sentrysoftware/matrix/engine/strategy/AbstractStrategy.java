package com.sentrysoftware.matrix.engine.strategy;

import static com.sentrysoftware.matrix.common.helpers.HardwareConstants.ALARM_THRESHOLD;
import static com.sentrysoftware.matrix.common.helpers.HardwareConstants.N_A;
import static com.sentrysoftware.matrix.common.helpers.HardwareConstants.STATUS_INFORMATION_PARAMETER;
import static com.sentrysoftware.matrix.common.helpers.HardwareConstants.STATUS_PARAMETER;
import static com.sentrysoftware.matrix.common.helpers.HardwareConstants.TEST_REPORT_PARAMETER;
import static com.sentrysoftware.matrix.common.helpers.HardwareConstants.WARNING_THRESHOLD;
import static com.sentrysoftware.matrix.common.helpers.HardwareConstants.WHITE_SPACE;
import static org.springframework.util.Assert.state;

import java.math.RoundingMode;
import java.util.List;
import java.util.Map;
import java.util.concurrent.TimeUnit;
import java.util.concurrent.locks.ReentrantLock;
import java.util.function.Supplier;
import java.util.stream.Collectors;

import org.springframework.beans.factory.annotation.Autowired;

import com.sentrysoftware.matrix.common.helpers.NumberHelper;
import com.sentrysoftware.matrix.common.helpers.TextTableHelper;
import com.sentrysoftware.matrix.common.meta.parameter.state.Status;
import com.sentrysoftware.matrix.connector.ConnectorStore;
import com.sentrysoftware.matrix.connector.model.Connector;
import com.sentrysoftware.matrix.connector.model.detection.Detection;
import com.sentrysoftware.matrix.connector.model.detection.criteria.Criterion;
import com.sentrysoftware.matrix.connector.model.monitor.HardwareMonitor;
import com.sentrysoftware.matrix.connector.model.monitor.MonitorType;
import com.sentrysoftware.matrix.connector.model.monitor.job.source.Source;
import com.sentrysoftware.matrix.connector.model.monitor.job.source.compute.Compute;
import com.sentrysoftware.matrix.engine.strategy.detection.CriterionTestResult;
import com.sentrysoftware.matrix.engine.strategy.detection.CriterionVisitor;
import com.sentrysoftware.matrix.engine.strategy.detection.TestedConnector;
import com.sentrysoftware.matrix.engine.strategy.matsya.MatsyaClientsExecutor;
import com.sentrysoftware.matrix.engine.strategy.source.ISourceVisitor;
import com.sentrysoftware.matrix.engine.strategy.source.SourceTable;
import com.sentrysoftware.matrix.engine.strategy.source.SourceUpdaterVisitor;
import com.sentrysoftware.matrix.engine.strategy.source.SourceVisitor;
import com.sentrysoftware.matrix.engine.strategy.source.compute.ComputeUpdaterVisitor;
import com.sentrysoftware.matrix.engine.strategy.source.compute.ComputeVisitor;
import com.sentrysoftware.matrix.engine.strategy.utils.WqlDetectionHelper;
import com.sentrysoftware.matrix.model.monitor.Monitor;
import com.sentrysoftware.matrix.model.monitoring.HostMonitoring;
import com.sentrysoftware.matrix.model.monitoring.IHostMonitoring;
import com.sentrysoftware.matrix.model.parameter.DiscreteParam;
import com.sentrysoftware.matrix.model.parameter.IParameter;
import com.sentrysoftware.matrix.model.parameter.TextParam;

import lombok.NonNull;
import lombok.Setter;
import lombok.extern.slf4j.Slf4j;

@Slf4j
public abstract class AbstractStrategy implements IStrategy {

	@Autowired
	protected ConnectorStore store;

	@Autowired
	protected StrategyConfig strategyConfig;

	@Autowired
	protected MatsyaClientsExecutor matsyaClientsExecutor;

	@Autowired
	@Setter
	protected Long strategyTime;

	@Autowired
	protected WqlDetectionHelper wqlDetectionHelper;

	protected static final int MAX_THREADS_COUNT = 50;
	protected static final long THREAD_TIMEOUT = 15 * 60L; // 15 minutes
	public static final int DEFAULT_LOCK_TIMEOUT = 2 * 60; // 2 minutes
	private static final String LOG_COMPUTE_KEY_SUFFIX_TEMPLATE = "%s.compute(%d)";
	private static final String COMPUTE = "compute";
	private static final String SOURCE = "source";

	@Override
	public void prepare() {

	}

	/**
	 * Execute each source in the given list of sources then for each source table apply all the attached computes.
	 * When the {@link SourceTable} is ready it is added to {@link HostMonitoring}
	 * 
	 * @param sources        The {@link List} of {@link Source} instances we wish to execute
	 * @param hostMonitoring The {@link SourceTable} and {@link Monitor} container (Namespace)
	 * @param connector      The connector we currently process
	 * @param monitorType    The type of the monitor {@link MonitorType} only used for logging
	 * @param hostname       The host's name only used for logging
	 */
	public void processSourcesAndComputes(final List<Source> sources, final IHostMonitoring hostMonitoring,
			final Connector connector, final MonitorType monitorType,
			final String hostname) {

		processSourcesAndComputes(sources, hostMonitoring, connector, monitorType, hostname, null);
	}

	/**
	 * Execute each source in the given list of sources then for each source table apply all the attached computes.
	 * When the {@link SourceTable} is ready it is added to {@link HostMonitoring}
	 * 
	 * @param sources        The {@link List} of {@link Source} instances we wish to execute
	 * @param hostMonitoring The {@link SourceTable} and {@link Monitor} container (Namespace)
	 * @param connector      The connector we currently process
	 * @param monitorType    The type of the monitor {@link MonitorType} only used for logging
	 * @param hostname       The host's name only used for logging
	 * @param monitor        The monitor used in the mono instance processing
	 */
	public void processSourcesAndComputes(final List<Source> sources, final IHostMonitoring hostMonitoring,
			final Connector connector, final MonitorType monitorType,
			final String hostname, final Monitor monitor) {

		if (sources == null || sources.isEmpty()) {
			log.debug("Hostname {} - No sources found from connector {} with monitor {}.", hostname, connector.getCompiledFilename(), monitorType);
			return;
		}

		// Loop over all the sources and accept the SourceVisitor which is going to
		// visit and process the source
		for (final Source source : sources) {

			final String sourceKey = source.getKey();

			logBeginOperation(SOURCE, source, sourceKey, connector.getCompiledFilename(), hostname);

			final ISourceVisitor sourceVisitor = new SourceVisitor(strategyConfig, matsyaClientsExecutor, connector);
			final SourceTable sourceTable;

			final Supplier<SourceTable> executable = () -> 
				source.accept(new SourceUpdaterVisitor(sourceVisitor, connector, monitor, strategyConfig));

			if (source.isForceSerialization()) {
				sourceTable = forceSerialization(executable, connector, source, SOURCE, SourceTable.empty());
			} else {
				sourceTable = executable.get();
			}

			if (sourceTable == null) {
				log.warn("Hostname {} - Received null source table for Source key {} - Connector {} - Monitor {}.",
						hostname,
						sourceKey,
						connector.getCompiledFilename(),
						monitorType);
				continue;
			}

			// log the source table
			logSourceTable(SOURCE, source.getClass().getSimpleName(),
					sourceKey, connector.getCompiledFilename(), sourceTable, hostname);

			final List<Compute> computes = source.getComputes();

			if (computes != null) {

				final ComputeVisitor computeVisitor = new ComputeVisitor(sourceKey, sourceTable, connector,
						strategyConfig.getEngineConfiguration().getHost().getHostname(), matsyaClientsExecutor);

				final ComputeUpdaterVisitor computeUpdaterVisitor = new ComputeUpdaterVisitor(computeVisitor, monitor);

				for (final Compute compute : computes) {

					// Example: enclosure.discovery.source(1).compute(1)
					final String computeKey = String.format(LOG_COMPUTE_KEY_SUFFIX_TEMPLATE, sourceKey,
							compute.getIndex());

					logBeginOperation(COMPUTE, compute, computeKey, connector.getCompiledFilename(), hostname);

					compute.accept(computeUpdaterVisitor);

					// log the updated source table
					logSourceTable(COMPUTE, compute.getClass().getSimpleName(), computeKey,
							connector.getCompiledFilename(), computeVisitor.getSourceTable(), hostname);
				}

				hostMonitoring
						.getConnectorNamespace(connector)
						.addSourceTable(sourceKey, computeVisitor.getSourceTable());
			} else {
				hostMonitoring
						.getConnectorNamespace(connector)
						.addSourceTable(sourceKey, sourceTable);
			}
		}
	}

	/**
	 * Log a begin entry for the given source
	 * 
	 * @param <T>
	 * 
	 * @param operationTag  the tag of the operation. E.g. source or compute
	 * @param execution     the source or the compute we want to log
	 * @param executionKey  the source or the compute unique key
	 * @param connectorName the connector file name
	 * @param hostname      the hostname
	 */
	private static <T> void logBeginOperation(final String operationTag, final T execution, final String executionKey,
			final String connectorName, final String hostname) {

		if (!log.isInfoEnabled()) {
			return;
		}

		log.info("Hostname {} - Begin {} [{} {}] for hardware connector [{}]:\n{}\n", 
				hostname,
				operationTag,
				execution.getClass().getSimpleName(),
				executionKey,
				connectorName,
				execution.toString());
	}

	/**
	 * Log the {@link SourceTable} result.
	 * 
	 * @param <T>
	 * 
	 * @param operationTag   the tag of the operation. E.g. source or compute
	 * @param executionClassName the source or the compute class name we want to log
	 * @param executionKey   the key of the source or the compute we want to log
	 * @param connectorName  the compiled file name of the connector
	 * @param sourceTable    the source's result we wish to log
	 * @param hostname       the hostname of the source we wish to log
	 */
	private static void logSourceTable(final String operationTag, final String executionClassName,
			final String executionKey, final String connectorName, final SourceTable sourceTable, final String hostname) {

		if (!log.isInfoEnabled()) {
			return;
		}

		// Is there any raw data to log?
		if (sourceTable.getRawData() != null && (sourceTable.getTable() == null || sourceTable.getTable().isEmpty())) {
			log.info("Hostname {} - End of {} [{} {}] for hardware connector [{}].\nRaw result:\n{}\n",
					hostname,
					operationTag,
					executionClassName,
					executionKey,
					connectorName,
					sourceTable.getRawData());
			return;
		}

		if (sourceTable.getRawData() == null) {
			log.info("Hostname {} - End of {} [{} {}] for hardware connector [{}].\nTable result:\n{}\n",
					hostname,
					operationTag,
					executionClassName,
					executionKey,
					connectorName,
					TextTableHelper.generateTextTable(sourceTable.getHeaders(), sourceTable.getTable()));
			return;
		}

		log.info("Hostname {} - End of {} [{} {}] for hardware connector [{}].\nRaw result:\n{}\nTable result:\n{}\n",
				hostname,
				operationTag,
				executionClassName,
				executionKey,
				connectorName,
				sourceTable.getRawData(),
				TextTableHelper.generateTextTable(sourceTable.getHeaders(), sourceTable.getTable()));

	}

	/**
	 * Return <code>true</code> if the {@link List} of the {@link HardwareMonitor} instances is not null and not empty in the given
	 * {@link Connector}
	 * 
	 * @param connector The connector we wish to check
	 * @param hostname  The system hostname used for debug purpose
	 * @return boolean value
	 */
	public boolean validateHardwareMonitors(final Connector connector, final String hostname, final String logMessageTemplate) {
		if (connector.getHardwareMonitors() == null || connector.getHardwareMonitors().isEmpty()) {
			log.warn(logMessageTemplate, hostname, connector.getCompiledFilename());
			return false;
		}
	
		return true;
	}

	/**
	 * Run the given {@link Connector}'s detection criteria
	 * and return true if all the criteria are successfully executed.
	 * 
	 * @param connector	The {@link Connector} that should be tested.
	 * @param hostname	The hostname against which the {@link Connector} should be tested.
	 *
	 * @return			<code>true</code> if the connector matches the platform.
	 */
	public TestedConnector testConnector(final Connector connector, final String hostname) {

		final Detection detection = connector.getDetection();

		final TestedConnector testedConnector = TestedConnector.builder().connector(connector).build();

		if (detection == null) {
			log.warn("Hostname {} - The connector {} DOES NOT match the platform as it has no detection to test.",
					hostname, connector.getCompiledFilename());
			return testedConnector;
		}

		final List<Criterion> criteria = detection.getCriteria();

		if (criteria == null || criteria.isEmpty()) {
			log.warn("Hostname {} - The connector {} DOES NOT match the platform as it has no criteria to test.",
					hostname, connector.getCompiledFilename());
			return testedConnector;
		}

		for (Criterion criterion : criteria) {
			final CriterionTestResult critetionTestResult = processCriterion(criterion, connector);
			if (!critetionTestResult.isSuccess()) {
				log.debug("Hostname {} - Detected failed criterion for connector {}. Message: {}.",
						hostname,
						connector.getCompiledFilename(),
						critetionTestResult.getMessage());
			}

			testedConnector.getCriterionTestResults().add(critetionTestResult);
		}

		return testedConnector;
	}

	/**
	 * Accept the criterion visitor which implement the logic that needs to be
	 * executed for each criterion implementation
	 * 
	 * @param criterion The criterion we wish to process
	 * @param connector The {@link Connector} defining the criterion
	 * @return <code>true</code> if the criterion execution succeeded
	 */
	protected CriterionTestResult processCriterion(final Criterion criterion, Connector connector) {

		final CriterionVisitor criterionVisitor = new CriterionVisitor(strategyConfig,
				matsyaClientsExecutor,
				wqlDetectionHelper,
				connector);

		final Supplier<CriterionTestResult> executable = () -> criterion.accept(criterionVisitor);

		if (criterion.isForceSerialization()) {
			return forceSerialization(executable,
					connector, criterion, "criterion", CriterionTestResult.empty());

		} else {

			return executable.get();

		}

	}

	/**
	 * Force the serialization when processing the given object, this method tries
	 * to acquire the connector namespace <em>lock</em> before running the
	 * executable, if the lock cannot be acquired or there is an exception or an
	 * interruption then the defaultValue is returned
	 * 
	 * @param <T>          for example {@link CriterionTestResult} or a
	 *                     {@link SourceTable}
	 * 
	 * @param executable   the supplier executable function, e.g. visiting a criterion or a
	 *                     source
	 * @param connector    the connector the criterion belongs to
	 * @param objToProcess the object to process used for debug purpose
	 * @param description  the object to process description used in the debug messages
	 * @param defaultValue the default value to return in case of any glitch
	 * @return T instance
	 */
	protected <T> T forceSerialization(@NonNull Supplier<T> executable, @NonNull final Connector connector,
			final Object objToProcess, @NonNull final String description, @NonNull final T defaultValue) {

		final ReentrantLock forceSerializationLock = getForceSerializationLock(connector);
		final String hostname = strategyConfig.getEngineConfiguration().getHost().getHostname();

		final boolean isLockAcquired;
		try {
			// Try to get the lock
			isLockAcquired = forceSerializationLock.tryLock(DEFAULT_LOCK_TIMEOUT, TimeUnit.SECONDS);
		} catch (InterruptedException e) {
			log.error("Hostname {} - Interrupted exception detected when trying to acquire the force serialization lock to process {} {}. Connector: {}.",
					hostname, 
					description,
					objToProcess,
					connector.getCompiledFilename());
			log.debug("Hostname {} - Exception: ", hostname, e);

			Thread.currentThread().interrupt();

			return defaultValue;
		}

		if (isLockAcquired) {

			try {
				return executable.get();
			} finally {
				// Release the lock when the executable is terminated
				forceSerializationLock.unlock();
			}
		} else {
			log.error("Hostname {} - Could not acquire the force serialization lock to process {} {}. Connector: {}.",
					hostname,
					description,
					objToProcess,
					connector.getCompiledFilename());

			return defaultValue;
		}

	}

	/**
	 * Get the Connector Namespace force serialization lock
	 *   
	 * @param connector the connector we currently process its criteria/sources/computes/
	 * @return {@link ReentrantLock} instance. never null.
	 */
	ReentrantLock getForceSerializationLock(final Connector connector) {
		return strategyConfig
				.getHostMonitoring()
				.getConnectorNamespace(connector)
				.getForceSerializationLock();
	}

	/**
	 * 
	 * @param testedConnector The {@link TestedConnector} instance we wish to check it is succeeded or not
	 * @return SUCCEEDED if the TestedConnector instance shows success = <code>true</code> otherwise FAILED
	 */
	protected static String getTestedConnectorStatus(final TestedConnector testedConnector) {
		return testedConnector.isSuccess() ? "SUCCEEDED" : "FAILED";
	}

	/**
	 * Build status and status information parameters for the given
	 * {@link TestedConnector}.
	 *
	 * @param testedConnector The {@link TestedConnector} whose status and status
	 *                        information should be created.
	 *
	 * @return Array of two elements, the first one is the {@link DiscreteParam}
	 *         status, and the second one is {@link TextParam} statusInformation
	 */
	protected IParameter[] buildConnectorStatusAndStatusInformation(final TestedConnector testedConnector) {

		final IParameter[] statusAndStatusInformation = new IParameter[2];

		boolean success = testedConnector.isSuccess();

		statusAndStatusInformation[0] = DiscreteParam
				.builder()
				.collectTime(strategyTime)
				.name(STATUS_PARAMETER)
				.state(success ? Status.OK : Status.FAILED)
				.build();

		statusAndStatusInformation[1] = TextParam
				.builder()
				.collectTime(strategyTime)
				.name(STATUS_INFORMATION_PARAMETER)
				.value(success ? "Connector test succeeded." : "Connector test failed.")
				.build();

		return statusAndStatusInformation;
	}

	/**
	 * Build test report parameter for the given {@link TestedConnector}.
	 *
	 * @param hostName		    The name of the host against which the test has been performed.
	 * @param testedConnector	The {@link TestedConnector} whose test report parameter should be created.
	 *
	 * @return					A {@link TextParam} instance built from the given {@link TestedConnector}.
	 */
	protected TextParam buildTestReportParameter(final String hostName, final TestedConnector testedConnector) {
		final TextParam testReport = TextParam
				.builder()
				.collectTime(strategyTime)
				.name(TEST_REPORT_PARAMETER)
				.build();

		final StringBuilder value = new StringBuilder();

		final String builtTestResult = testedConnector.getCriterionTestResults().stream()
						.map(criterionResult -> {
							final String result = criterionResult.getResult();
							String message = criterionResult.getMessage();
							return String.format("Received Result: %s. %s", result != null ? result : N_A,
									message != null ? message : N_A);
						})
						.collect(Collectors.joining("\n"));
		value.append(builtTestResult)
				.append("\nConclusion: ")
				.append("TEST on ")
				.append(hostName)
				.append(WHITE_SPACE)
				.append(getTestedConnectorStatus(testedConnector));

		testReport.setValue(value.toString());

		return testReport;
	}

	/**
	 * @param hostMonitoring The {@link IHostMonitoring} instance.
	 *
	 * @return	The host {@link Monitor} in the given {@link IHostMonitoring} instance.
	 */
	protected Monitor getHostMonitor(IHostMonitoring hostMonitoring) {

<<<<<<< HEAD
		Monitor target = hostMonitoring.getTargetMonitor();
		state(target != null, "Host monitor should not be null.");
=======
		Monitor host = hostMonitoring.getHostMonitor();
		state(host != null, "host monitor should not be null.");
>>>>>>> 184531f9

		return host;
	}

	/**
	 * Get the temperature threshold value from the given metadata map
	 * 
	 * @param metadata The {@link Monitor}'s metadata.
	 * @return Double value
	 */
	protected Double getTemperatureWarningThreshold(@NonNull final Map<String, String> metadata) {
		final String warningThresholdMetadata = metadata.get(WARNING_THRESHOLD);
		final String alarmThresholdMetadata = metadata.get(ALARM_THRESHOLD);

		final Double warningThreshold = NumberHelper.parseDouble(warningThresholdMetadata, null);
		final Double alarmThreshold = NumberHelper.parseDouble(alarmThresholdMetadata, null);

		// If we only have an alarm threshold, then warningThreshold will be 90% of alarmThreshold
		// If we only have a warning threshold, we are good.
		// If we have both warning and alarm threshold then we return the minimum value
		if (warningThreshold == null && alarmThreshold != null) {
			return NumberHelper.round(alarmThreshold * 0.9, 1, RoundingMode.HALF_UP);
		} else if (warningThreshold != null && alarmThreshold == null) {
			return warningThreshold;
		} else if (warningThreshold != null) {
			// return the minimum between warning and alarm
			return Math.min(warningThreshold, alarmThreshold);
		}

		return null;
	}
}<|MERGE_RESOLUTION|>--- conflicted
+++ resolved
@@ -86,7 +86,7 @@
 	/**
 	 * Execute each source in the given list of sources then for each source table apply all the attached computes.
 	 * When the {@link SourceTable} is ready it is added to {@link HostMonitoring}
-	 * 
+	 *
 	 * @param sources        The {@link List} of {@link Source} instances we wish to execute
 	 * @param hostMonitoring The {@link SourceTable} and {@link Monitor} container (Namespace)
 	 * @param connector      The connector we currently process
@@ -103,7 +103,7 @@
 	/**
 	 * Execute each source in the given list of sources then for each source table apply all the attached computes.
 	 * When the {@link SourceTable} is ready it is added to {@link HostMonitoring}
-	 * 
+	 *
 	 * @param sources        The {@link List} of {@link Source} instances we wish to execute
 	 * @param hostMonitoring The {@link SourceTable} and {@link Monitor} container (Namespace)
 	 * @param connector      The connector we currently process
@@ -131,7 +131,7 @@
 			final ISourceVisitor sourceVisitor = new SourceVisitor(strategyConfig, matsyaClientsExecutor, connector);
 			final SourceTable sourceTable;
 
-			final Supplier<SourceTable> executable = () -> 
+			final Supplier<SourceTable> executable = () ->
 				source.accept(new SourceUpdaterVisitor(sourceVisitor, connector, monitor, strategyConfig));
 
 			if (source.isForceSerialization()) {
@@ -190,9 +190,9 @@
 
 	/**
 	 * Log a begin entry for the given source
-	 * 
+	 *
 	 * @param <T>
-	 * 
+	 *
 	 * @param operationTag  the tag of the operation. E.g. source or compute
 	 * @param execution     the source or the compute we want to log
 	 * @param executionKey  the source or the compute unique key
@@ -206,7 +206,7 @@
 			return;
 		}
 
-		log.info("Hostname {} - Begin {} [{} {}] for hardware connector [{}]:\n{}\n", 
+		log.info("Hostname {} - Begin {} [{} {}] for hardware connector [{}]:\n{}\n",
 				hostname,
 				operationTag,
 				execution.getClass().getSimpleName(),
@@ -217,9 +217,9 @@
 
 	/**
 	 * Log the {@link SourceTable} result.
-	 * 
+	 *
 	 * @param <T>
-	 * 
+	 *
 	 * @param operationTag   the tag of the operation. E.g. source or compute
 	 * @param executionClassName the source or the compute class name we want to log
 	 * @param executionKey   the key of the source or the compute we want to log
@@ -271,7 +271,7 @@
 	/**
 	 * Return <code>true</code> if the {@link List} of the {@link HardwareMonitor} instances is not null and not empty in the given
 	 * {@link Connector}
-	 * 
+	 *
 	 * @param connector The connector we wish to check
 	 * @param hostname  The system hostname used for debug purpose
 	 * @return boolean value
@@ -281,14 +281,14 @@
 			log.warn(logMessageTemplate, hostname, connector.getCompiledFilename());
 			return false;
 		}
-	
+
 		return true;
 	}
 
 	/**
 	 * Run the given {@link Connector}'s detection criteria
 	 * and return true if all the criteria are successfully executed.
-	 * 
+	 *
 	 * @param connector	The {@link Connector} that should be tested.
 	 * @param hostname	The hostname against which the {@link Connector} should be tested.
 	 *
@@ -332,7 +332,7 @@
 	/**
 	 * Accept the criterion visitor which implement the logic that needs to be
 	 * executed for each criterion implementation
-	 * 
+	 *
 	 * @param criterion The criterion we wish to process
 	 * @param connector The {@link Connector} defining the criterion
 	 * @return <code>true</code> if the criterion execution succeeded
@@ -363,10 +363,10 @@
 	 * to acquire the connector namespace <em>lock</em> before running the
 	 * executable, if the lock cannot be acquired or there is an exception or an
 	 * interruption then the defaultValue is returned
-	 * 
+	 *
 	 * @param <T>          for example {@link CriterionTestResult} or a
 	 *                     {@link SourceTable}
-	 * 
+	 *
 	 * @param executable   the supplier executable function, e.g. visiting a criterion or a
 	 *                     source
 	 * @param connector    the connector the criterion belongs to
@@ -387,7 +387,7 @@
 			isLockAcquired = forceSerializationLock.tryLock(DEFAULT_LOCK_TIMEOUT, TimeUnit.SECONDS);
 		} catch (InterruptedException e) {
 			log.error("Hostname {} - Interrupted exception detected when trying to acquire the force serialization lock to process {} {}. Connector: {}.",
-					hostname, 
+					hostname,
 					description,
 					objToProcess,
 					connector.getCompiledFilename());
@@ -420,7 +420,7 @@
 
 	/**
 	 * Get the Connector Namespace force serialization lock
-	 *   
+	 *
 	 * @param connector the connector we currently process its criteria/sources/computes/
 	 * @return {@link ReentrantLock} instance. never null.
 	 */
@@ -432,7 +432,7 @@
 	}
 
 	/**
-	 * 
+	 *
 	 * @param testedConnector The {@link TestedConnector} instance we wish to check it is succeeded or not
 	 * @return SUCCEEDED if the TestedConnector instance shows success = <code>true</code> otherwise FAILED
 	 */
@@ -517,20 +517,15 @@
 	 */
 	protected Monitor getHostMonitor(IHostMonitoring hostMonitoring) {
 
-<<<<<<< HEAD
-		Monitor target = hostMonitoring.getTargetMonitor();
-		state(target != null, "Host monitor should not be null.");
-=======
 		Monitor host = hostMonitoring.getHostMonitor();
-		state(host != null, "host monitor should not be null.");
->>>>>>> 184531f9
+		state(host != null, "Host monitor should not be null.");
 
 		return host;
 	}
 
 	/**
 	 * Get the temperature threshold value from the given metadata map
-	 * 
+	 *
 	 * @param metadata The {@link Monitor}'s metadata.
 	 * @return Double value
 	 */
