--- conflicted
+++ resolved
@@ -1,14 +1,16 @@
 package com.sentrysoftware.matrix.engine.strategy.detection;
 
-<<<<<<< HEAD
+import static com.sentrysoftware.matrix.common.helpers.HardwareConstants.AUTOMATIC_NAMESPACE;
 import static com.sentrysoftware.matrix.common.helpers.HardwareConstants.EMPTY;
+import static org.springframework.util.Assert.notNull;
 
 import java.io.IOException;
+import java.net.MalformedURLException;
 import java.util.Arrays;
 import java.util.List;
 import java.util.Map;
-import java.util.Map.Entry;
 import java.util.Set;
+import java.util.TreeMap;
 import java.util.TreeSet;
 import java.util.concurrent.TimeoutException;
 import java.util.regex.Matcher;
@@ -18,9 +20,7 @@
 import org.springframework.beans.factory.annotation.Autowired;
 import org.springframework.stereotype.Component;
 
-=======
 import com.sentrysoftware.javax.wbem.WBEMException;
->>>>>>> ac5ce70b
 import com.sentrysoftware.matrix.common.exception.LocalhostCheckException;
 import com.sentrysoftware.matrix.connector.model.Connector;
 import com.sentrysoftware.matrix.connector.model.common.OSType;
@@ -42,11 +42,8 @@
 import com.sentrysoftware.matrix.engine.protocol.HTTPProtocol;
 import com.sentrysoftware.matrix.engine.protocol.OSCommandConfig;
 import com.sentrysoftware.matrix.engine.protocol.SNMPProtocol;
-<<<<<<< HEAD
 import com.sentrysoftware.matrix.engine.protocol.SSHProtocol;
-=======
 import com.sentrysoftware.matrix.engine.protocol.WBEMProtocol;
->>>>>>> ac5ce70b
 import com.sentrysoftware.matrix.engine.protocol.WMIProtocol;
 import com.sentrysoftware.matrix.engine.strategy.StrategyConfig;
 import com.sentrysoftware.matrix.engine.strategy.matsya.HTTPRequest;
@@ -57,41 +54,22 @@
 import com.sentrysoftware.matrix.engine.target.TargetType;
 import com.sentrysoftware.matsya.exceptions.WqlQuerySyntaxException;
 import com.sentrysoftware.matsya.wmi.exceptions.WmiComException;
+
 import lombok.Builder;
 import lombok.Data;
 import lombok.extern.slf4j.Slf4j;
-import org.springframework.beans.factory.annotation.Autowired;
-import org.springframework.stereotype.Component;
-
-import java.net.MalformedURLException;
-import java.util.List;
-import java.util.Map;
-import java.util.Set;
-import java.util.TreeMap;
-import java.util.TreeSet;
-import java.util.concurrent.TimeoutException;
-import java.util.regex.Matcher;
-import java.util.regex.Pattern;
-import java.util.stream.Collectors;
-
-import static com.sentrysoftware.matrix.common.helpers.HardwareConstants.AUTOMATIC_NAMESPACE;
-import static com.sentrysoftware.matrix.common.helpers.HardwareConstants.EMPTY;
-import static org.springframework.util.Assert.notNull;
 
 @Slf4j
 @Component
 public class CriterionVisitor implements ICriterionVisitor {
 
-<<<<<<< HEAD
 	private static final String IPMI_VERSION = "IPMI Version";
 	private static final String SOLARIS_VERSION_COMMAND = "/usr/bin/uname -r";
 	private static final String IPMI_TOOL_SUDO_COMMAND = "PATH=$PATH:/usr/local/bin:/usr/sfw/bin;export PATH;%{SUDO:ipmitool}ipmitool -I ";
 	private static final String IPMI_TOOL_SUDO_MACRO = "%{SUDO:ipmitool}";
 
 	private static final String IPMI_TOOL_COMMAND = "PATH=$PATH:/usr/local/bin:/usr/sfw/bin;export PATH;ipmitool -I ";
-=======
 	private static final String COLUMN_SEPARATOR = ";";
->>>>>>> ac5ce70b
 
 	private static final String NAMESPACE_MESSAGE = "\n- Namespace: ";
 	private static final String DEFAULT_NAMESPACE = "root/cimv2";
@@ -247,7 +225,7 @@
 		final TargetType targetType = strategyConfig.getEngineConfiguration().getTarget().getType();
 
 		if (TargetType.MS_WINDOWS.equals(targetType)) {
-			return processWindowsIpmiDetection(ipmi);
+			return processWindowsIpmiDetection();
 		} else if (TargetType.LINUX.equals(targetType) || TargetType.SUN_SOLARIS.equals(targetType)) {
 			return processUnixIpmiDetection(targetType);
 		} else if (TargetType.MGMT_CARD_BLADE_ESXI.equals(targetType)) {
@@ -317,7 +295,7 @@
 						.build();
 			}
 
-		} catch (IOException | InterruptedException e) {
+		} catch (Exception e) {
 			final String message = String.format("Cannot execute IPMI Tool Command %s on %s. Exception: %s",
 					ipmitoolCommand, hostname, e.getMessage());
 			log.debug(message, e);
@@ -357,7 +335,7 @@
 				// Execute "/usr/bin/uname -r" command in order to obtain the OS Version
 				// (Solaris)
 				solarisOsVersion = runOsCommand(SOLARIS_VERSION_COMMAND, hostname, sshProtocol, defaultTimeout);
-			} catch (InterruptedException | IOException e) {
+			} catch (Exception e) {
 				final String message = String.format("Couldn't identify Solaris version %s on %s. Exception: %s",
 						ipmitoolCommand, hostname, e.getMessage());
 				log.debug(message, e);
@@ -367,7 +345,7 @@
 			if (solarisOsVersion != null) {
 				try {
 					ipmitoolCommand = getIpmiCommandForSolaris(ipmitoolCommand, hostname, solarisOsVersion);
-				} catch (Exception e) {
+				} catch (IpmiCommandForSolarisException e) {
 					final String message = String.format("Couldn't identify Solaris version %s on %s. Exception: %s",
 							ipmitoolCommand, hostname, e.getMessage());
 					log.debug(message, e);
@@ -422,13 +400,13 @@
 	 * @param hostname
 	 * @param solarisOsVersion
 	 * @return
-	 * @throws Exception
+	 * @throws IpmiCommandForSolarisException
 	 */
 	public String getIpmiCommandForSolaris(String ipmitoolCommand, final String hostname, String solarisOsVersion)
-			throws Exception {
+			throws IpmiCommandForSolarisException {
 		String[] split = solarisOsVersion.split("\\.");
 		if (split.length < 2) {
-			throw new Exception(String.format(
+			throw new IpmiCommandForSolarisException(String.format(
 					"Unkown Solaris version (%s) for host: %s IPMI cannot be executed, return empty result.",
 					solarisOsVersion, hostname));
 		}
@@ -441,7 +419,7 @@
 				ipmitoolCommand = ipmitoolCommand + "lipmi";
 			} else if (versionInt < 9) {
 
-				throw new Exception(String.format(
+				throw new IpmiCommandForSolarisException(String.format(
 						"Solaris version (%s) is too old for the host: %s IPMI cannot be executed, return empty result.",
 						solarisOsVersion, hostname));
 
@@ -450,7 +428,7 @@
 				ipmitoolCommand = ipmitoolCommand + "bmc";
 			}
 		} catch (NumberFormatException e) {
-			throw new Exception("Couldn't identify Solaris version as a valid one.\nThe 'uname -r' command returned: "
+			throw new IpmiCommandForSolarisException("Couldn't identify Solaris version as a valid one.\nThe 'uname -r' command returned: "
 					+ solarisOsVersion);
 		}
 
@@ -462,7 +440,7 @@
 	 * 
 	 * @return
 	 */
-	private CriterionTestResult processWindowsIpmiDetection(final IPMI ipmi) {
+	private CriterionTestResult processWindowsIpmiDetection() {
 		final String hostname = strategyConfig.getEngineConfiguration().getTarget().getHostname();
 
 		final WMIProtocol wmiProtocol = (WMIProtocol) strategyConfig.getEngineConfiguration().getProtocolConfigurations().get(WMIProtocol.class);
@@ -474,15 +452,10 @@
 					.build();
 		}
 
-		final WMI wmi = WMI.builder()
-				.forceSerialization(ipmi.isForceSerialization())
-				.build();
-
-		final NamespaceResult namespaceResult = NamespaceResult.builder().namespace("root/hardware").build();
-
-		String wmiTable;
+		String csvTable;
+		String query = "SELECT Description FROM ComputerSystem";
 		try {
-			wmiTable = runWmiQueryAndGetCsv(hostname, "SELECT Description FROM ComputerSystem", wmiProtocol.getNamespace(), wmiProtocol);
+			csvTable = runWmiQueryAndGetCsv(hostname, query, "root/hardware", wmiProtocol);
 		} catch (Exception e) {
 			final String message = String.format(
 					"Ipmi Test Failed - WMI request was unsuccessful due to an exception. Message: %s.",
@@ -491,7 +464,7 @@
 			return CriterionTestResult.builder().message(message).build();
 		}
 
-		if (wmiTable == null || wmiTable.isEmpty()) {
+		if (csvTable == null || csvTable.isEmpty()) {
 			return CriterionTestResult.builder()
 					.message("The Microsoft IPMI WMI provider did not report the presence of any BMC controller.")
 					.success(false)
@@ -499,12 +472,12 @@
 		}
 
 		// Test the result
-		final TestResult testResult = getMatchingWmiResult(wmi, namespaceResult.getNamespace(), wmiTable);
+		final TestResult testResult = getMatchingResult(query, "root/hardware", EMPTY, csvTable, WMI.class);
 
 		return CriterionTestResult.builder()
 				.success(testResult.isSuccess())
 				.message(testResult.getMessage())
-				.result(wmiTable)
+				.result(csvTable)
 				.build();
 	}
 
@@ -1714,4 +1687,14 @@
 		private String errorMessage;
 		private String csvTable;
 	}
+
+	private class IpmiCommandForSolarisException extends Exception {
+
+		private static final long serialVersionUID = 1L;
+
+		public IpmiCommandForSolarisException(String message) {
+			super(message);
+		}
+
+	}
 }