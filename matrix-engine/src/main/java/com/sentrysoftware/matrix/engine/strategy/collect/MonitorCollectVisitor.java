package com.sentrysoftware.matrix.engine.strategy.collect;

import com.sentrysoftware.matrix.common.helpers.ArrayHelper;
import com.sentrysoftware.matrix.common.helpers.NumberHelper;
import com.sentrysoftware.matrix.common.meta.monitor.Battery;
import com.sentrysoftware.matrix.common.meta.monitor.Blade;
import com.sentrysoftware.matrix.common.meta.monitor.Cpu;
import com.sentrysoftware.matrix.common.meta.monitor.CpuCore;
import com.sentrysoftware.matrix.common.meta.monitor.DiskController;
import com.sentrysoftware.matrix.common.meta.monitor.Enclosure;
import com.sentrysoftware.matrix.common.meta.monitor.Fan;
import com.sentrysoftware.matrix.common.meta.monitor.IMetaMonitor;
import com.sentrysoftware.matrix.common.meta.monitor.Led;
import com.sentrysoftware.matrix.common.meta.monitor.LogicalDisk;
import com.sentrysoftware.matrix.common.meta.monitor.Lun;
import com.sentrysoftware.matrix.common.meta.monitor.Memory;
import com.sentrysoftware.matrix.common.meta.monitor.MetaConnector;
import com.sentrysoftware.matrix.common.meta.monitor.NetworkCard;
import com.sentrysoftware.matrix.common.meta.monitor.OtherDevice;
import com.sentrysoftware.matrix.common.meta.monitor.PhysicalDisk;
import com.sentrysoftware.matrix.common.meta.monitor.PowerSupply;
import com.sentrysoftware.matrix.common.meta.monitor.Robotic;
import com.sentrysoftware.matrix.common.meta.monitor.TapeDrive;
import com.sentrysoftware.matrix.common.meta.monitor.Target;
import com.sentrysoftware.matrix.common.meta.monitor.Temperature;
import com.sentrysoftware.matrix.common.meta.monitor.Voltage;
import com.sentrysoftware.matrix.common.meta.parameter.MetaParameter;
import com.sentrysoftware.matrix.common.meta.parameter.ParameterType;
import com.sentrysoftware.matrix.connector.model.monitor.MonitorType;
import com.sentrysoftware.matrix.engine.strategy.IMonitorVisitor;
import com.sentrysoftware.matrix.model.monitor.Monitor;
import com.sentrysoftware.matrix.model.parameter.IParameterValue;
import com.sentrysoftware.matrix.model.parameter.ParameterState;
import com.sentrysoftware.matrix.model.parameter.StatusParam;
import com.sentrysoftware.matrix.model.parameter.TextParam;

import lombok.NonNull;
import lombok.extern.slf4j.Slf4j;
import org.springframework.util.Assert;

import java.math.RoundingMode;
import java.util.ArrayList;
import java.util.Collections;
import java.util.Comparator;
import java.util.HashMap;
import java.util.List;
import java.util.Map;
import java.util.function.Function;

import static com.sentrysoftware.matrix.common.helpers.HardwareConstants.ADDITIONAL_INFORMATION1;
import static com.sentrysoftware.matrix.common.helpers.HardwareConstants.ADDITIONAL_INFORMATION2;
import static com.sentrysoftware.matrix.common.helpers.HardwareConstants.ADDITIONAL_INFORMATION3;
import static com.sentrysoftware.matrix.common.helpers.HardwareConstants.ALARM_ON_COLOR;
import static com.sentrysoftware.matrix.common.helpers.HardwareConstants.AVAILABLE_PATH_COUNT_PARAMETER;
import static com.sentrysoftware.matrix.common.helpers.HardwareConstants.AVAILABLE_PATH_INFORMATION_PARAMETER;
import static com.sentrysoftware.matrix.common.helpers.HardwareConstants.BANDWIDTH_UTILIZATION_PARAMETER;
import static com.sentrysoftware.matrix.common.helpers.HardwareConstants.BATTERY_STATUS_PARAMETER;
import static com.sentrysoftware.matrix.common.helpers.HardwareConstants.BLINKING_STATUS;
import static com.sentrysoftware.matrix.common.helpers.HardwareConstants.CHARGE_PARAMETER;
import static com.sentrysoftware.matrix.common.helpers.HardwareConstants.COLOR_PARAMETER;
import static com.sentrysoftware.matrix.common.helpers.HardwareConstants.CONTROLLER_STATUS_PARAMETER;
import static com.sentrysoftware.matrix.common.helpers.HardwareConstants.CORRECTED_ERROR_COUNT_PARAMETER;
import static com.sentrysoftware.matrix.common.helpers.HardwareConstants.CURRENT_SPEED_PARAMETER;
import static com.sentrysoftware.matrix.common.helpers.HardwareConstants.DUPLEX_MODE_PARAMETER;
import static com.sentrysoftware.matrix.common.helpers.HardwareConstants.ENDURANCE_REMAINING_PARAMETER;
import static com.sentrysoftware.matrix.common.helpers.HardwareConstants.ENERGY_USAGE_PARAMETER;
import static com.sentrysoftware.matrix.common.helpers.HardwareConstants.ERROR_COUNT_PARAMETER;
import static com.sentrysoftware.matrix.common.helpers.HardwareConstants.ERROR_COUNT_PARAMETER_UNIT;
import static com.sentrysoftware.matrix.common.helpers.HardwareConstants.ERROR_PERCENT_PARAMETER;
import static com.sentrysoftware.matrix.common.helpers.HardwareConstants.ERROR_STATUS_PARAMETER;
import static com.sentrysoftware.matrix.common.helpers.HardwareConstants.INTRUSION_STATUS_PARAMETER;
import static com.sentrysoftware.matrix.common.helpers.HardwareConstants.LED_INDICATOR_PARAMETER;
import static com.sentrysoftware.matrix.common.helpers.HardwareConstants.LINK_SPEED_PARAMETER;
import static com.sentrysoftware.matrix.common.helpers.HardwareConstants.LINK_STATUS_PARAMETER;
import static com.sentrysoftware.matrix.common.helpers.HardwareConstants.LOGICAL_DISK_LAST_ERROR;
import static com.sentrysoftware.matrix.common.helpers.HardwareConstants.MEMORY_LAST_ERROR;
import static com.sentrysoftware.matrix.common.helpers.HardwareConstants.MODEL;
import static com.sentrysoftware.matrix.common.helpers.HardwareConstants.MOUNT_COUNT_PARAMETER;
import static com.sentrysoftware.matrix.common.helpers.HardwareConstants.MOUNT_COUNT_PARAMETER_UNIT;
import static com.sentrysoftware.matrix.common.helpers.HardwareConstants.MOVE_COUNT_PARAMETER;
import static com.sentrysoftware.matrix.common.helpers.HardwareConstants.MOVE_COUNT_PARAMETER_UNIT;
import static com.sentrysoftware.matrix.common.helpers.HardwareConstants.NEEDS_CLEANING_PARAMETER;
import static com.sentrysoftware.matrix.common.helpers.HardwareConstants.NEW_LINE;
import static com.sentrysoftware.matrix.common.helpers.HardwareConstants.ON_STATUS;
import static com.sentrysoftware.matrix.common.helpers.HardwareConstants.OFF_STATUS;
import static com.sentrysoftware.matrix.common.helpers.HardwareConstants.PERCENT_PARAMETER_UNIT;
import static com.sentrysoftware.matrix.common.helpers.HardwareConstants.POWER_CONSUMPTION_PARAMETER;
import static com.sentrysoftware.matrix.common.helpers.HardwareConstants.POWER_STATE_PARAMETER;
import static com.sentrysoftware.matrix.common.helpers.HardwareConstants.POWER_SUPPLY_POWER;
import static com.sentrysoftware.matrix.common.helpers.HardwareConstants.POWER_SUPPLY_USED_PERCENT;
import static com.sentrysoftware.matrix.common.helpers.HardwareConstants.POWER_SUPPLY_USED_WATTS;
import static com.sentrysoftware.matrix.common.helpers.HardwareConstants.PREDICTED_FAILURE_PARAMETER;
import static com.sentrysoftware.matrix.common.helpers.HardwareConstants.PRESENT_PARAMETER;
import static com.sentrysoftware.matrix.common.helpers.HardwareConstants.PREVIOUS_ERROR_COUNT_PARAMETER;
import static com.sentrysoftware.matrix.common.helpers.HardwareConstants.RECEIVED_BYTES_RATE_PARAMETER;
import static com.sentrysoftware.matrix.common.helpers.HardwareConstants.RECEIVED_PACKETS_RATE_PARAMETER;
import static com.sentrysoftware.matrix.common.helpers.HardwareConstants.SPACE_GB_PARAMETER_UNIT;
import static com.sentrysoftware.matrix.common.helpers.HardwareConstants.SPEED_PARAMETER;
import static com.sentrysoftware.matrix.common.helpers.HardwareConstants.SPEED_PERCENT_PARAMETER;
import static com.sentrysoftware.matrix.common.helpers.HardwareConstants.STARTING_ERROR_COUNT_PARAMETER;
import static com.sentrysoftware.matrix.common.helpers.HardwareConstants.STATUS_INFORMATION_PARAMETER;
import static com.sentrysoftware.matrix.common.helpers.HardwareConstants.STATUS_PARAMETER;
import static com.sentrysoftware.matrix.common.helpers.HardwareConstants.STATUS_PARAMETER_UNIT;
import static com.sentrysoftware.matrix.common.helpers.HardwareConstants.TEMPERATURE_PARAMETER;
import static com.sentrysoftware.matrix.common.helpers.HardwareConstants.TEMPERATURE_PARAMETER_UNIT;
import static com.sentrysoftware.matrix.common.helpers.HardwareConstants.TEST_REPORT_PARAMETER;
import static com.sentrysoftware.matrix.common.helpers.HardwareConstants.TIME_LEFT_PARAMETER;
import static com.sentrysoftware.matrix.common.helpers.HardwareConstants.TIME_PARAMETER_UNIT;
import static com.sentrysoftware.matrix.common.helpers.HardwareConstants.TRANSMITTED_BYTES_RATE_PARAMETER;
import static com.sentrysoftware.matrix.common.helpers.HardwareConstants.TRANSMITTED_PACKETS_RATE_PARAMETER;
import static com.sentrysoftware.matrix.common.helpers.HardwareConstants.UNALLOCATED_SPACE_PARAMETER;
import static com.sentrysoftware.matrix.common.helpers.HardwareConstants.UNMOUNT_COUNT_PARAMETER;
import static com.sentrysoftware.matrix.common.helpers.HardwareConstants.UNMOUNT_COUNT_PARAMETER_UNIT;
import static com.sentrysoftware.matrix.common.helpers.HardwareConstants.USAGE_COUNT_PARAMETER;
import static com.sentrysoftware.matrix.common.helpers.HardwareConstants.USED_CAPACITY_PARAMETER;
import static com.sentrysoftware.matrix.common.helpers.HardwareConstants.USED_TIME_PERCENT_PARAMETER;
import static com.sentrysoftware.matrix.common.helpers.HardwareConstants.VALUE_PARAMETER;
import static com.sentrysoftware.matrix.common.helpers.HardwareConstants.VOLTAGE_PARAMETER;
import static com.sentrysoftware.matrix.common.helpers.HardwareConstants.VOLTAGE_PARAMETER_UNIT;
import static com.sentrysoftware.matrix.common.helpers.HardwareConstants.WARNING_ON_COLOR;
import static com.sentrysoftware.matrix.common.helpers.HardwareConstants.ZERO_BUFFER_CREDIT_PERCENT_PARAMETER;

@Slf4j
public class MonitorCollectVisitor implements IMonitorVisitor {

	private static final String MONITOR_TYPE_CANNOT_BE_NULL = "monitorType cannot be null";
	private static final String VALUE_TABLE_CANNOT_BE_NULL = "valueTable cannot be null";
	private static final String DATA_CANNOT_BE_NULL = "row cannot be null.";
	private static final String MONITOR_COLLECT_INFO_CANNOT_BE_NULL = "monitorCollectInfo cannot be null.";
	private static final String CONNECTOR_NAME_CANNOT_BE_NULL = "connectorName cannot be null.";
	private static final String HOST_MONITORING_CANNOT_BE_NULL = "hostMonitoring cannot be null.";
	private static final String HOSTNAME_CANNOT_BE_NULL = "hostname cannot be null.";
	private static final String MAPPING_CANNOT_BE_NULL = "mapping cannot be null.";
	private static final String MONITOR_CANNOT_BE_NULL = "monitor cannot be null.";
	private static final String COLLECT_TIME_CANNOT_BE_NULL = "collectTime cannot be null.";
	private static final String UNKNOWN_STATUS_CANNOT_BE_NULL = "unknownStatus cannot be null.";

	private MonitorCollectInfo monitorCollectInfo;

	private static final Map<String, Function<ParameterState, String>> STATUS_INFORMATION_MAP;

	static {

		final Map<String, Function<ParameterState, String>> map = new HashMap<>();
		map.put(INTRUSION_STATUS_PARAMETER, MonitorCollectVisitor::getIntrusionStatusInformation);
		STATUS_INFORMATION_MAP = Collections.unmodifiableMap(map);
	}

	public MonitorCollectVisitor(MonitorCollectInfo monitorCollectInfo) {
		Assert.notNull(monitorCollectInfo, MONITOR_COLLECT_INFO_CANNOT_BE_NULL);
		checkCollectInfo(monitorCollectInfo);
		this.monitorCollectInfo = monitorCollectInfo;
	}
	

	private void checkCollectInfo(MonitorCollectInfo monitorCollectInfo) {
		Assert.notNull(monitorCollectInfo.getMonitor(), MONITOR_CANNOT_BE_NULL);
		Assert.notNull(monitorCollectInfo.getConnectorName(), CONNECTOR_NAME_CANNOT_BE_NULL);
		Assert.notNull(monitorCollectInfo.getRow(), DATA_CANNOT_BE_NULL);
		Assert.notNull(monitorCollectInfo.getHostMonitoring(), HOST_MONITORING_CANNOT_BE_NULL);
		Assert.notNull(monitorCollectInfo.getHostname(), HOSTNAME_CANNOT_BE_NULL);
		Assert.notNull(monitorCollectInfo.getMapping(), MAPPING_CANNOT_BE_NULL);
		Assert.notNull(monitorCollectInfo.getValueTable(), VALUE_TABLE_CANNOT_BE_NULL);
		Assert.notNull(monitorCollectInfo.getCollectTime(), COLLECT_TIME_CANNOT_BE_NULL);
		Assert.notNull(monitorCollectInfo.getUnknownStatus(), UNKNOWN_STATUS_CANNOT_BE_NULL);
	}

	@Override
	public void visit(MetaConnector metaConnector) {
		collectBasicParameters(metaConnector);

		appendValuesToStatusParameter(TEST_REPORT_PARAMETER);
	}

	@Override
	public void visit(Target target) {
		// Not implemented yet
	}

	@Override
	public void visit(Battery battery) {

		collectBasicParameters(battery);

		collectBatteryCharge();
		collectBatteryTimeLeft();

		appendValuesToStatusParameter(
			PRESENT_PARAMETER,
			CHARGE_PARAMETER,
			TIME_LEFT_PARAMETER);
	}

	@Override
	public void visit(Blade blade) {
		collectBasicParameters(blade);

		appendValuesToStatusParameter(
				POWER_STATE_PARAMETER,
				PRESENT_PARAMETER);
	}

	@Override
	public void visit(Cpu cpu) {
		collectBasicParameters(cpu);

		appendValuesToStatusParameter(
				CORRECTED_ERROR_COUNT_PARAMETER,
				CURRENT_SPEED_PARAMETER,
				PREDICTED_FAILURE_PARAMETER,
				PRESENT_PARAMETER);
	}

	@Override
	public void visit(CpuCore cpuCore) {

		collectBasicParameters(cpuCore);

		collectCpuCoreUsedTimePercent();

		appendValuesToStatusParameter(
				CURRENT_SPEED_PARAMETER,
				USED_TIME_PERCENT_PARAMETER,
				PRESENT_PARAMETER);
	}

	@Override
	public void visit(DiskController diskController) {
		collectBasicParameters(diskController);

		appendValuesToStatusParameter(
				PRESENT_PARAMETER,
				BATTERY_STATUS_PARAMETER,
				CONTROLLER_STATUS_PARAMETER);

		estimateDiskControllerPowerConsumption();
	}

	@Override
	public void visit(Enclosure enclosure) {
		collectBasicParameters(enclosure);

		collectPowerConsumption();

		appendValuesToStatusParameter(
				PRESENT_PARAMETER,
				INTRUSION_STATUS_PARAMETER,
				ENERGY_USAGE_PARAMETER,
				POWER_CONSUMPTION_PARAMETER);
	}

	@Override
	public void visit(Fan fan) {
		collectBasicParameters(fan);

		appendValuesToStatusParameter(
				SPEED_PARAMETER,
				PRESENT_PARAMETER,
				SPEED_PERCENT_PARAMETER);

		estimateFanPowerConsumption();
	}

	@Override
	public void visit(Led led) {

		collectBasicParameters(led);
		collectLedColor();
		collectLedStatus();

		appendValuesToStatusParameter(
				COLOR_PARAMETER,
				LED_INDICATOR_PARAMETER);
	}

	@Override
	public void visit(LogicalDisk logicalDisk) {
		collectBasicParameters(logicalDisk);

		collectErrorCount();
<<<<<<< HEAD
		updateAdditionalStatusInformation(LOGICAL_DISK_LAST_ERROR);
		collectLogicalDiskUnallocatedSpace();
		
		appendValuesToStatusParameter(
				ERROR_COUNT_PARAMETER,
				UNALLOCATED_SPACE_PARAMETER);
=======
		collectLogicalDiskUnallocatedSpace();
		
		appendValuesToStatusParameter(
				HardwareConstants.ERROR_COUNT_PARAMETER,
				HardwareConstants.UNALLOCATED_SPACE_PARAMETER,
				HardwareConstants.LAST_ERROR_PARAMETER);
>>>>>>> 07db3e29
	}

	@Override
	public void visit(Lun lun) {
		collectBasicParameters(lun);

		appendValuesToStatusParameter(
				AVAILABLE_PATH_COUNT_PARAMETER,
				AVAILABLE_PATH_INFORMATION_PARAMETER);
	}

	@Override
	public void visit(Memory memory) {
		collectBasicParameters(memory);

		collectErrorCount();
<<<<<<< HEAD
		updateAdditionalStatusInformation(MEMORY_LAST_ERROR);
		
		appendValuesToStatusParameter(
				ERROR_COUNT_PARAMETER,
				ERROR_STATUS_PARAMETER,
				PREDICTED_FAILURE_PARAMETER,
				PRESENT_PARAMETER);
=======

		appendValuesToStatusParameter(
				HardwareConstants.ERROR_COUNT_PARAMETER,
				HardwareConstants.ERROR_STATUS_PARAMETER,
				HardwareConstants.PREDICTED_FAILURE_PARAMETER,
				HardwareConstants.PRESENT_PARAMETER,
				HardwareConstants.LAST_ERROR_PARAMETER);
>>>>>>> 07db3e29

		estimateMemoryPowerConsumption();
	}

	@Override
	public void visit(NetworkCard networkCard) {
		collectBasicParameters(networkCard);
		
		final Double duplexMode = collectNetworkCardDuplexMode();
		final Double linkSpeed = collectNetworkCardLinkSpeed();
		final Double receivedBytesRate = collectNetworkCardBytesRate(
			HardwareConstants.RECEIVED_BYTES_PARAMETER,
			HardwareConstants.RECEIVED_BYTES_RATE_PARAMETER,
			HardwareConstants.USAGE_REPORT_RECEIVED_BYTES_PARAMETER
		);
		final Double transmittedBytesRate = collectNetworkCardBytesRate(
			HardwareConstants.TRANSMITTED_BYTES_PARAMETER,
			HardwareConstants.TRANSMITTED_BYTES_RATE_PARAMETER,
			HardwareConstants.USAGE_REPORT_TRANSMITTED_BYTES_PARAMETER
		);

		collectNetworkCardBandwidthUtilization(duplexMode, linkSpeed, receivedBytesRate,transmittedBytesRate);

		final Double receivedPackets = collectNetworkCardPacketsRate(
			HardwareConstants.RECEIVED_PACKETS_PARAMETER,
			HardwareConstants.RECEIVED_PACKETS_RATE_PARAMETER,
			HardwareConstants.USAGE_REPORT_RECEIVED_PACKETS_PARAMETER
		);
		final Double transmittedPackets = collectNetworkCardPacketsRate(
			HardwareConstants.TRANSMITTED_PACKETS_PARAMETER,
			HardwareConstants.TRANSMITTED_PACKETS_RATE_PARAMETER,
			HardwareConstants.USAGE_REPORT_TRANSMITTED_PACKETS_PARAMETER
		);
		collectNetworkCardErrorPercent(receivedPackets, transmittedPackets);
		collectNetworkCardZeroBufferCreditPercent();

		appendValuesToStatusParameter(
<<<<<<< HEAD
				PRESENT_PARAMETER,
				BANDWIDTH_UTILIZATION_PARAMETER,
				DUPLEX_MODE_PARAMETER,
				ERROR_COUNT_PARAMETER,
				ERROR_PERCENT_PARAMETER,
				LINK_SPEED_PARAMETER,
				LINK_STATUS_PARAMETER,
				RECEIVED_BYTES_RATE_PARAMETER,
				RECEIVED_PACKETS_RATE_PARAMETER,
				TRANSMITTED_BYTES_RATE_PARAMETER,
				TRANSMITTED_PACKETS_RATE_PARAMETER,
				ZERO_BUFFER_CREDIT_PERCENT_PARAMETER);
=======
				HardwareConstants.PRESENT_PARAMETER, 
				HardwareConstants.BANDWIDTH_UTILIZATION_PARAMETER,
				HardwareConstants.ERROR_COUNT_PARAMETER,
				HardwareConstants.ERROR_PERCENT_PARAMETER, 
				HardwareConstants.LINK_SPEED_PARAMETER, 
				HardwareConstants.LINK_STATUS_PARAMETER, 
				HardwareConstants.RECEIVED_BYTES_RATE_PARAMETER, 
				HardwareConstants.RECEIVED_PACKETS_RATE_PARAMETER, 
				HardwareConstants.TRANSMITTED_BYTES_RATE_PARAMETER, 
				HardwareConstants.TRANSMITTED_PACKETS_RATE_PARAMETER, 
				HardwareConstants.ZERO_BUFFER_CREDIT_PERCENT_PARAMETER);
>>>>>>> 07db3e29

		estimateNetworkCardPowerConsumption();

	}

	@Override
	public void visit(OtherDevice otherDevice) {
		collectBasicParameters(otherDevice);

		appendValuesToStatusParameter(
				PRESENT_PARAMETER,
				USAGE_COUNT_PARAMETER,
				VALUE_PARAMETER);
	}

	@Override
	public void visit(PhysicalDisk physicalDisk) {
		collectBasicParameters(physicalDisk);

		collectPhysicalDiskParameters();

		collectErrorCount();

		appendValuesToStatusParameter(
				PRESENT_PARAMETER,
				USAGE_COUNT_PARAMETER,
				INTRUSION_STATUS_PARAMETER,
				ENDURANCE_REMAINING_PARAMETER,
				ERROR_COUNT_PARAMETER,
				PREDICTED_FAILURE_PARAMETER);

		estimatePhysicalDiskPowerConsumption();
	}

	@Override
	public void visit(PowerSupply powerSupply) {
		collectBasicParameters(powerSupply);
		
		collectPowerSupplyUsedCapacity();

		appendValuesToStatusParameter(
				USED_CAPACITY_PARAMETER,
				PRESENT_PARAMETER,
				MOVE_COUNT_PARAMETER,
				ERROR_COUNT_PARAMETER);
	}
	
	@Override
	public void visit(Robotic robotic) {
		collectBasicParameters(robotic);
		
		collectIncrementCount(MOVE_COUNT_PARAMETER, MOVE_COUNT_PARAMETER_UNIT);

		collectErrorCount();

		appendValuesToStatusParameter(
				ERROR_COUNT_PARAMETER,
				MOVE_COUNT_PARAMETER);

		estimateRoboticPowerConsumption();
	}
	
	@Override
	public void visit(TapeDrive tapeDrive) {
		collectBasicParameters(tapeDrive);

		collectIncrementCount(MOUNT_COUNT_PARAMETER, MOUNT_COUNT_PARAMETER_UNIT);

		collectIncrementCount(UNMOUNT_COUNT_PARAMETER, UNMOUNT_COUNT_PARAMETER_UNIT);

		collectErrorCount();

		appendValuesToStatusParameter(
				PRESENT_PARAMETER,
				ERROR_COUNT_PARAMETER, 
				MOUNT_COUNT_PARAMETER, 
				NEEDS_CLEANING_PARAMETER,
				UNMOUNT_COUNT_PARAMETER);

		estimateTapeDrivePowerConsumption();
	}

	@Override
	public void visit(Temperature temperature) {
		collectBasicParameters(temperature);

		collectTemperature();

		appendValuesToStatusParameter(TEMPERATURE_PARAMETER);
	}

	@Override
	public void visit(Voltage voltage) {
		collectBasicParameters(voltage);

		collectVoltage();

		appendValuesToStatusParameter(VOLTAGE_PARAMETER);
	}

	/**
	 * Collect the Status of the current {@link Monitor} instance
	 * 
	 * @param monitorType   The type of the monitor we currently collect
	 * @param parameterName The name of the status parameter to collect
	 * @param unit          The unit to set in the {@link IParameterValue} instance
	 */
	void collectStatusParameter(final MonitorType monitorType, final String parameterName, final String unit) {

		Assert.notNull(monitorType, MONITOR_TYPE_CANNOT_BE_NULL);

		checkCollectInfo(monitorCollectInfo);

		final Monitor monitor = monitorCollectInfo.getMonitor();
		final List<String> row = monitorCollectInfo.getRow();
		final Map<String, String> mapping = monitorCollectInfo.getMapping();
		final String hostname = monitorCollectInfo.getHostname();
		final String valueTable = monitorCollectInfo.getValueTable();
		final ParameterState unknownStatus = monitorCollectInfo.getUnknownStatus();
		final Long collectTime = monitorCollectInfo.getCollectTime();

		// Get the status raw value
		final String status = CollectHelper.getValueTableColumnValue(valueTable,
				parameterName,
				monitorType,
				row,
				mapping.get(parameterName));

		// Translate the status raw value
		final ParameterState state = CollectHelper.translateStatus(status,
				unknownStatus,
				monitor.getId(),
				hostname,
				parameterName);

		if (state == null) {
			log.warn("Could not collect {} for monitor id {}. Hostname {}", parameterName, monitor.getId(), hostname);
			return;
		}

		String statusInformation = null;

		// Get the status information
		if (STATUS_PARAMETER.equals(parameterName)) {
			statusInformation = CollectHelper.getValueTableColumnValue(valueTable,
					STATUS_INFORMATION_PARAMETER,
					monitorType,
					row,
					mapping.get(STATUS_INFORMATION_PARAMETER));
		}

		// Otherwise simply set the state name OK, WARN or ALARM
		if (statusInformation == null || statusInformation.trim().isEmpty()) {
			// Is there any specific implementation for the status information field
			if (STATUS_INFORMATION_MAP.containsKey(parameterName)) {
				statusInformation = STATUS_INFORMATION_MAP.get(parameterName).apply(state);
			} else {
				statusInformation = state.name();
			}
		}

		CollectHelper.updateStatusParameter(monitor, parameterName, unit, collectTime, state, statusInformation);

	}

	/**
	 * Append the given parameter information to the status information
	 * 
	 * @param statusParam The {@link StatusParam} we wish to update its statusInformation field value
	 * @param parameter   The parameter we wish to append its value
	 */
	static void appendToStatusInformation(final StatusParam statusParam, final IParameterValue parameter) {
		if (statusParam == null || parameter == null) {
			return;
		}

		final String value = parameter.formatValueAsString();

		if (value == null) {
			return;
		}

		String existingStatusInformation = statusParam.getStatusInformation();

		if (existingStatusInformation == null) {
			existingStatusInformation = "";
		} else {
			existingStatusInformation += NEW_LINE;
		}

		final StringBuilder builder = new StringBuilder(existingStatusInformation)
				.append(value);

		statusParam.setStatusInformation(builder.toString());
	}

	/**
	 * Get the parameter identified by the given name from the current monitor then append the values to the StatusInformation fiend of the
	 * Status parameter
	 * 
	 * @param parameterNames The name of the parameters we wish to append in the StatusInformation of the Status parameter
	 */
	void appendValuesToStatusParameter(final String... parameterNames) {

		final Monitor monitor = monitorCollectInfo.getMonitor();
		Assert.notNull(monitor, MONITOR_CANNOT_BE_NULL);

		// Cannot be null
		final Map<String, IParameterValue> parameters = monitor.getParameters();

		final StatusParam statusParam = (StatusParam) parameters.get(STATUS_PARAMETER);
		if (statusParam == null) {
			// Nothing to append
			return;
		}

		for (String parameterName : parameterNames) {
			appendToStatusInformation(statusParam, parameters.get(parameterName));
		}
	}

	/**
	 * Collect a number parameter
	 * 
	 * @param monitorType   The type of the monitor we currently collect
	 * @param parameterName The name of the status parameter to collect
	 * @param unit          The unit to set in the {@link IParameterValue} instance
	 */
	void collectNumberParameter(final MonitorType monitorType, final String parameterName, final String unit) {

		Assert.notNull(monitorType, MONITOR_TYPE_CANNOT_BE_NULL);

		checkCollectInfo(monitorCollectInfo);

		final Monitor monitor = monitorCollectInfo.getMonitor();
		final Long collectTime = monitorCollectInfo.getCollectTime();


		final Double value = extractParameterValue(monitorType, parameterName);
		if (value != null) {
			CollectHelper.updateNumberParameter(
				monitor,
				parameterName,
				unit,
				collectTime,
				value,
				value
			);
		}

	}

	/**
	 * Collect the parameter string from the current value
	 * 
	 * @param monitorType   The type of the monitor
	 * @param parameterName The unique name of the parameter
	 * @return {@link String} value
	 */
	void collectTextParameter(@NonNull final String parameterName, final String value) {

		if (value == null) {
			return;
		}

		final Monitor monitor = monitorCollectInfo.getMonitor();

		// Create a text parameter and update the value and the collect time
		final TextParam textParam = TextParam.builder()
				.name(parameterName)
				.value(value)
				.collectTime(monitorCollectInfo.getCollectTime())
				.build();

		monitor.collectParameter(textParam);
	}

	/**
	 * Extract the parameter value from the current row
	 * 
	 * @param monitorType   The type of the monitor
	 * @param parameterName The unique name of the parameter
	 * @return {@link Double} value
	 */
	Double extractParameterValue(@NonNull final MonitorType monitorType, final String parameterName) {

		checkCollectInfo(monitorCollectInfo);

		final Monitor monitor = monitorCollectInfo.getMonitor();
		final List<String> row = monitorCollectInfo.getRow();
		final Map<String, String> mapping = monitorCollectInfo.getMapping();
		final String hostname = monitorCollectInfo.getHostname();
		final String valueTable = monitorCollectInfo.getValueTable();

		// Get the number value as string from the current row
		final String stringValue = CollectHelper.getValueTableColumnValue(valueTable,
				parameterName,
				monitorType,
				row,
				mapping.get(parameterName));


		if (stringValue == null) {
			log.debug("No {} to collect for monitor id {}. Hostname {}", parameterName, monitor.getId(), hostname);
			return null;
		}

		try {
			return Double.parseDouble(stringValue);
		} catch(NumberFormatException e) {
			log.warn("Cannot parse the {} value '{}' for monitor id {}. {} won't be collected",
					parameterName, stringValue, monitor.getId(), parameterName);
		}

		return null;
	}
	
	/**
	 * Extract the parameter string from the current row
	 * 
	 * @param monitorType   The type of the monitor
	 * @param parameterName The unique name of the parameter
	 * @return {@link String} value
	 */
	String extractParameterStringValue(@NonNull final MonitorType monitorType, final String parameterName) {

		checkCollectInfo(monitorCollectInfo);

		// Get the number value as string from the current row
		return CollectHelper.getValueTableColumnValue(
				monitorCollectInfo.getValueTable(),
				parameterName,
				monitorType,
				monitorCollectInfo.getRow(),
<<<<<<< HEAD
				monitorCollectInfo.getMapping().get(additionalInformation));

		if (additionalInfo != null) {

			StatusParam statusParam = monitor.getParameter(STATUS_PARAMETER, StatusParam.class);
			statusParam.setStatusInformation(statusParam.getStatusInformation() + " - " + additionalInfo);
		}
=======
				monitorCollectInfo.getMapping().get(parameterName));
>>>>>>> 07db3e29
	}

	/**
	 * @param parameterState {@link ParameterState#OK}, {@link ParameterState#WARN} or {@link ParameterState#ALARM}
	 * @return a phrase for the intrusion status value
	 */
	static String getIntrusionStatusInformation(final ParameterState parameterState) {
		switch (parameterState) {
		case OK:
			return "No Intrusion Detected";
		case ALARM:
			return "Intrusion Detected";
		default: 
			return "Unexpected Intrusion Status";
		}
	}

	/**
	 * Collect the basic parameters as defined by the given {@link IMetaMonitor}
	 * 
	 * @param metaMonitor Defines all the meta information of the parameters to collect (name, type, unit and basic or not)
	 */
	private void collectBasicParameters(final IMetaMonitor metaMonitor) {

		metaMonitor.getMetaParameters()
		.values()
		.stream()
		.filter(metaParam -> metaParam.isBasicCollect() && ParameterType.STATUS.equals(metaParam.getType()))
		.sorted(new StatusParamFirstComparator())
		.forEach(metaParam -> collectStatusParameter(
			metaMonitor.getMonitorType(),
			metaParam.getName(), metaParam.getUnit()
		));

		metaMonitor.getMetaParameters()
		.values()
		.stream()
		.filter(metaParam -> metaParam.isBasicCollect() && ParameterType.NUMBER.equals(metaParam.getType()))
		.forEach(metaParam -> collectNumberParameter(
			metaMonitor.getMonitorType(), 
			metaParam.getName(),
			metaParam.getUnit()
		));

		metaMonitor.getMetaParameters()
		.values()
		.stream()
		.filter(metaParam -> metaParam.isBasicCollect() && ParameterType.TEXT.equals(metaParam.getType()))
		.forEach(metaParam -> collectTextParameter(
			metaParam.getName(),
			extractParameterStringValue(metaMonitor.getMonitorType(), metaParam.getName())
		));
	}

	/**
	 * Collect the power consumption. <br>
	 * <ol>
	 * <li>If the energyUsage is collected by the connector, we compute the delta energyUsage (Joules) and then the powerConsumption (Watts) based on the
	 * collected delta energyUsage and the collect time.</li>
	 * <li>If the connector collects the powerConsumption, we directly collect the power consumption (Watts) then we compute the energy usage based on the
	 * collected power consumption and the delta collect time</li>
	 * </ol>
	 */
	void collectPowerConsumption() {

		checkCollectInfo(monitorCollectInfo);

		final Monitor monitor = monitorCollectInfo.getMonitor();
		final Long collectTime = monitorCollectInfo.getCollectTime();
		final String hostname = monitorCollectInfo.getHostname();

		// When the connector collects the energy usage,
		// the power consumption will be computed based on the collected energy usage value
		final Double energyUsageRaw = extractParameterValue(monitor.getMonitorType(), ENERGY_USAGE_PARAMETER);
		if (energyUsageRaw != null && energyUsageRaw >= 0) {

			CollectHelper.collectPowerFromEnergyUsage(monitor, collectTime, energyUsageRaw, hostname);
			return;
		}

		// based on the power consumption compute the energy usage
		final Double powerConsumption = extractParameterValue(monitor.getMonitorType(),
				POWER_CONSUMPTION_PARAMETER);
		if (powerConsumption != null && powerConsumption >= 0) {
			CollectHelper.collectEnergyUsageFromPower(monitor, collectTime, powerConsumption, hostname);
		}

	}

	public static class StatusParamFirstComparator implements Comparator<MetaParameter> {

		@Override
		public int compare(final MetaParameter metaParam1, final MetaParameter metaParam2) {
			// Status first
			if (STATUS_PARAMETER.equalsIgnoreCase(metaParam1.getName())) {
				return -1;
			}

			return metaParam1.getName().compareTo(metaParam2.getName());
		}
	}

	/**
	 * Collects the percentage of charge, if the current {@link Monitor} is a {@link Battery}.
	 */
	void collectBatteryCharge() {

		final Monitor monitor = monitorCollectInfo.getMonitor();

		final Double chargeRaw = extractParameterValue(monitor.getMonitorType(), CHARGE_PARAMETER);
		if (chargeRaw != null) {

			CollectHelper.updateNumberParameter(
				monitor,
				CHARGE_PARAMETER,
				PERCENT_PARAMETER_UNIT,
				monitorCollectInfo.getCollectTime(),
				Math.min(chargeRaw, 100.0), // In case the raw value is greater than 100%
				chargeRaw
			);
		}
	}

	/**
	 * Collects the remaining time, in seconds, before the {@link Battery} runs out of power.
	 */
	void collectBatteryTimeLeft() {

		final Monitor monitor = monitorCollectInfo.getMonitor();

		final Double timeLeftRaw = extractParameterValue(monitor.getMonitorType(),
			TIME_LEFT_PARAMETER);

		if (timeLeftRaw != null) {

			CollectHelper.updateNumberParameter(
				monitor,
				TIME_LEFT_PARAMETER,
				TIME_PARAMETER_UNIT,
				monitorCollectInfo.getCollectTime(),
				timeLeftRaw * 60.0, // minutes to seconds
				timeLeftRaw
			);
		}
	}

	/**
	 * Collects the percentage of used time, if the current {@link Monitor} is a {@link CpuCore}.
	 */
	void collectCpuCoreUsedTimePercent() {

		final Monitor monitor = monitorCollectInfo.getMonitor();

		// Getting the current value
		final Double usedTimePercentRaw = extractParameterValue(monitor.getMonitorType(),
			USED_TIME_PERCENT_PARAMETER);

		if (usedTimePercentRaw == null) {
			return;
		}

		// Getting the current value's collect time
		Long collectTime = monitorCollectInfo.getCollectTime();

		// Getting the previous value
		Double usedTimePercentPrevious = CollectHelper.getNumberParamRawValue(monitor,
			USED_TIME_PERCENT_PARAMETER, true);

		if (usedTimePercentPrevious == null) {

			// Setting the current raw value so that it becomes the previous raw value when the next collect occurs
			CollectHelper.updateNumberParameter(
				monitor,
				USED_TIME_PERCENT_PARAMETER,
				PERCENT_PARAMETER_UNIT,
				collectTime,
				null,
				usedTimePercentRaw
			);

			return;
		}

		// Getting the previous value's collect time
		final Double collectTimePrevious = CollectHelper.getNumberParamCollectTime(monitor,
			USED_TIME_PERCENT_PARAMETER, true);

		if (collectTimePrevious == null) {

			// This should never happen
			log.warn("Found previous usedTimePercent value, but could not find previous collect time.");

			return;
		}

		// Computing the value delta
		final Double usedTimePercentDelta = CollectHelper.subtract(USED_TIME_PERCENT_PARAMETER,
			usedTimePercentRaw, usedTimePercentPrevious);

		// Computing the time delta
		final double timeDeltaInSeconds = CollectHelper.subtract(USED_TIME_PERCENT_PARAMETER,
			collectTime.doubleValue(), collectTimePrevious) / 1000.0;

		if (timeDeltaInSeconds == 0.0) {
			return;
		}

		// Setting the parameter
		CollectHelper.updateNumberParameter(monitor,
			USED_TIME_PERCENT_PARAMETER,
			PERCENT_PARAMETER_UNIT,
			collectTime,
			100.0 * usedTimePercentDelta / timeDeltaInSeconds,
			usedTimePercentRaw);
	}

	/**
	 * Collect the voltage value, if the current {@link Monitor} is a {@link Voltage}.
	 */
	void collectVoltage() {
		final Monitor monitor = monitorCollectInfo.getMonitor();

		// Getting the current value
		final Double voltageValue = extractParameterValue(monitor.getMonitorType(),
				VOLTAGE_PARAMETER);

		final Double computedVoltage = (voltageValue != null && voltageValue >= -100000 && voltageValue <= 450000) ? voltageValue : null;

		if (computedVoltage != null ) {
			CollectHelper.updateNumberParameter(
				monitor,
				VOLTAGE_PARAMETER,
				VOLTAGE_PARAMETER_UNIT,
				monitorCollectInfo.getCollectTime(),
				computedVoltage,
				voltageValue
			);
		}
	}

	/**
	 * Collects the error counts
	 */
	void collectErrorCount() {

		final Monitor monitor = monitorCollectInfo.getMonitor();

		Double rawErrorCount = extractParameterValue(monitor.getMonitorType(),
			ERROR_COUNT_PARAMETER);

		if (rawErrorCount != null) {
			double errorCount = 0.0;
			final Double startingErrorCount = CollectHelper.getNumberParamRawValue(
					monitor, HardwareConstants.STARTING_ERROR_COUNT_PARAMETER, true);

<<<<<<< HEAD
			// Getting the previous error count
			Double previousErrorCount = extractParameterValue(monitor.getMonitorType(),
				PREVIOUS_ERROR_COUNT_PARAMETER);

			// Getting the starting error count
			Double startingErrorCount = extractParameterValue(monitor.getMonitorType(),
				STARTING_ERROR_COUNT_PARAMETER);
			
=======
>>>>>>> 07db3e29
			if (startingErrorCount != null) {
				// Remove existing error count from the current value
				errorCount = rawErrorCount - startingErrorCount;

				// If we obtain a negative number, that's impossible: set everything to 0
				if (errorCount < 0) {
					errorCount = 0.0;

					// Reset the starting error count
<<<<<<< HEAD
					CollectHelper.updateNumberParameter(monitor,
						STARTING_ERROR_COUNT_PARAMETER,
						ERROR_COUNT_PARAMETER_UNIT,
=======
					CollectHelper.updateNumberParameter(
							monitor,
							HardwareConstants.STARTING_ERROR_COUNT_PARAMETER,
							HardwareConstants.ERROR_COUNT_PARAMETER_UNIT,
							monitorCollectInfo.getCollectTime(),
							0.0,
							0.0
					);
				} else {
					// Copy the last startingErrorCount
					CollectHelper.updateNumberParameter(
							monitor,
							HardwareConstants.STARTING_ERROR_COUNT_PARAMETER,
							HardwareConstants.ERROR_COUNT_PARAMETER_UNIT,
							monitorCollectInfo.getCollectTime(),
							startingErrorCount,
							startingErrorCount
					);
				}
			} else {
				// First polling, we're going to pretend that everything is alright and save the existing number of errors
				if (rawErrorCount < 0) {
					rawErrorCount = 0.0;
				}
				CollectHelper.updateNumberParameter(
						monitor,
						HardwareConstants.STARTING_ERROR_COUNT_PARAMETER,
						HardwareConstants.ERROR_COUNT_PARAMETER_UNIT,
>>>>>>> 07db3e29
						monitorCollectInfo.getCollectTime(),
						rawErrorCount,
						rawErrorCount
				);
			}

<<<<<<< HEAD
			} else {
				
				// First polling
				errorCount = 0.0;
				
				if (rawErrorCount < 0.0) {
					rawErrorCount = 0.0;
				}
				
				// Record as the starting error count
				CollectHelper.updateNumberParameter(monitor,
					STARTING_ERROR_COUNT_PARAMETER,
					ERROR_COUNT_PARAMETER_UNIT,
					monitorCollectInfo.getCollectTime(),
					rawErrorCount,
					rawErrorCount);
				
				// Record the previous error count
				previousErrorCount = rawErrorCount;
			}
			
			// Update the previous error count
			CollectHelper.updateNumberParameter(monitor,
				PREVIOUS_ERROR_COUNT_PARAMETER,
				ERROR_COUNT_PARAMETER_UNIT,
				monitorCollectInfo.getCollectTime(),
				previousErrorCount,
				previousErrorCount);

			// Update the error count
			CollectHelper.updateNumberParameter(monitor,
				ERROR_COUNT_PARAMETER,
				ERROR_COUNT_PARAMETER_UNIT,
				monitorCollectInfo.getCollectTime(),
				errorCount,
				rawErrorCount);
=======
			CollectHelper.updateNumberParameter(
					monitor,
					HardwareConstants.ERROR_COUNT_PARAMETER,
					HardwareConstants.ERROR_COUNT_PARAMETER_UNIT,
					monitorCollectInfo.getCollectTime(),
					errorCount,
					errorCount
			);
>>>>>>> 07db3e29
		}

	}

	/**
	 * Collects the incremental parameters, namely 
	 * {@link TapeDrive} unmount, mount & {@link Robotic} move count.
	 * 
	 * @param countParameter		The name of the count parameter, like mountCount
	 * @param countParameterUnit	The unit of the count parameter, like mounts
	 */
	void collectIncrementCount(final String countParameter, final String countParameterUnit) {

		final Monitor monitor = monitorCollectInfo.getMonitor();
		final Double rawCount  = extractParameterValue(monitor.getMonitorType(), countParameter);

		if (rawCount != null) {

			// Getting the previous value
			Double previousRawCount = CollectHelper.getNumberParamRawValue(monitor, countParameter, true);
			
			CollectHelper.updateNumberParameter(
				monitor,
				countParameter,
				countParameterUnit,
				monitorCollectInfo.getCollectTime(),
				(previousRawCount != null && previousRawCount < rawCount) ?  (rawCount - previousRawCount) : 0,
				rawCount
			);
		}
	}
	
	/**
	 * Collects the used capacity of {@link PowerSupply}.
	 */
	void collectPowerSupplyUsedCapacity() {

		final Monitor monitor = monitorCollectInfo.getMonitor();

		// Getting the used percent
		Double usedPercent = null;
		final Double usedPercentRaw = extractParameterValue(monitor.getMonitorType(),
<<<<<<< HEAD
			POWER_SUPPLY_USED_PERCENT);
=======
			HardwareConstants.USED_PERCENT_PARAMETER);
>>>>>>> 07db3e29

		if (usedPercentRaw == null) {
		
			// Getting the used capacity
			final Double powerSupplyUsedWatts = extractParameterValue(monitor.getMonitorType(),
<<<<<<< HEAD
				POWER_SUPPLY_USED_WATTS);
=======
				HardwareConstants.USED_WATTS_PARAMETER);
>>>>>>> 07db3e29
			
			// Getting the power
			final Double power = extractParameterValue(monitor.getMonitorType(),
				POWER_SUPPLY_POWER);

			if (powerSupplyUsedWatts  != null && power != null && power > 0) {
				usedPercent = 100.0 * powerSupplyUsedWatts / power;
			}

		} else {
			usedPercent = usedPercentRaw;
		}

		// Update the used capacity, if the usedPercent is valid
		if (usedPercent != null && usedPercent >= 0.0 && usedPercent <= 100.0) {
			CollectHelper.updateNumberParameter(
				monitor,
				USED_CAPACITY_PARAMETER,
				PERCENT_PARAMETER_UNIT,
				monitorCollectInfo.getCollectTime(),
				usedPercent,
				usedPercentRaw
			);
		}
	}
	
	/**
	 * Collects the unallocated space in GB for {@link LogicalDisk}.
	 */
	void collectLogicalDiskUnallocatedSpace() {

		final Monitor monitor = monitorCollectInfo.getMonitor();

		final Double unallocatedSpaceRaw = extractParameterValue(monitor.getMonitorType(),
			UNALLOCATED_SPACE_PARAMETER);

		if (unallocatedSpaceRaw != null) {

			CollectHelper.updateNumberParameter(
				monitor,
				UNALLOCATED_SPACE_PARAMETER,
				SPACE_GB_PARAMETER_UNIT,
				monitorCollectInfo.getCollectTime(),
				unallocatedSpaceRaw / (1024.0 * 1024.0 * 1024.0), // Bytes to GB
				unallocatedSpaceRaw
			);
		}
	}

	/**
	 * Collect the temperature value, if the current {@link Monitor} is a {@link Temperature}.
	 */
	void collectTemperature() {
		final Monitor monitor = monitorCollectInfo.getMonitor();

		// Getting the current value
		final Double temperatureValue = extractParameterValue(monitor.getMonitorType(),
				TEMPERATURE_PARAMETER);

		if (temperatureValue != null && temperatureValue >= -100 && temperatureValue <= 200) {
			CollectHelper.updateNumberParameter(
				monitor,
				TEMPERATURE_PARAMETER,
				TEMPERATURE_PARAMETER_UNIT,
				monitorCollectInfo.getCollectTime(),
				temperatureValue,
				temperatureValue
			);
		}
	}

	/**
	 * Set the power consumption (15W by default for disk controllers) Source:
	 * https://forums.servethehome.com/index.php?threads/raid-controllers-power-consumption.9189/
	 */
	void estimateDiskControllerPowerConsumption() {

		CollectHelper.collectEnergyUsageFromPower(
			monitorCollectInfo.getMonitor(),
			monitorCollectInfo.getCollectTime(),
			15.0,
			monitorCollectInfo.getHostname()
		);
	}

	/**
	 * Estimated power consumption: 4W 
	 * Source: https://www.buildcomputers.net/power-consumption-of-pc-components.html
	 */
	void estimateMemoryPowerConsumption() {
		CollectHelper.collectEnergyUsageFromPower(
			monitorCollectInfo.getMonitor(),
			monitorCollectInfo.getCollectTime(),
			4.0,
			monitorCollectInfo.getHostname()
		);
	}

	/**
	 * Estimates the power dissipation of a network card, based on some characteristics Inspired by:
	 * https://www.cl.cam.ac.uk/~acr31/pubs/sohan-10gbpower.pdf
	 */
	void estimateNetworkCardPowerConsumption() {
		final Monitor monitor = monitorCollectInfo.getMonitor();

		// Network card name
		final String lowerCaseName = monitor.getName().toLowerCase();

		// Link status
		final ParameterState linkStatus = CollectHelper.getStatusParamState(monitor, LINK_STATUS_PARAMETER);

		// Link speed
		final Double linkSpeed = CollectHelper.getNumberParamValue(monitor, LINK_SPEED_PARAMETER);

		// Bandwidth utilization
		final Double bandwidthUtilization = CollectHelper.getNumberParamValue(monitor, BANDWIDTH_UTILIZATION_PARAMETER);

		final double powerConsumption;

		// Virtual or WAN card: 0 (it's not physical)
		if (lowerCaseName.indexOf("wan") >= 0 || lowerCaseName.indexOf("virt") >= 0) {
			powerConsumption = 0.0;
		}

		// Unplugged, means not much
		else if (ParameterState.WARN.equals(linkStatus)) {
			// 1W for an unplugged card
			powerConsumption = 1.0;
		}

		// (0.5 + 0.5 * bandwidthUtilization) * 5 * log10(linkSpeed)
		else if (CollectHelper.isValidPercentage(bandwidthUtilization)) {
			if (CollectHelper.isValidPositive(linkSpeed) && linkSpeed > 10) {
				powerConsumption = (0.5 + 0.5 * bandwidthUtilization / 100.0) * 5.0 * Math.log10(linkSpeed);
			} else {
				powerConsumption = (0.5 + 0.5 * bandwidthUtilization / 100.0) * 5.0;
			}
		}

		// If we have the link speed, we'll go with 0.75 * 5 * log10(linkSpeed)
		else if (CollectHelper.isValidPositive(linkSpeed)) {
			if (linkSpeed > 10) {
				powerConsumption = 0.75 * 5.0 * Math.log10(linkSpeed);
			} else {
				powerConsumption = 2.0;
			}

		} else {
			// Some default value (what about 10W ? wet finger...)
			powerConsumption = 10.0;
		}

		CollectHelper.collectEnergyUsageFromPower(monitor,
				monitorCollectInfo.getCollectTime(),
				NumberHelper.round(powerConsumption, 2, RoundingMode.HALF_UP),
				monitorCollectInfo.getHostname());
	}

	/**
	 * Estimates the power dissipation of a physical disk, based on its characteristics: vendor, model, location, type, etc. all mixed up
	 * Inspiration: https://outervision.com/power-supply-calculator
	 */
	void estimatePhysicalDiskPowerConsumption() {
		// Physical disk
		final Monitor monitor = monitorCollectInfo.getMonitor();

		// Physical disk characteristics
		final List<String> dataList = new ArrayList<>();
		dataList.add(monitor.getName());
		dataList.add(monitor.getMetadata(MODEL));
		dataList.add(monitor.getMetadata(ADDITIONAL_INFORMATION1));
		dataList.add(monitor.getMetadata(ADDITIONAL_INFORMATION2));
		dataList.add(monitor.getMetadata(ADDITIONAL_INFORMATION3));

		final Monitor parent = monitorCollectInfo.getHostMonitoring().findById(monitor.getParentId());
		if (parent != null) {
			dataList.add(parent.getName());
		} else {
			log.error("No parent found for the physical disk identified by: {}. Physical disk name: {}",
					monitor.getId(), monitor.getName());
		}

		final String[] data = dataList.toArray(new String[dataList.size()]);

		final double powerConsumption;

		// SSD
		if (ArrayHelper.anyMatchLowerCase(str -> str.contains("ssd") || str.contains("solid"), data)) {
			powerConsumption = estimateSsdPowerConsumption(data);
		}

		// HDD (non-SSD), depending on the interface
		// SAS
		else if (ArrayHelper.anyMatchLowerCase(str -> str.contains("sas"), data)) {
			powerConsumption = estimateSasPowerConsumption(data);
		}

		// SCSI and IDE
		else if (ArrayHelper.anyMatchLowerCase(str -> str.contains("scsi") || str.contains("ide"), data)) {
			powerConsumption = estimateScsiAndIde(data);
		}

		// SATA (and unknown, we'll assume it's the most common case)
		else {
			powerConsumption  = estimateSataOrDefault(data);
		}

		CollectHelper.collectEnergyUsageFromPower(monitor,
				monitorCollectInfo.getCollectTime(),
				powerConsumption,
				monitorCollectInfo.getHostname());
	}

	/**
	 * Estimate SATA physical disk power dissipation. Default is 11W.
	 * 
	 * @param data the physical disk information
	 * @return double value
	 */
	double estimateSataOrDefault(final String[] data) {

		// Factor in the rotational speed
		if (ArrayHelper.anyMatchLowerCase(str -> str.contains("10k"), data)) {
			return 27.0;
		} else if (ArrayHelper.anyMatchLowerCase(str -> str.contains("15k"), data)) {
			return 32.0;
		} else if (ArrayHelper.anyMatchLowerCase(str -> str.contains("5400") || str.contains("5.4"), data)) {
			return 7.0;
		}

		// Default for 7200-RPM disks
		return 11.0;

	}

	/**
	 * Estimate SCSI and IDE physical disk power dissipation
	 * 
	 * @param data the physical disk information
	 * @return double value
	 */
	double estimateScsiAndIde(final String[] data) {
		// SCSI and IDE
		// Factor in the rotational speed
		if (ArrayHelper.anyMatchLowerCase(str -> str.contains("10k"), data)) {
			// Only SCSI supports 10k
			return 32.0;
		} else if (ArrayHelper.anyMatchLowerCase(str -> str.contains("15k"), data)) {
			// Only SCSI supports 15k
			return 35.0;
		} else if (ArrayHelper.anyMatchLowerCase(str -> str.contains("5400") || str.contains("5.4"), data)) {
			// Likely to be cheap IDE
			return 19;
		}

		// Default for 7200-rpm disks, SCSI or IDE, who knows?
		// SCSI is 31 watts, IDE is 21...
		return 30.0;
	}

	/**
	 * Estimate SAS physical disk power dissipation
	 * 
	 * @param data the physical disk information
	 * @return double value
	 */
	double estimateSasPowerConsumption(final String[] data) {
		// Factor in the rotationnal speed
		if (ArrayHelper.anyMatchLowerCase(str -> str.contains("15k"), data)) {
			return 17.0;
		}
		// Default for 10k-rpm disks (rarely lower than that anyway)
		return 12.0;
	}

	/**
	 * Estimate SSD physical disk power dissipation
	 * 
	 * @param data the physical disk information
	 * @return double value
	 */
	double estimateSsdPowerConsumption(final String[] data) {
		if (ArrayHelper.anyMatchLowerCase(str -> str.contains("pcie"), data)) {
			return 18.0;
		} else if (ArrayHelper.anyMatchLowerCase(str -> str.contains("nvm"), data)) {
			return  6.0;
		}
		return 3.0;
	}

	/**
	 * Calculate the approximate power consumption of the media changer.<br>
	 * If it moved, 154W, if not, 48W Source:
	 * https://docs.oracle.com/en/storage/tape-storage/sl4000/slklg/calculate-total-power-consumption.html
	 */
	void estimateRoboticPowerConsumption() {
		final Monitor monitor = monitorCollectInfo.getMonitor();

		final Double moveCount = CollectHelper.getNumberParamValue(monitor, MOVE_COUNT_PARAMETER);

		final double powerConsumption;
		if (moveCount != null && moveCount > 0.0) {
			powerConsumption = 154.0;
		} else {
			powerConsumption = 48.0;
		}

		CollectHelper.collectEnergyUsageFromPower(monitor,
				monitorCollectInfo.getCollectTime(),
				powerConsumption,
				monitorCollectInfo.getHostname());
	}

	/**
	 * Estimates the power consumed by a tape drive for its operation, based on some of its characteristics and activity Inspiration:
	 * https://docs.oracle.com/en/storage/tape-storage/sl4000/slklg/calculate-total-power-consumption.html
	 * https://www.ibm.com/support/knowledgecenter/STQRQ9/com.ibm.storage.ts4500.doc/ts4500_power_consumption_and_cooling_requirements.html
	 */
	void estimateTapeDrivePowerConsumption() {
		final Monitor monitor = monitorCollectInfo.getMonitor();

		Double mountCount = CollectHelper.getNumberParamValue(monitor, MOUNT_COUNT_PARAMETER);
		mountCount = mountCount != null ? mountCount : 0.0;

		Double unmountCount = CollectHelper.getNumberParamValue(monitor, UNMOUNT_COUNT_PARAMETER);
		unmountCount = unmountCount != null ? unmountCount : 0.0;

		final boolean active = mountCount + unmountCount > 0;
		final String lowerCaseName = monitor.getName().toLowerCase();

		final double powerConsumption = estimateTapeDrivePowerConsumption(active, lowerCaseName);

		CollectHelper.collectEnergyUsageFromPower(monitor,
				monitorCollectInfo.getCollectTime(),
				powerConsumption,
				monitorCollectInfo.getHostname());
	}

	/**
	 * Estimate the tape drive power consumption based on its name and its activity
	 * 
	 * @param active        Whether the tape drive is active or not
	 * @param lowerCaseName The name of the tape drive in lower case
	 * @return double value
	 */
	double estimateTapeDrivePowerConsumption(final boolean active, final String lowerCaseName) {

		if (lowerCaseName.indexOf("lto") >= 0) {
			return active ? 46 : 30;
		} else if (lowerCaseName.indexOf("t10000d") >= 0) {
			return active ? 127 : 64;
		} else if (lowerCaseName.indexOf("t10000") >= 0) {
			return active ? 93 : 61;
		} else if (lowerCaseName.indexOf("ts") >= 0) {
			return active ? 53 : 35;
		}

		return active ? 80 : 55;
	}

	/**
	 * Collects the power consumption from {@link Fan} speed.
	 */
	void estimateFanPowerConsumption() {

		final Monitor monitor = monitorCollectInfo.getMonitor();

		// Approximately 5 Watt for standard fan
		double powerConsumption = 5.0;

		final Double fanSpeed = extractParameterValue(monitor.getMonitorType(),
			SPEED_PARAMETER);

		if (fanSpeed != null) {
			// 1000 RPM = 1 Watt
			powerConsumption = fanSpeed / 1000.0;
		} else {
			final Double fanSpeedPercent = extractParameterValue(monitor.getMonitorType(),
					SPEED_PERCENT_PARAMETER);
			
			if (fanSpeedPercent != null) {
				// Approximately 5 Watt for 100%
				powerConsumption = fanSpeedPercent * 0.05;
			}
		}

		CollectHelper.collectEnergyUsageFromPower(monitor,
				monitorCollectInfo.getCollectTime(),
				NumberHelper.round(powerConsumption, 2, RoundingMode.HALF_UP),
				monitorCollectInfo.getHostname());
	}

	/**
	 * Collect the physical disks specific parameters.
	 */
	void collectPhysicalDiskParameters() {
		final Monitor monitor = monitorCollectInfo.getMonitor();

		// Getting the endurance remaining current value
		final Double rawEnduranceRemaining = extractParameterValue(monitor.getMonitorType(),
				ENDURANCE_REMAINING_PARAMETER);

		if (rawEnduranceRemaining != null && rawEnduranceRemaining >= 0 && rawEnduranceRemaining <= 100) {
			CollectHelper.updateNumberParameter(
				monitor,
				ENDURANCE_REMAINING_PARAMETER,
				PERCENT_PARAMETER_UNIT,
				monitorCollectInfo.getCollectTime(),
				rawEnduranceRemaining,
				rawEnduranceRemaining
			);
		}
	}

	/**
	 * Collects the color status for a {@link Led}.
	 */
	void collectLedColor() {

		// Getting the raw color from the current row
		final String colorRaw = CollectHelper.getValueTableColumnValue(monitorCollectInfo.getValueTable(),
			COLOR_PARAMETER,
			MonitorType.LED,
			monitorCollectInfo.getRow(),
			monitorCollectInfo.getMapping().get(COLOR_PARAMETER));

		if (colorRaw != null) {

			final Monitor monitor = monitorCollectInfo.getMonitor();

			// Getting the color status
			Map<String, String> metadata = monitor.getMetadata();
			String warningOnColor = metadata.get(WARNING_ON_COLOR);
			String alarmOnColor = metadata.get(ALARM_ON_COLOR);

			String colorStatus;
			if (warningOnColor != null && warningOnColor.toUpperCase().contains(colorRaw.toUpperCase())) {
				colorStatus = "1";
			} else if (alarmOnColor != null && alarmOnColor.toUpperCase().contains(colorRaw.toUpperCase())) {
				colorStatus = "2";
			} else {
				colorStatus = "0";
			}

			// Translating the color status
			ParameterState colorState = CollectHelper.translateStatus(colorStatus,
				monitorCollectInfo.getUnknownStatus(), monitor.getId(), monitorCollectInfo.getHostname(),
				COLOR_PARAMETER);

			// colorState is never null here
			CollectHelper.updateStatusParameter(monitor,
				COLOR_PARAMETER,
				STATUS_PARAMETER_UNIT,
				monitorCollectInfo.getCollectTime(),
				colorState,
				colorState.name());
		}
	}

	/**
	 * Collects the status for a {@link Led}.
	 */
	void collectLedStatus() {

		// Getting the raw status from the current row
		final String statusRaw = CollectHelper.getValueTableColumnValue(monitorCollectInfo.getValueTable(),
			STATUS_PARAMETER,
			MonitorType.LED,
			monitorCollectInfo.getRow(),
			monitorCollectInfo.getMapping().get(STATUS_PARAMETER));

		if (statusRaw != null) {

			final Monitor monitor = monitorCollectInfo.getMonitor();

			// Translating the status
			Map<String, String> metadata = monitor.getMetadata();

			String preTranslatedStatus;
			switch (statusRaw.toUpperCase()) {
				case "ON":
					preTranslatedStatus = metadata.get(ON_STATUS);
					break;
				case "BLINKING":
					preTranslatedStatus = metadata.get(BLINKING_STATUS);
					break;
				case "OFF":
				default:
					preTranslatedStatus = metadata.get(OFF_STATUS);
			}

			ParameterState translatedStatus = CollectHelper.translateStatus(preTranslatedStatus,
				monitorCollectInfo.getUnknownStatus(), monitor.getId(), monitorCollectInfo.getHostname(),
				STATUS_PARAMETER);

			if (translatedStatus != null) {

				CollectHelper.updateStatusParameter(monitor,
					STATUS_PARAMETER,
					STATUS_PARAMETER_UNIT,
					monitorCollectInfo.getCollectTime(),
					translatedStatus,
					translatedStatus.name());
			}
		}
	}
	
	/**
	 * Collect the {@link NetworkCard} duplex mode parameter.
	 */
	Double collectNetworkCardDuplexMode() {
		final Monitor monitor = monitorCollectInfo.getMonitor();

		// Getting the duplex mode
		final String duplexModeRaw = extractParameterStringValue(monitor.getMonitorType(),
				HardwareConstants.DUPLEX_MODE_PARAMETER);

		if (duplexModeRaw != null) {

			final Double duplexMode = (duplexModeRaw.equalsIgnoreCase("yes") || 
					duplexModeRaw.equalsIgnoreCase("full") || duplexModeRaw.equalsIgnoreCase("1")) ? 1D : 0D;
			CollectHelper.updateNumberParameter(
					monitor,
					HardwareConstants.DUPLEX_MODE_PARAMETER,
					HardwareConstants.DUPLEX_MODE_PARAMETER_UNIT,
					monitorCollectInfo.getCollectTime(),
					duplexMode,
					duplexMode
			);

			return duplexMode;
		}

		CollectHelper.updateNumberParameter(
				monitor,
				HardwareConstants.DUPLEX_MODE_PARAMETER,
				HardwareConstants.DUPLEX_MODE_PARAMETER_UNIT,
				monitorCollectInfo.getCollectTime(),
				0D,
				0D
		);

		return null;
	}
	
	/**
	 * Collect the {@link NetworkCard} link speed parameter.
	 */
	Double collectNetworkCardLinkSpeed() {
		final Monitor monitor = monitorCollectInfo.getMonitor();

		// Getting the link speed
		final Double linkSpeed = extractParameterValue(monitor.getMonitorType(),
				HardwareConstants.LINK_SPEED_PARAMETER);

		if (linkSpeed != null && linkSpeed >= 0) {
			CollectHelper.updateNumberParameter(
					monitor,
					HardwareConstants.LINK_SPEED_PARAMETER,
					HardwareConstants.SPEED_MBITS_PARAMETER_UNIT,
					monitorCollectInfo.getCollectTime(),
					linkSpeed,
					linkSpeed
			);
		}

		return linkSpeed;
	}
	
	/**
	 * Collects the {@link NetworkCard} bytes rate and usage.
	 * 
	 * @param bytesParameterName       The name of the bytes parameter where the raw value is collected
	 * @param byteRateParameterName    The name of the byte rate parameter to be calculated
	 * @param usageReportParameterName The name of the usage report parameter to be calculated
	 * 
	 * @return bytesRate               Calculated byte rate in MB/s
	 */
	Double collectNetworkCardBytesRate(final String bytesParameterName, final String byteRateParameterName, final String usageReportParameterName) {

		final Monitor monitor = monitorCollectInfo.getMonitor();

		// Getting the current value
		final Double bytesValue = extractParameterValue(monitor.getMonitorType(), bytesParameterName);
		if (bytesValue == null) {
			return null;
		}

		// Getting the current value's collect time
		Long collectTime = monitorCollectInfo.getCollectTime();

		// Setting the bytes parameter
		CollectHelper.updateNumberParameter(
				monitor,
				bytesParameterName,
				HardwareConstants.BYTES_PARAMETER_UNIT,
				collectTime,
				bytesValue,
				bytesValue
		);
		
		// Getting the previous value
		Double lastBytesValue = CollectHelper.getNumberParamRawValue(monitor, bytesParameterName, true);
		if (lastBytesValue == null) {
			log.warn("No last bytes value to calculate the byte rate or usage.");
			return null;
		}

		// Getting the previous value's collect time
		final Double collectTimePrevious = CollectHelper.getNumberParamCollectTime(monitor, bytesParameterName, true);
		if (collectTimePrevious == null) {
			// This should never happen
			log.warn("Found previous bytes value, but could not find previous collect time.");
			return null;
		}

		// Computing the value delta (in MBytes)
		final Double bytesDelta = CollectHelper.subtract(bytesParameterName, bytesValue, lastBytesValue);
		if (bytesDelta == null) {
			log.warn("Found decreasing bytes count - must have been reset.");
			return null;
		}
		final double bytesDeltaMb = bytesDelta / 1048576.0;

		// Byte rate
		Double bytesRate = null;

		// Computing the time delta (in seconds)
		final Double timeDeltaMs = CollectHelper.subtract(bytesParameterName, collectTime.doubleValue(), collectTimePrevious);
		if (timeDeltaMs == null || timeDeltaMs == 0.0) {
			log.warn("No denominator for collect time difference to calculate the byte rate.");
		} else {
			final double timeDelta = timeDeltaMs / 1000.0;
	
			// Setting the byte rate (in MB/s)
			bytesRate = bytesDeltaMb / timeDelta;
			CollectHelper.updateNumberParameter(monitor,
					byteRateParameterName,
					HardwareConstants.BYTES_RATE_PARAMETER_UNIT,
					collectTime,
					bytesRate,
					bytesRate
			);
		}

		// Setting the usage (in GB), even if it is zero
		final double bytesDeltaGb = bytesDeltaMb / 1024.0;
		CollectHelper.updateNumberParameter(
				monitor,
				usageReportParameterName,
				HardwareConstants.SPACE_GB_PARAMETER_UNIT,
				collectTime,
				bytesDeltaGb,
				bytesDeltaGb
		);

		return bytesRate;
	}
	
	/**
	 * Collects the {@link NetworkCard} packets rate and usage.
	 * 
	 * @param packetsParameterName       The name of the packets parameter where the raw value is collected
	 * @param packetRateParameterName    The name of the packets rate parameter to be calculated
	 * @param usageReportParameterName   The name of the usage report parameter to be calculated
	 * 
	 * @return packetsValue              Number of packets
	 */
	Double collectNetworkCardPacketsRate(final String packetsParameterName, final String packetRateParameterName, final String usageReportParameterName) {

		final Monitor monitor = monitorCollectInfo.getMonitor();

		// Getting the current value
		final Double packetsValue = extractParameterValue(monitor.getMonitorType(),
			packetsParameterName);

		if (packetsValue == null) {
			return null;
		}

		// Getting the current value's collect time
		Long collectTime = monitorCollectInfo.getCollectTime();
		
		// Setting the packets parameter
		CollectHelper.updateNumberParameter(
				monitor,
				packetsParameterName,
				HardwareConstants.PACKETS_PARAMETER_UNIT,
				collectTime,
				packetsValue,
				packetsValue
		);

		// Getting the previous value
		Double lastPacketsValue = CollectHelper.getNumberParamRawValue(monitor, packetsParameterName, true);
		if (lastPacketsValue == null) {
			return packetsValue;
		}

		// Getting the previous value's collect time
		final Double collectTimePrevious = CollectHelper.getNumberParamCollectTime(monitor, packetsParameterName, true);

		if (collectTimePrevious == null) {
			// This should never happen
			log.warn("Found previous packets value, but could not find previous collect time.");
			return packetsValue;
		}

		// Computing the packets delta
		final Double packetsDelta = CollectHelper.subtract(packetsParameterName, packetsValue, lastPacketsValue);
		if (packetsDelta == null) {
			log.warn("Found decreasing packets count - must have been reset.");
			return packetsValue;
		}

		// Computing the time delta (in seconds)
		Double timeDelta = CollectHelper.subtract(packetsParameterName, collectTime.doubleValue(), collectTimePrevious);
		if (timeDelta == null || timeDelta == 0.0) {
			return packetsValue;
		}

		timeDelta /= 1000.0;

		// Setting the usage in packets
		CollectHelper.updateNumberParameter(
				monitor,
				usageReportParameterName,
				HardwareConstants.PACKETS_PARAMETER_UNIT,
				collectTime,
				packetsDelta,
				packetsValue
		);

		// Setting the packets rate
		final Double packetsRate = packetsDelta / timeDelta;
		CollectHelper.updateNumberParameter(
				monitor,
				packetRateParameterName,
				HardwareConstants.PACKETS_RATE_PARAMETER_UNIT,
				collectTime,
				packetsRate,
				packetsValue
		);

		return packetsValue;
	}
	
	/**
	 * Collect the {@link NetworkCard} bandwidth utilization.
	 */
	void collectNetworkCardBandwidthUtilization(final Double duplexMode, final Double linkSpeed, Double receivedBytesRate, Double transmittedBytesRate) {

		// No rate => no bandwidth
		if (receivedBytesRate == null && transmittedBytesRate == null) {
			return;
		}

		final Monitor monitor = monitorCollectInfo.getMonitor();

		if (linkSpeed != null && linkSpeed >= 0) {

			if (receivedBytesRate == null) {
				receivedBytesRate = 0D;
			}
			if (transmittedBytesRate == null) {
				transmittedBytesRate = 0D;
			}

			double bandwidthUtilization;
			if (duplexMode == null || duplexMode == 1D)  {
				// Full-duplex mode, or unknown mode, in which case, we assume full-duplex.
				// In full-duplex mode, consider bandwidth as the maximum usage while receiving or transmitting.
				bandwidthUtilization = Math.max(transmittedBytesRate, receivedBytesRate) * 8 * 100 / linkSpeed;
			} else {
				// Half-duplex mode
				bandwidthUtilization = (transmittedBytesRate + receivedBytesRate) * 8 * 100 / linkSpeed;
			}

			CollectHelper.updateNumberParameter(
					monitor,
					HardwareConstants.BANDWIDTH_UTILIZATION_PARAMETER,
					HardwareConstants.PERCENT_PARAMETER_UNIT,
					monitorCollectInfo.getCollectTime(),
					bandwidthUtilization,
					bandwidthUtilization
			);
		}
	}
	
	/**
	 * Collect the {@link NetworkCard} error count/percentage.
	 */
	void collectNetworkCardErrorPercent(final Double receivedPackets, final Double tranmittedPackets) {
		
		if (receivedPackets == null || tranmittedPackets == null) {
			return;
		}
		
		final Monitor monitor = monitorCollectInfo.getMonitor();

		// Getting the current error count
		final Double errorCount = extractParameterValue(monitor.getMonitorType(),
			HardwareConstants.ERROR_COUNT_PARAMETER);

		if (errorCount == null) {
			return;
		}

		// Setting the error count
		CollectHelper.updateNumberParameter(
				monitor,
				HardwareConstants.ERROR_COUNT_PARAMETER,
				HardwareConstants.ERROR_COUNT_PARAMETER_UNIT,
				monitorCollectInfo.getCollectTime(),
				errorCount,
				errorCount
		);
		
		// Setting the total packets
		final Double totalPackets = receivedPackets + tranmittedPackets;
		CollectHelper.updateNumberParameter(
				monitor,
				HardwareConstants.TOTAL_PACKETS_PARAMETER,
				HardwareConstants.PACKETS_PARAMETER_UNIT,
				monitorCollectInfo.getCollectTime(),
				totalPackets,
				totalPackets
		);

		// Getting the previous error count
		final Double lastErrorCount = CollectHelper.getNumberParamRawValue(monitor,
			HardwareConstants.ERROR_COUNT_PARAMETER, true);
		
		if (lastErrorCount == null) {
			return;
		}

		// Getting the previous total packets count
		final Double lastTotalPackets = CollectHelper.getNumberParamRawValue(monitor,
				HardwareConstants.TOTAL_PACKETS_PARAMETER, true);
		
		if (lastTotalPackets == null) {
			return;
		}

		// Computing the total packets delta
		final Double totalPacketsDelta = CollectHelper.subtract(HardwareConstants.TOTAL_PACKETS_PARAMETER,
				totalPackets, lastTotalPackets);
		
		// Setting the error percent
		if (totalPacketsDelta != null && totalPacketsDelta > 10) {
			
			// Computing the error count delta
			final Double errorCountDelta = CollectHelper.subtract(HardwareConstants.ERROR_COUNT_PARAMETER,
				errorCount, lastErrorCount);
			
			if (errorCountDelta != null) {
				// Computing the error percent
				final Double errorPercent = Math.min(100 * errorCountDelta / totalPacketsDelta, 100);
			
				CollectHelper.updateNumberParameter(
						monitor,
						HardwareConstants.ERROR_PERCENT_PARAMETER,
						HardwareConstants.PERCENT_PARAMETER_UNIT,
						monitorCollectInfo.getCollectTime(),
						errorPercent,
						errorPercent
				);
			}
		}
	}
	
	/**
	 * Collect the {@link NetworkCard} zero credit buffer count/percent
	 */
	void collectNetworkCardZeroBufferCreditPercent() {
		final Monitor monitor = monitorCollectInfo.getMonitor();

		// Getting the current zero buffer credit count
		final Double zeroBufferCreditCount = extractParameterValue(monitor.getMonitorType(),
				HardwareConstants.ZERO_BUFFER_CREDIT_COUNT_PARAMETER);
		
		// Getting the previous zero buffer credit count
		final Double lastZeroBufferCreditCount = CollectHelper.getNumberParamRawValue(monitor,
			HardwareConstants.ZERO_BUFFER_CREDIT_COUNT_PARAMETER, true);
		
		// Setting the zero buffer credit count
		CollectHelper.updateNumberParameter(
				monitor,
				HardwareConstants.ZERO_BUFFER_CREDIT_COUNT_PARAMETER,
				HardwareConstants.ZERO_BUFFER_CREDIT_COUNT_PARAMETER_UNIT,
				monitorCollectInfo.getCollectTime(),
				zeroBufferCreditCount,
				zeroBufferCreditCount
		);

		if (zeroBufferCreditCount == null || lastZeroBufferCreditCount == null) {
			return;
		}
		
		// Getting the transmitted packets since last collect
		final Double transmittedPacketsSinceLastCollect = CollectHelper.getNumberParamValue(monitor,
				HardwareConstants.USAGE_REPORT_TRANSMITTED_PACKETS_PARAMETER);
		
		if (transmittedPacketsSinceLastCollect == null) {
			return;
		}

		// Computing the zero buffer credit delta delta
		final Double zeroBufferCreditDelta = CollectHelper.subtract(HardwareConstants.ZERO_BUFFER_CREDIT_COUNT_PARAMETER,
				zeroBufferCreditCount, lastZeroBufferCreditCount);
		
		if (zeroBufferCreditDelta != null) {
			// Setting the zero buffer credit percent
			final Double lastZeroBufferCreditPercent = 100 * zeroBufferCreditDelta / (zeroBufferCreditDelta + transmittedPacketsSinceLastCollect);
			CollectHelper.updateNumberParameter(
					monitor,
					HardwareConstants.ZERO_BUFFER_CREDIT_PERCENT_PARAMETER,
					HardwareConstants.PERCENT_PARAMETER_UNIT,
					monitorCollectInfo.getCollectTime(),
					lastZeroBufferCreditPercent,
					lastZeroBufferCreditPercent
			);
		}
	}
}<|MERGE_RESOLUTION|>--- conflicted
+++ resolved
@@ -56,12 +56,15 @@
 import static com.sentrysoftware.matrix.common.helpers.HardwareConstants.BANDWIDTH_UTILIZATION_PARAMETER;
 import static com.sentrysoftware.matrix.common.helpers.HardwareConstants.BATTERY_STATUS_PARAMETER;
 import static com.sentrysoftware.matrix.common.helpers.HardwareConstants.BLINKING_STATUS;
+import static com.sentrysoftware.matrix.common.helpers.HardwareConstants.BYTES_PARAMETER_UNIT;
+import static com.sentrysoftware.matrix.common.helpers.HardwareConstants.BYTES_RATE_PARAMETER_UNIT;
 import static com.sentrysoftware.matrix.common.helpers.HardwareConstants.CHARGE_PARAMETER;
 import static com.sentrysoftware.matrix.common.helpers.HardwareConstants.COLOR_PARAMETER;
 import static com.sentrysoftware.matrix.common.helpers.HardwareConstants.CONTROLLER_STATUS_PARAMETER;
 import static com.sentrysoftware.matrix.common.helpers.HardwareConstants.CORRECTED_ERROR_COUNT_PARAMETER;
 import static com.sentrysoftware.matrix.common.helpers.HardwareConstants.CURRENT_SPEED_PARAMETER;
 import static com.sentrysoftware.matrix.common.helpers.HardwareConstants.DUPLEX_MODE_PARAMETER;
+import static com.sentrysoftware.matrix.common.helpers.HardwareConstants.DUPLEX_MODE_PARAMETER_UNIT;
 import static com.sentrysoftware.matrix.common.helpers.HardwareConstants.ENDURANCE_REMAINING_PARAMETER;
 import static com.sentrysoftware.matrix.common.helpers.HardwareConstants.ENERGY_USAGE_PARAMETER;
 import static com.sentrysoftware.matrix.common.helpers.HardwareConstants.ERROR_COUNT_PARAMETER;
@@ -69,11 +72,10 @@
 import static com.sentrysoftware.matrix.common.helpers.HardwareConstants.ERROR_PERCENT_PARAMETER;
 import static com.sentrysoftware.matrix.common.helpers.HardwareConstants.ERROR_STATUS_PARAMETER;
 import static com.sentrysoftware.matrix.common.helpers.HardwareConstants.INTRUSION_STATUS_PARAMETER;
+import static com.sentrysoftware.matrix.common.helpers.HardwareConstants.LAST_ERROR_PARAMETER;
 import static com.sentrysoftware.matrix.common.helpers.HardwareConstants.LED_INDICATOR_PARAMETER;
 import static com.sentrysoftware.matrix.common.helpers.HardwareConstants.LINK_SPEED_PARAMETER;
 import static com.sentrysoftware.matrix.common.helpers.HardwareConstants.LINK_STATUS_PARAMETER;
-import static com.sentrysoftware.matrix.common.helpers.HardwareConstants.LOGICAL_DISK_LAST_ERROR;
-import static com.sentrysoftware.matrix.common.helpers.HardwareConstants.MEMORY_LAST_ERROR;
 import static com.sentrysoftware.matrix.common.helpers.HardwareConstants.MODEL;
 import static com.sentrysoftware.matrix.common.helpers.HardwareConstants.MOUNT_COUNT_PARAMETER;
 import static com.sentrysoftware.matrix.common.helpers.HardwareConstants.MOUNT_COUNT_PARAMETER_UNIT;
@@ -81,20 +83,22 @@
 import static com.sentrysoftware.matrix.common.helpers.HardwareConstants.MOVE_COUNT_PARAMETER_UNIT;
 import static com.sentrysoftware.matrix.common.helpers.HardwareConstants.NEEDS_CLEANING_PARAMETER;
 import static com.sentrysoftware.matrix.common.helpers.HardwareConstants.NEW_LINE;
+import static com.sentrysoftware.matrix.common.helpers.HardwareConstants.OFF_STATUS;
 import static com.sentrysoftware.matrix.common.helpers.HardwareConstants.ON_STATUS;
-import static com.sentrysoftware.matrix.common.helpers.HardwareConstants.OFF_STATUS;
+import static com.sentrysoftware.matrix.common.helpers.HardwareConstants.PACKETS_PARAMETER_UNIT;
+import static com.sentrysoftware.matrix.common.helpers.HardwareConstants.PACKETS_RATE_PARAMETER_UNIT;
 import static com.sentrysoftware.matrix.common.helpers.HardwareConstants.PERCENT_PARAMETER_UNIT;
 import static com.sentrysoftware.matrix.common.helpers.HardwareConstants.POWER_CONSUMPTION_PARAMETER;
 import static com.sentrysoftware.matrix.common.helpers.HardwareConstants.POWER_STATE_PARAMETER;
 import static com.sentrysoftware.matrix.common.helpers.HardwareConstants.POWER_SUPPLY_POWER;
-import static com.sentrysoftware.matrix.common.helpers.HardwareConstants.POWER_SUPPLY_USED_PERCENT;
-import static com.sentrysoftware.matrix.common.helpers.HardwareConstants.POWER_SUPPLY_USED_WATTS;
 import static com.sentrysoftware.matrix.common.helpers.HardwareConstants.PREDICTED_FAILURE_PARAMETER;
 import static com.sentrysoftware.matrix.common.helpers.HardwareConstants.PRESENT_PARAMETER;
-import static com.sentrysoftware.matrix.common.helpers.HardwareConstants.PREVIOUS_ERROR_COUNT_PARAMETER;
+import static com.sentrysoftware.matrix.common.helpers.HardwareConstants.RECEIVED_BYTES_PARAMETER;
 import static com.sentrysoftware.matrix.common.helpers.HardwareConstants.RECEIVED_BYTES_RATE_PARAMETER;
+import static com.sentrysoftware.matrix.common.helpers.HardwareConstants.RECEIVED_PACKETS_PARAMETER;
 import static com.sentrysoftware.matrix.common.helpers.HardwareConstants.RECEIVED_PACKETS_RATE_PARAMETER;
 import static com.sentrysoftware.matrix.common.helpers.HardwareConstants.SPACE_GB_PARAMETER_UNIT;
+import static com.sentrysoftware.matrix.common.helpers.HardwareConstants.SPEED_MBITS_PARAMETER_UNIT;
 import static com.sentrysoftware.matrix.common.helpers.HardwareConstants.SPEED_PARAMETER;
 import static com.sentrysoftware.matrix.common.helpers.HardwareConstants.SPEED_PERCENT_PARAMETER;
 import static com.sentrysoftware.matrix.common.helpers.HardwareConstants.STARTING_ERROR_COUNT_PARAMETER;
@@ -106,18 +110,29 @@
 import static com.sentrysoftware.matrix.common.helpers.HardwareConstants.TEST_REPORT_PARAMETER;
 import static com.sentrysoftware.matrix.common.helpers.HardwareConstants.TIME_LEFT_PARAMETER;
 import static com.sentrysoftware.matrix.common.helpers.HardwareConstants.TIME_PARAMETER_UNIT;
+import static com.sentrysoftware.matrix.common.helpers.HardwareConstants.TOTAL_PACKETS_PARAMETER;
+import static com.sentrysoftware.matrix.common.helpers.HardwareConstants.TRANSMITTED_BYTES_PARAMETER;
 import static com.sentrysoftware.matrix.common.helpers.HardwareConstants.TRANSMITTED_BYTES_RATE_PARAMETER;
+import static com.sentrysoftware.matrix.common.helpers.HardwareConstants.TRANSMITTED_PACKETS_PARAMETER;
 import static com.sentrysoftware.matrix.common.helpers.HardwareConstants.TRANSMITTED_PACKETS_RATE_PARAMETER;
 import static com.sentrysoftware.matrix.common.helpers.HardwareConstants.UNALLOCATED_SPACE_PARAMETER;
 import static com.sentrysoftware.matrix.common.helpers.HardwareConstants.UNMOUNT_COUNT_PARAMETER;
 import static com.sentrysoftware.matrix.common.helpers.HardwareConstants.UNMOUNT_COUNT_PARAMETER_UNIT;
 import static com.sentrysoftware.matrix.common.helpers.HardwareConstants.USAGE_COUNT_PARAMETER;
+import static com.sentrysoftware.matrix.common.helpers.HardwareConstants.USAGE_REPORT_RECEIVED_BYTES_PARAMETER;
+import static com.sentrysoftware.matrix.common.helpers.HardwareConstants.USAGE_REPORT_RECEIVED_PACKETS_PARAMETER;
+import static com.sentrysoftware.matrix.common.helpers.HardwareConstants.USAGE_REPORT_TRANSMITTED_BYTES_PARAMETER;
+import static com.sentrysoftware.matrix.common.helpers.HardwareConstants.USAGE_REPORT_TRANSMITTED_PACKETS_PARAMETER;
 import static com.sentrysoftware.matrix.common.helpers.HardwareConstants.USED_CAPACITY_PARAMETER;
+import static com.sentrysoftware.matrix.common.helpers.HardwareConstants.USED_PERCENT_PARAMETER;
 import static com.sentrysoftware.matrix.common.helpers.HardwareConstants.USED_TIME_PERCENT_PARAMETER;
+import static com.sentrysoftware.matrix.common.helpers.HardwareConstants.USED_WATTS_PARAMETER;
 import static com.sentrysoftware.matrix.common.helpers.HardwareConstants.VALUE_PARAMETER;
 import static com.sentrysoftware.matrix.common.helpers.HardwareConstants.VOLTAGE_PARAMETER;
 import static com.sentrysoftware.matrix.common.helpers.HardwareConstants.VOLTAGE_PARAMETER_UNIT;
 import static com.sentrysoftware.matrix.common.helpers.HardwareConstants.WARNING_ON_COLOR;
+import static com.sentrysoftware.matrix.common.helpers.HardwareConstants.ZERO_BUFFER_CREDIT_COUNT_PARAMETER;
+import static com.sentrysoftware.matrix.common.helpers.HardwareConstants.ZERO_BUFFER_CREDIT_COUNT_PARAMETER_UNIT;
 import static com.sentrysoftware.matrix.common.helpers.HardwareConstants.ZERO_BUFFER_CREDIT_PERCENT_PARAMETER;
 
 @Slf4j
@@ -278,21 +293,12 @@
 		collectBasicParameters(logicalDisk);
 
 		collectErrorCount();
-<<<<<<< HEAD
-		updateAdditionalStatusInformation(LOGICAL_DISK_LAST_ERROR);
 		collectLogicalDiskUnallocatedSpace();
 		
 		appendValuesToStatusParameter(
 				ERROR_COUNT_PARAMETER,
-				UNALLOCATED_SPACE_PARAMETER);
-=======
-		collectLogicalDiskUnallocatedSpace();
-		
-		appendValuesToStatusParameter(
-				HardwareConstants.ERROR_COUNT_PARAMETER,
-				HardwareConstants.UNALLOCATED_SPACE_PARAMETER,
-				HardwareConstants.LAST_ERROR_PARAMETER);
->>>>>>> 07db3e29
+				UNALLOCATED_SPACE_PARAMETER,
+				LAST_ERROR_PARAMETER);
 	}
 
 	@Override
@@ -309,23 +315,13 @@
 		collectBasicParameters(memory);
 
 		collectErrorCount();
-<<<<<<< HEAD
-		updateAdditionalStatusInformation(MEMORY_LAST_ERROR);
-		
+
 		appendValuesToStatusParameter(
 				ERROR_COUNT_PARAMETER,
 				ERROR_STATUS_PARAMETER,
 				PREDICTED_FAILURE_PARAMETER,
-				PRESENT_PARAMETER);
-=======
-
-		appendValuesToStatusParameter(
-				HardwareConstants.ERROR_COUNT_PARAMETER,
-				HardwareConstants.ERROR_STATUS_PARAMETER,
-				HardwareConstants.PREDICTED_FAILURE_PARAMETER,
-				HardwareConstants.PRESENT_PARAMETER,
-				HardwareConstants.LAST_ERROR_PARAMETER);
->>>>>>> 07db3e29
+				PRESENT_PARAMETER,
+				LAST_ERROR_PARAMETER);
 
 		estimateMemoryPowerConsumption();
 	}
@@ -337,58 +333,43 @@
 		final Double duplexMode = collectNetworkCardDuplexMode();
 		final Double linkSpeed = collectNetworkCardLinkSpeed();
 		final Double receivedBytesRate = collectNetworkCardBytesRate(
-			HardwareConstants.RECEIVED_BYTES_PARAMETER,
-			HardwareConstants.RECEIVED_BYTES_RATE_PARAMETER,
-			HardwareConstants.USAGE_REPORT_RECEIVED_BYTES_PARAMETER
+			RECEIVED_BYTES_PARAMETER,
+			RECEIVED_BYTES_RATE_PARAMETER,
+			USAGE_REPORT_RECEIVED_BYTES_PARAMETER
 		);
 		final Double transmittedBytesRate = collectNetworkCardBytesRate(
-			HardwareConstants.TRANSMITTED_BYTES_PARAMETER,
-			HardwareConstants.TRANSMITTED_BYTES_RATE_PARAMETER,
-			HardwareConstants.USAGE_REPORT_TRANSMITTED_BYTES_PARAMETER
+			TRANSMITTED_BYTES_PARAMETER,
+			TRANSMITTED_BYTES_RATE_PARAMETER,
+			USAGE_REPORT_TRANSMITTED_BYTES_PARAMETER
 		);
 
 		collectNetworkCardBandwidthUtilization(duplexMode, linkSpeed, receivedBytesRate,transmittedBytesRate);
 
 		final Double receivedPackets = collectNetworkCardPacketsRate(
-			HardwareConstants.RECEIVED_PACKETS_PARAMETER,
-			HardwareConstants.RECEIVED_PACKETS_RATE_PARAMETER,
-			HardwareConstants.USAGE_REPORT_RECEIVED_PACKETS_PARAMETER
+			RECEIVED_PACKETS_PARAMETER,
+			RECEIVED_PACKETS_RATE_PARAMETER,
+			USAGE_REPORT_RECEIVED_PACKETS_PARAMETER
 		);
 		final Double transmittedPackets = collectNetworkCardPacketsRate(
-			HardwareConstants.TRANSMITTED_PACKETS_PARAMETER,
-			HardwareConstants.TRANSMITTED_PACKETS_RATE_PARAMETER,
-			HardwareConstants.USAGE_REPORT_TRANSMITTED_PACKETS_PARAMETER
+			TRANSMITTED_PACKETS_PARAMETER,
+			TRANSMITTED_PACKETS_RATE_PARAMETER,
+			USAGE_REPORT_TRANSMITTED_PACKETS_PARAMETER
 		);
 		collectNetworkCardErrorPercent(receivedPackets, transmittedPackets);
 		collectNetworkCardZeroBufferCreditPercent();
 
 		appendValuesToStatusParameter(
-<<<<<<< HEAD
-				PRESENT_PARAMETER,
+				PRESENT_PARAMETER, 
 				BANDWIDTH_UTILIZATION_PARAMETER,
-				DUPLEX_MODE_PARAMETER,
 				ERROR_COUNT_PARAMETER,
-				ERROR_PERCENT_PARAMETER,
-				LINK_SPEED_PARAMETER,
-				LINK_STATUS_PARAMETER,
-				RECEIVED_BYTES_RATE_PARAMETER,
-				RECEIVED_PACKETS_RATE_PARAMETER,
-				TRANSMITTED_BYTES_RATE_PARAMETER,
-				TRANSMITTED_PACKETS_RATE_PARAMETER,
+				ERROR_PERCENT_PARAMETER, 
+				LINK_SPEED_PARAMETER, 
+				LINK_STATUS_PARAMETER, 
+				RECEIVED_BYTES_RATE_PARAMETER, 
+				RECEIVED_PACKETS_RATE_PARAMETER, 
+				TRANSMITTED_BYTES_RATE_PARAMETER, 
+				TRANSMITTED_PACKETS_RATE_PARAMETER, 
 				ZERO_BUFFER_CREDIT_PERCENT_PARAMETER);
-=======
-				HardwareConstants.PRESENT_PARAMETER, 
-				HardwareConstants.BANDWIDTH_UTILIZATION_PARAMETER,
-				HardwareConstants.ERROR_COUNT_PARAMETER,
-				HardwareConstants.ERROR_PERCENT_PARAMETER, 
-				HardwareConstants.LINK_SPEED_PARAMETER, 
-				HardwareConstants.LINK_STATUS_PARAMETER, 
-				HardwareConstants.RECEIVED_BYTES_RATE_PARAMETER, 
-				HardwareConstants.RECEIVED_PACKETS_RATE_PARAMETER, 
-				HardwareConstants.TRANSMITTED_BYTES_RATE_PARAMETER, 
-				HardwareConstants.TRANSMITTED_PACKETS_RATE_PARAMETER, 
-				HardwareConstants.ZERO_BUFFER_CREDIT_PERCENT_PARAMETER);
->>>>>>> 07db3e29
 
 		estimateNetworkCardPowerConsumption();
 
@@ -723,17 +704,7 @@
 				parameterName,
 				monitorType,
 				monitorCollectInfo.getRow(),
-<<<<<<< HEAD
-				monitorCollectInfo.getMapping().get(additionalInformation));
-
-		if (additionalInfo != null) {
-
-			StatusParam statusParam = monitor.getParameter(STATUS_PARAMETER, StatusParam.class);
-			statusParam.setStatusInformation(statusParam.getStatusInformation() + " - " + additionalInfo);
-		}
-=======
 				monitorCollectInfo.getMapping().get(parameterName));
->>>>>>> 07db3e29
 	}
 
 	/**
@@ -987,19 +958,8 @@
 		if (rawErrorCount != null) {
 			double errorCount = 0.0;
 			final Double startingErrorCount = CollectHelper.getNumberParamRawValue(
-					monitor, HardwareConstants.STARTING_ERROR_COUNT_PARAMETER, true);
-
-<<<<<<< HEAD
-			// Getting the previous error count
-			Double previousErrorCount = extractParameterValue(monitor.getMonitorType(),
-				PREVIOUS_ERROR_COUNT_PARAMETER);
-
-			// Getting the starting error count
-			Double startingErrorCount = extractParameterValue(monitor.getMonitorType(),
-				STARTING_ERROR_COUNT_PARAMETER);
-			
-=======
->>>>>>> 07db3e29
+					monitor, STARTING_ERROR_COUNT_PARAMETER, true);
+
 			if (startingErrorCount != null) {
 				// Remove existing error count from the current value
 				errorCount = rawErrorCount - startingErrorCount;
@@ -1009,15 +969,10 @@
 					errorCount = 0.0;
 
 					// Reset the starting error count
-<<<<<<< HEAD
-					CollectHelper.updateNumberParameter(monitor,
-						STARTING_ERROR_COUNT_PARAMETER,
-						ERROR_COUNT_PARAMETER_UNIT,
-=======
 					CollectHelper.updateNumberParameter(
 							monitor,
-							HardwareConstants.STARTING_ERROR_COUNT_PARAMETER,
-							HardwareConstants.ERROR_COUNT_PARAMETER_UNIT,
+							STARTING_ERROR_COUNT_PARAMETER,
+							ERROR_COUNT_PARAMETER_UNIT,
 							monitorCollectInfo.getCollectTime(),
 							0.0,
 							0.0
@@ -1026,8 +981,8 @@
 					// Copy the last startingErrorCount
 					CollectHelper.updateNumberParameter(
 							monitor,
-							HardwareConstants.STARTING_ERROR_COUNT_PARAMETER,
-							HardwareConstants.ERROR_COUNT_PARAMETER_UNIT,
+							STARTING_ERROR_COUNT_PARAMETER,
+							ERROR_COUNT_PARAMETER_UNIT,
 							monitorCollectInfo.getCollectTime(),
 							startingErrorCount,
 							startingErrorCount
@@ -1040,62 +995,22 @@
 				}
 				CollectHelper.updateNumberParameter(
 						monitor,
-						HardwareConstants.STARTING_ERROR_COUNT_PARAMETER,
-						HardwareConstants.ERROR_COUNT_PARAMETER_UNIT,
->>>>>>> 07db3e29
+						STARTING_ERROR_COUNT_PARAMETER,
+						ERROR_COUNT_PARAMETER_UNIT,
 						monitorCollectInfo.getCollectTime(),
 						rawErrorCount,
 						rawErrorCount
 				);
 			}
 
-<<<<<<< HEAD
-			} else {
-				
-				// First polling
-				errorCount = 0.0;
-				
-				if (rawErrorCount < 0.0) {
-					rawErrorCount = 0.0;
-				}
-				
-				// Record as the starting error count
-				CollectHelper.updateNumberParameter(monitor,
-					STARTING_ERROR_COUNT_PARAMETER,
-					ERROR_COUNT_PARAMETER_UNIT,
-					monitorCollectInfo.getCollectTime(),
-					rawErrorCount,
-					rawErrorCount);
-				
-				// Record the previous error count
-				previousErrorCount = rawErrorCount;
-			}
-			
-			// Update the previous error count
-			CollectHelper.updateNumberParameter(monitor,
-				PREVIOUS_ERROR_COUNT_PARAMETER,
-				ERROR_COUNT_PARAMETER_UNIT,
-				monitorCollectInfo.getCollectTime(),
-				previousErrorCount,
-				previousErrorCount);
-
-			// Update the error count
-			CollectHelper.updateNumberParameter(monitor,
-				ERROR_COUNT_PARAMETER,
-				ERROR_COUNT_PARAMETER_UNIT,
-				monitorCollectInfo.getCollectTime(),
-				errorCount,
-				rawErrorCount);
-=======
 			CollectHelper.updateNumberParameter(
 					monitor,
-					HardwareConstants.ERROR_COUNT_PARAMETER,
-					HardwareConstants.ERROR_COUNT_PARAMETER_UNIT,
+					ERROR_COUNT_PARAMETER,
+					ERROR_COUNT_PARAMETER_UNIT,
 					monitorCollectInfo.getCollectTime(),
 					errorCount,
 					errorCount
 			);
->>>>>>> 07db3e29
 		}
 
 	}
@@ -1138,21 +1053,13 @@
 		// Getting the used percent
 		Double usedPercent = null;
 		final Double usedPercentRaw = extractParameterValue(monitor.getMonitorType(),
-<<<<<<< HEAD
-			POWER_SUPPLY_USED_PERCENT);
-=======
-			HardwareConstants.USED_PERCENT_PARAMETER);
->>>>>>> 07db3e29
+			USED_PERCENT_PARAMETER);
 
 		if (usedPercentRaw == null) {
 		
 			// Getting the used capacity
 			final Double powerSupplyUsedWatts = extractParameterValue(monitor.getMonitorType(),
-<<<<<<< HEAD
-				POWER_SUPPLY_USED_WATTS);
-=======
-				HardwareConstants.USED_WATTS_PARAMETER);
->>>>>>> 07db3e29
+				USED_WATTS_PARAMETER);
 			
 			// Getting the power
 			final Double power = extractParameterValue(monitor.getMonitorType(),
@@ -1668,7 +1575,7 @@
 
 		// Getting the duplex mode
 		final String duplexModeRaw = extractParameterStringValue(monitor.getMonitorType(),
-				HardwareConstants.DUPLEX_MODE_PARAMETER);
+				DUPLEX_MODE_PARAMETER);
 
 		if (duplexModeRaw != null) {
 
@@ -1676,8 +1583,8 @@
 					duplexModeRaw.equalsIgnoreCase("full") || duplexModeRaw.equalsIgnoreCase("1")) ? 1D : 0D;
 			CollectHelper.updateNumberParameter(
 					monitor,
-					HardwareConstants.DUPLEX_MODE_PARAMETER,
-					HardwareConstants.DUPLEX_MODE_PARAMETER_UNIT,
+					DUPLEX_MODE_PARAMETER,
+					DUPLEX_MODE_PARAMETER_UNIT,
 					monitorCollectInfo.getCollectTime(),
 					duplexMode,
 					duplexMode
@@ -1688,8 +1595,8 @@
 
 		CollectHelper.updateNumberParameter(
 				monitor,
-				HardwareConstants.DUPLEX_MODE_PARAMETER,
-				HardwareConstants.DUPLEX_MODE_PARAMETER_UNIT,
+				DUPLEX_MODE_PARAMETER,
+				DUPLEX_MODE_PARAMETER_UNIT,
 				monitorCollectInfo.getCollectTime(),
 				0D,
 				0D
@@ -1706,13 +1613,13 @@
 
 		// Getting the link speed
 		final Double linkSpeed = extractParameterValue(monitor.getMonitorType(),
-				HardwareConstants.LINK_SPEED_PARAMETER);
+				LINK_SPEED_PARAMETER);
 
 		if (linkSpeed != null && linkSpeed >= 0) {
 			CollectHelper.updateNumberParameter(
 					monitor,
-					HardwareConstants.LINK_SPEED_PARAMETER,
-					HardwareConstants.SPEED_MBITS_PARAMETER_UNIT,
+					LINK_SPEED_PARAMETER,
+					SPEED_MBITS_PARAMETER_UNIT,
 					monitorCollectInfo.getCollectTime(),
 					linkSpeed,
 					linkSpeed
@@ -1748,7 +1655,7 @@
 		CollectHelper.updateNumberParameter(
 				monitor,
 				bytesParameterName,
-				HardwareConstants.BYTES_PARAMETER_UNIT,
+				BYTES_PARAMETER_UNIT,
 				collectTime,
 				bytesValue,
 				bytesValue
@@ -1791,7 +1698,7 @@
 			bytesRate = bytesDeltaMb / timeDelta;
 			CollectHelper.updateNumberParameter(monitor,
 					byteRateParameterName,
-					HardwareConstants.BYTES_RATE_PARAMETER_UNIT,
+					BYTES_RATE_PARAMETER_UNIT,
 					collectTime,
 					bytesRate,
 					bytesRate
@@ -1803,7 +1710,7 @@
 		CollectHelper.updateNumberParameter(
 				monitor,
 				usageReportParameterName,
-				HardwareConstants.SPACE_GB_PARAMETER_UNIT,
+				SPACE_GB_PARAMETER_UNIT,
 				collectTime,
 				bytesDeltaGb,
 				bytesDeltaGb
@@ -1840,7 +1747,7 @@
 		CollectHelper.updateNumberParameter(
 				monitor,
 				packetsParameterName,
-				HardwareConstants.PACKETS_PARAMETER_UNIT,
+				PACKETS_PARAMETER_UNIT,
 				collectTime,
 				packetsValue,
 				packetsValue
@@ -1880,7 +1787,7 @@
 		CollectHelper.updateNumberParameter(
 				monitor,
 				usageReportParameterName,
-				HardwareConstants.PACKETS_PARAMETER_UNIT,
+				PACKETS_PARAMETER_UNIT,
 				collectTime,
 				packetsDelta,
 				packetsValue
@@ -1891,7 +1798,7 @@
 		CollectHelper.updateNumberParameter(
 				monitor,
 				packetRateParameterName,
-				HardwareConstants.PACKETS_RATE_PARAMETER_UNIT,
+				PACKETS_RATE_PARAMETER_UNIT,
 				collectTime,
 				packetsRate,
 				packetsValue
@@ -1933,8 +1840,8 @@
 
 			CollectHelper.updateNumberParameter(
 					monitor,
-					HardwareConstants.BANDWIDTH_UTILIZATION_PARAMETER,
-					HardwareConstants.PERCENT_PARAMETER_UNIT,
+					BANDWIDTH_UTILIZATION_PARAMETER,
+					PERCENT_PARAMETER_UNIT,
 					monitorCollectInfo.getCollectTime(),
 					bandwidthUtilization,
 					bandwidthUtilization
@@ -1955,7 +1862,7 @@
 
 		// Getting the current error count
 		final Double errorCount = extractParameterValue(monitor.getMonitorType(),
-			HardwareConstants.ERROR_COUNT_PARAMETER);
+			ERROR_COUNT_PARAMETER);
 
 		if (errorCount == null) {
 			return;
@@ -1964,8 +1871,8 @@
 		// Setting the error count
 		CollectHelper.updateNumberParameter(
 				monitor,
-				HardwareConstants.ERROR_COUNT_PARAMETER,
-				HardwareConstants.ERROR_COUNT_PARAMETER_UNIT,
+				ERROR_COUNT_PARAMETER,
+				ERROR_COUNT_PARAMETER_UNIT,
 				monitorCollectInfo.getCollectTime(),
 				errorCount,
 				errorCount
@@ -1975,8 +1882,8 @@
 		final Double totalPackets = receivedPackets + tranmittedPackets;
 		CollectHelper.updateNumberParameter(
 				monitor,
-				HardwareConstants.TOTAL_PACKETS_PARAMETER,
-				HardwareConstants.PACKETS_PARAMETER_UNIT,
+				TOTAL_PACKETS_PARAMETER,
+				PACKETS_PARAMETER_UNIT,
 				monitorCollectInfo.getCollectTime(),
 				totalPackets,
 				totalPackets
@@ -1984,7 +1891,7 @@
 
 		// Getting the previous error count
 		final Double lastErrorCount = CollectHelper.getNumberParamRawValue(monitor,
-			HardwareConstants.ERROR_COUNT_PARAMETER, true);
+			ERROR_COUNT_PARAMETER, true);
 		
 		if (lastErrorCount == null) {
 			return;
@@ -1992,21 +1899,21 @@
 
 		// Getting the previous total packets count
 		final Double lastTotalPackets = CollectHelper.getNumberParamRawValue(monitor,
-				HardwareConstants.TOTAL_PACKETS_PARAMETER, true);
+				TOTAL_PACKETS_PARAMETER, true);
 		
 		if (lastTotalPackets == null) {
 			return;
 		}
 
 		// Computing the total packets delta
-		final Double totalPacketsDelta = CollectHelper.subtract(HardwareConstants.TOTAL_PACKETS_PARAMETER,
+		final Double totalPacketsDelta = CollectHelper.subtract(TOTAL_PACKETS_PARAMETER,
 				totalPackets, lastTotalPackets);
 		
 		// Setting the error percent
 		if (totalPacketsDelta != null && totalPacketsDelta > 10) {
 			
 			// Computing the error count delta
-			final Double errorCountDelta = CollectHelper.subtract(HardwareConstants.ERROR_COUNT_PARAMETER,
+			final Double errorCountDelta = CollectHelper.subtract(ERROR_COUNT_PARAMETER,
 				errorCount, lastErrorCount);
 			
 			if (errorCountDelta != null) {
@@ -2015,8 +1922,8 @@
 			
 				CollectHelper.updateNumberParameter(
 						monitor,
-						HardwareConstants.ERROR_PERCENT_PARAMETER,
-						HardwareConstants.PERCENT_PARAMETER_UNIT,
+						ERROR_PERCENT_PARAMETER,
+						PERCENT_PARAMETER_UNIT,
 						monitorCollectInfo.getCollectTime(),
 						errorPercent,
 						errorPercent
@@ -2033,17 +1940,17 @@
 
 		// Getting the current zero buffer credit count
 		final Double zeroBufferCreditCount = extractParameterValue(monitor.getMonitorType(),
-				HardwareConstants.ZERO_BUFFER_CREDIT_COUNT_PARAMETER);
+				ZERO_BUFFER_CREDIT_COUNT_PARAMETER);
 		
 		// Getting the previous zero buffer credit count
 		final Double lastZeroBufferCreditCount = CollectHelper.getNumberParamRawValue(monitor,
-			HardwareConstants.ZERO_BUFFER_CREDIT_COUNT_PARAMETER, true);
+			ZERO_BUFFER_CREDIT_COUNT_PARAMETER, true);
 		
 		// Setting the zero buffer credit count
 		CollectHelper.updateNumberParameter(
 				monitor,
-				HardwareConstants.ZERO_BUFFER_CREDIT_COUNT_PARAMETER,
-				HardwareConstants.ZERO_BUFFER_CREDIT_COUNT_PARAMETER_UNIT,
+				ZERO_BUFFER_CREDIT_COUNT_PARAMETER,
+				ZERO_BUFFER_CREDIT_COUNT_PARAMETER_UNIT,
 				monitorCollectInfo.getCollectTime(),
 				zeroBufferCreditCount,
 				zeroBufferCreditCount
@@ -2055,14 +1962,14 @@
 		
 		// Getting the transmitted packets since last collect
 		final Double transmittedPacketsSinceLastCollect = CollectHelper.getNumberParamValue(monitor,
-				HardwareConstants.USAGE_REPORT_TRANSMITTED_PACKETS_PARAMETER);
+				USAGE_REPORT_TRANSMITTED_PACKETS_PARAMETER);
 		
 		if (transmittedPacketsSinceLastCollect == null) {
 			return;
 		}
 
 		// Computing the zero buffer credit delta delta
-		final Double zeroBufferCreditDelta = CollectHelper.subtract(HardwareConstants.ZERO_BUFFER_CREDIT_COUNT_PARAMETER,
+		final Double zeroBufferCreditDelta = CollectHelper.subtract(ZERO_BUFFER_CREDIT_COUNT_PARAMETER,
 				zeroBufferCreditCount, lastZeroBufferCreditCount);
 		
 		if (zeroBufferCreditDelta != null) {
@@ -2070,8 +1977,8 @@
 			final Double lastZeroBufferCreditPercent = 100 * zeroBufferCreditDelta / (zeroBufferCreditDelta + transmittedPacketsSinceLastCollect);
 			CollectHelper.updateNumberParameter(
 					monitor,
-					HardwareConstants.ZERO_BUFFER_CREDIT_PERCENT_PARAMETER,
-					HardwareConstants.PERCENT_PARAMETER_UNIT,
+					ZERO_BUFFER_CREDIT_PERCENT_PARAMETER,
+					PERCENT_PARAMETER_UNIT,
 					monitorCollectInfo.getCollectTime(),
 					lastZeroBufferCreditPercent,
 					lastZeroBufferCreditPercent
