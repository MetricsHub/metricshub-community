--- conflicted
+++ resolved
@@ -920,7 +920,6 @@
 			100.0 * usedTimePercentDelta / timeDeltaInSeconds,
 			usedTimePercentRaw);
 	}
-<<<<<<< HEAD
 
 	/**
 	 * Collect the voltage value, if the current {@link Monitor} is a {@link Voltage}.
@@ -943,7 +942,6 @@
 					computedVoltage);
 		}
 	}
-=======
 	
 	/**
 	 * Collects the {@link TapeDrive} mount count.
@@ -1076,5 +1074,4 @@
 		}
 	}
 	
->>>>>>> 499f8153
 }