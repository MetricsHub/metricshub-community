--- conflicted
+++ resolved
@@ -11,12 +11,9 @@
 
 import org.springframework.util.Assert;
 
-<<<<<<< HEAD
-=======
 import com.sentrysoftware.matrix.common.helpers.ArrayHelper;
 import com.sentrysoftware.matrix.common.helpers.HardwareConstants;
 import com.sentrysoftware.matrix.common.helpers.NumberHelper;
->>>>>>> 97741904
 import com.sentrysoftware.matrix.common.meta.monitor.Battery;
 import com.sentrysoftware.matrix.common.meta.monitor.Blade;
 import com.sentrysoftware.matrix.common.meta.monitor.Cpu;
@@ -61,10 +58,7 @@
 import static com.sentrysoftware.matrix.common.helpers.HardwareConstants.CURRENT_SPEED_PARAMETER;
 import static com.sentrysoftware.matrix.common.helpers.HardwareConstants.DUPLEX_MODE_PARAMETER;
 import static com.sentrysoftware.matrix.common.helpers.HardwareConstants.ENDURANCE_REMAINING_PARAMETER;
-import static com.sentrysoftware.matrix.common.helpers.HardwareConstants.ENERGY_PARAMETER;
-import static com.sentrysoftware.matrix.common.helpers.HardwareConstants.ENERGY_PARAMETER_UNIT;
 import static com.sentrysoftware.matrix.common.helpers.HardwareConstants.ENERGY_USAGE_PARAMETER;
-import static com.sentrysoftware.matrix.common.helpers.HardwareConstants.ENERGY_USAGE_PARAMETER_UNIT;
 import static com.sentrysoftware.matrix.common.helpers.HardwareConstants.ERROR_COUNT_PARAMETER;
 import static com.sentrysoftware.matrix.common.helpers.HardwareConstants.ERROR_COUNT_PARAMETER_UNIT;
 import static com.sentrysoftware.matrix.common.helpers.HardwareConstants.ERROR_PERCENT_PARAMETER;
@@ -83,7 +77,6 @@
 import static com.sentrysoftware.matrix.common.helpers.HardwareConstants.NEW_LINE;
 import static com.sentrysoftware.matrix.common.helpers.HardwareConstants.PERCENT_PARAMETER_UNIT;
 import static com.sentrysoftware.matrix.common.helpers.HardwareConstants.POWER_CONSUMPTION_PARAMETER;
-import static com.sentrysoftware.matrix.common.helpers.HardwareConstants.POWER_CONSUMPTION_PARAMETER_UNIT;
 import static com.sentrysoftware.matrix.common.helpers.HardwareConstants.POWER_STATE_PARAMETER;
 import static com.sentrysoftware.matrix.common.helpers.HardwareConstants.POWER_SUPPLY_POWER;
 import static com.sentrysoftware.matrix.common.helpers.HardwareConstants.POWER_SUPPLY_USED_PERCENT;
@@ -100,7 +93,6 @@
 import static com.sentrysoftware.matrix.common.helpers.HardwareConstants.STATUS_INFORMATION_PARAMETER;
 import static com.sentrysoftware.matrix.common.helpers.HardwareConstants.STATUS_PARAMETER;
 import static com.sentrysoftware.matrix.common.helpers.HardwareConstants.TEMPERATURE_PARAMETER;
-import static com.sentrysoftware.matrix.common.helpers.HardwareConstants.TEMPERATURE_PARAMETER_UNIT;
 import static com.sentrysoftware.matrix.common.helpers.HardwareConstants.TEST_REPORT_PARAMETER;
 import static com.sentrysoftware.matrix.common.helpers.HardwareConstants.TIME_LEFT_PARAMETER;
 import static com.sentrysoftware.matrix.common.helpers.HardwareConstants.TIME_PARAMETER_UNIT;
@@ -115,7 +107,6 @@
 import static com.sentrysoftware.matrix.common.helpers.HardwareConstants.VALUE_PARAMETER;
 import static com.sentrysoftware.matrix.common.helpers.HardwareConstants.VOLTAGE_PARAMETER;
 import static com.sentrysoftware.matrix.common.helpers.HardwareConstants.VOLTAGE_PARAMETER_UNIT;
-import static com.sentrysoftware.matrix.common.helpers.HardwareConstants.WHITE_SPACE;
 import static com.sentrysoftware.matrix.common.helpers.HardwareConstants.ZERO_BUFFER_CREDIT_PERCENT_PARAMETER;
 
 @Slf4j
@@ -227,18 +218,11 @@
 		collectBasicParameters(diskController);
 
 		appendValuesToStatusParameter(
-<<<<<<< HEAD
 				PRESENT_PARAMETER,
 				BATTERY_STATUS_PARAMETER,
 				CONTROLLER_STATUS_PARAMETER);
-=======
-				HardwareConstants.PRESENT_PARAMETER,
-				HardwareConstants.BATTERY_STATUS_PARAMETER,
-				HardwareConstants.CONTROLLER_STATUS_PARAMETER
-				);
 
 		estimateDiskControllerPowerConsumption();
->>>>>>> 97741904
 	}
 
 	@Override
@@ -259,17 +243,11 @@
 		collectBasicParameters(fan);
 
 		appendValuesToStatusParameter(
-<<<<<<< HEAD
 				SPEED_PARAMETER,
 				PRESENT_PARAMETER,
 				SPEED_PERCENT_PARAMETER);
-=======
-				HardwareConstants.SPEED_PARAMETER,
-				HardwareConstants.PRESENT_PARAMETER,
-				HardwareConstants.SPEED_PERCENT_PARAMETER);
 
 		estimateFanPowerConsumption();
->>>>>>> 97741904
 	}
 
 	@Override
@@ -308,7 +286,6 @@
 		collectBasicParameters(memory);
 
 		collectErrorCount();
-<<<<<<< HEAD
 		updateAdditionalStatusInformation(MEMORY_LAST_ERROR);
 		
 		appendValuesToStatusParameter(
@@ -316,18 +293,8 @@
 				ERROR_STATUS_PARAMETER,
 				PREDICTED_FAILURE_PARAMETER,
 				PRESENT_PARAMETER);
-=======
-
-		updateAdditionalStatusInformation(HardwareConstants.MEMORY_LAST_ERROR);
-
-		appendValuesToStatusParameter(
-				HardwareConstants.ERROR_COUNT_PARAMETER,
-				HardwareConstants.ERROR_STATUS_PARAMETER,
-				HardwareConstants.PREDICTED_FAILURE_PARAMETER,
-				HardwareConstants.PRESENT_PARAMETER);
 
 		estimateMemoryPowerConsumption();
->>>>>>> 97741904
 	}
 
 	@Override
@@ -371,24 +338,14 @@
 		collectErrorCount();
 
 		appendValuesToStatusParameter(
-<<<<<<< HEAD
 				PRESENT_PARAMETER,
 				USAGE_COUNT_PARAMETER,
 				INTRUSION_STATUS_PARAMETER,
 				ENDURANCE_REMAINING_PARAMETER,
 				ERROR_COUNT_PARAMETER,
 				PREDICTED_FAILURE_PARAMETER);
-=======
-				HardwareConstants.PRESENT_PARAMETER, 
-				HardwareConstants.USAGE_COUNT_PARAMETER, 
-				HardwareConstants.INTRUSION_STATUS_PARAMETER,
-				HardwareConstants.ENDURANCE_REMAINING_PARAMETER,
-				HardwareConstants.ERROR_COUNT_PARAMETER, 
-				HardwareConstants.PREDICTED_FAILURE_PARAMETER);
 
 		estimatePhysicalDiskPowerConsumption();
-
->>>>>>> 97741904
 	}
 
 	@Override
@@ -407,59 +364,36 @@
 	@Override
 	public void visit(Robotic robotic) {
 		collectBasicParameters(robotic);
-<<<<<<< HEAD
 		
 		collectIncrementCount(MOVE_COUNT_PARAMETER, MOVE_COUNT_PARAMETER_UNIT);
-=======
-
-		collectIncrementCount(HardwareConstants.MOVE_COUNT_PARAMETER, HardwareConstants.MOVE_COUNT_PARAMETER_UNIT);
-
->>>>>>> 97741904
+
 		collectErrorCount();
 
 		appendValuesToStatusParameter(
-<<<<<<< HEAD
 				ERROR_COUNT_PARAMETER,
 				MOVE_COUNT_PARAMETER);
-=======
-				HardwareConstants.ERROR_COUNT_PARAMETER,
-				HardwareConstants.MOVE_COUNT_PARAMETER);
 
 		estimateRoboticPowerConsumption();
->>>>>>> 97741904
 	}
 	
 	@Override
 	public void visit(TapeDrive tapeDrive) {
 		collectBasicParameters(tapeDrive);
 
-<<<<<<< HEAD
 		collectIncrementCount(MOUNT_COUNT_PARAMETER, MOUNT_COUNT_PARAMETER_UNIT);
+
 		collectIncrementCount(UNMOUNT_COUNT_PARAMETER, UNMOUNT_COUNT_PARAMETER_UNIT);
+
 		collectErrorCount();
 
 		appendValuesToStatusParameter(
 				PRESENT_PARAMETER,
-				ERROR_COUNT_PARAMETER,
-				MOUNT_COUNT_PARAMETER,
+				ERROR_COUNT_PARAMETER, 
+				MOUNT_COUNT_PARAMETER, 
 				NEEDS_CLEANING_PARAMETER,
 				UNMOUNT_COUNT_PARAMETER);
-=======
-		collectIncrementCount(HardwareConstants.MOUNT_COUNT_PARAMETER, HardwareConstants.MOUNT_COUNT_PARAMETER_UNIT);
-
-		collectIncrementCount(HardwareConstants.UNMOUNT_COUNT_PARAMETER, HardwareConstants.UNMOUNT_COUNT_PARAMETER_UNIT);
-
-		collectErrorCount();
-
-		appendValuesToStatusParameter(
-				HardwareConstants.PRESENT_PARAMETER,
-				HardwareConstants.ERROR_COUNT_PARAMETER, 
-				HardwareConstants.MOUNT_COUNT_PARAMETER, 
-				HardwareConstants.NEEDS_CLEANING_PARAMETER,
-				HardwareConstants.UNMOUNT_COUNT_PARAMETER);
 
 		estimateTapeDrivePowerConsumption();
->>>>>>> 97741904
 	}
 
 	@Override
@@ -543,28 +477,6 @@
 
 		CollectHelper.updateStatusParameter(monitor, parameterName, unit, collectTime, state, statusInformation);
 
-<<<<<<< HEAD
-	/**
-	 * Build the status information text value
-	 * 
-	 * @param parameterName The name of the parameter e.g. intrusionStatus, status
-	 * @param ordinal       The numeric value of the status (0, 1, 2)
-	 * @param value         The text value of the status information
-	 * @return {@link String} value
-	 */
-	static String buildStatusInformation(final String parameterName, final int ordinal, final String value) {
-		return new StringBuilder()
-				.append(parameterName)
-				.append(":")
-				.append(WHITE_SPACE)
-				.append(ordinal)
-				.append(WHITE_SPACE)
-				.append("(")
-				.append(value)
-				.append(")")
-				.toString();
-=======
->>>>>>> 97741904
 	}
 
 	/**
@@ -785,151 +697,9 @@
 		final Double powerConsumption = extractParameterValue(monitor.getMonitorType(),
 				POWER_CONSUMPTION_PARAMETER);
 		if (powerConsumption != null && powerConsumption >= 0) {
-<<<<<<< HEAD
-			collectEnergyUsageFromPower(monitor, collectTime, powerConsumption, hostname);
-		}
-
-	}
-
-	/**
-	 * Collect the energy usage based on the power consumption
-	 * 
-	 * @param monitor          The monitor instance we wish to collect
-	 * @param collectTime      The current collect time
-	 * @param powerConsumption The power consumption value. Never null
-	 * @param hostname         The system host name used for debug purpose
-	 */
-	static void collectEnergyUsageFromPower(final Monitor monitor, final Long collectTime, final Double powerConsumption, String hostname) {
-
-		updateNumberParameter(monitor,
-				POWER_CONSUMPTION_PARAMETER,
-				POWER_CONSUMPTION_PARAMETER_UNIT,
-				collectTime,
-				powerConsumption,
-				powerConsumption);
-
-		final Double collectTimePrevious = CollectHelper.getNumberParamCollectTime(monitor, POWER_CONSUMPTION_PARAMETER, true);
-
-		Double deltaTime = CollectHelper.subtract(POWER_CONSUMPTION_PARAMETER,
-				collectTime.doubleValue(), collectTimePrevious);
-
-		// Convert deltaTime from milliseconds (ms) to seconds
-		if (deltaTime != null) {
-			deltaTime /= 1000.0; 
-		}
-
-		// Calculate energy usage from Power Consumption: E = P * T
-		final Double energyUsage = CollectHelper.multiply(POWER_CONSUMPTION_PARAMETER,
-				powerConsumption, deltaTime);
-
-		if (energyUsage != null) {
-
-			// The energy will start from the energy usage delta
-			Double energy = energyUsage;
-
-			// The previous value is needed to get the total energy in joules
-			Double previousEnergy = CollectHelper.getNumberParamRawValue(monitor,
-				ENERGY_PARAMETER, true);
-
-			// Ok, we have the previous energy value ? sum the previous energy and the current delta energy usage
-			if (previousEnergy != null) {
-				energy +=  previousEnergy;
-			}
-
-			// Everything is good update the energy parameter in the HostMonitoring
-			updateNumberParameter(monitor,
-				ENERGY_PARAMETER,
-				ENERGY_PARAMETER_UNIT,
-				collectTime,
-				energy,
-				energy);
-
-			// Update the energy usage delta parameter in the HostMonitoring
-			updateNumberParameter(monitor,
-				ENERGY_USAGE_PARAMETER,
-				ENERGY_USAGE_PARAMETER_UNIT,
-				collectTime,
-				energyUsage,
-				energyUsage);
-
-		} else {
-			log.debug("Cannot compute energy usage for monitor {} on system {}. Current power consumption {}, current time {}, previous time {}",
-					monitor.getId(), hostname, powerConsumption, collectTime, collectTimePrevious);
-		}
-	}
-
-	/**
-	 * Collect the power consumption based on the energy usage Power Consumption = Delta(energyUsageRaw) - Delta(CollectTime)
-	 * @param monitor           The monitor instance we wish to collect
-	 * @param collectTime       The current collect time
-	 * @param energyUsageRaw    The energy usage value. Never null
-	 * @param hostname          The system host name used for debug purpose
-	 */
-	static void collectPowerFromEnergyUsage(final Monitor monitor, final Long collectTime, final Double energyUsageRaw, final String hostname) {
-
-		updateNumberParameter(monitor,
-				ENERGY_USAGE_PARAMETER,
-				ENERGY_USAGE_PARAMETER_UNIT,
-				collectTime,
-				null,
-				energyUsageRaw);
-
-		// Previous raw value
-		final Double energyUsageRawPrevious = CollectHelper.getNumberParamRawValue(monitor, ENERGY_USAGE_PARAMETER, true);
-
-		// Time
-		final Double collectTimeDouble = collectTime.doubleValue();
-		final Double collectTimePrevious = CollectHelper.getNumberParamCollectTime(monitor, ENERGY_USAGE_PARAMETER, true);
-
-		// Compute the rate value: delta(raw energy usage) / delta (time)
-		Double powerConsumption = CollectHelper.rate(POWER_CONSUMPTION_PARAMETER,
-				energyUsageRaw, energyUsageRawPrevious,
-				collectTimeDouble, collectTimePrevious);
-
-		// Compute the delta to get the energy usage value
-		final Double energyUsage = CollectHelper.subtract(ENERGY_USAGE_PARAMETER, energyUsageRaw, energyUsageRawPrevious);
-
-		if (energyUsage != null) {
-			updateNumberParameter(monitor,
-					ENERGY_USAGE_PARAMETER,
-					ENERGY_USAGE_PARAMETER_UNIT,
-					collectTime,
-					energyUsage * 1000 * 3600, // kW-hours to Joules
-					energyUsageRaw);
-		} else {
-			log.debug("Cannot compute energy usage for monitor {} on system {}. Current raw energy usage {}, previous raw energy usage {}",
-					monitor.getId(), hostname, energyUsageRaw, energyUsageRawPrevious);
-		}
-
-		if (powerConsumption != null) {
-			// powerConsumption = (delta kwatt-hours) / delta (time in milliseconds)
-			// powerConsumption = rate * 1000 (1Kw = 1000 Watts) * (1000 * 3600  To milliseconds convert to hours) 
-			powerConsumption = powerConsumption * 1000 * (1000 * 3600);
-
-			updateNumberParameter(monitor,
-					POWER_CONSUMPTION_PARAMETER,
-					POWER_CONSUMPTION_PARAMETER_UNIT,
-					collectTime,
-					powerConsumption,
-					powerConsumption);
-		} else {
-			log.debug("Cannot compute power consumption for monitor {} on system {}.\n"
-					+ "Current raw energy usage {}, previous raw energy usage {}, current time {}, previous time {}",
-					monitor.getId(), hostname, energyUsageRaw, energyUsageRawPrevious, collectTimeDouble, collectTimePrevious);
-		}
-
-		// Updating the monitor's energy parameter
-		updateNumberParameter(monitor,
-			ENERGY_PARAMETER,
-			ENERGY_PARAMETER_UNIT,
-			collectTime,
-			energyUsageRaw * 3600 * 1000, // value
-			energyUsageRaw); // raw value
-=======
 			CollectHelper.collectEnergyUsageFromPower(monitor, collectTime, powerConsumption, hostname);
 		}
 
->>>>>>> 97741904
 	}
 
 	public static class StatusParamFirstComparator implements Comparator<MetaParameter> {
@@ -955,16 +725,10 @@
 		final Double chargeRaw = extractParameterValue(monitor.getMonitorType(), CHARGE_PARAMETER);
 		if (chargeRaw != null) {
 
-<<<<<<< HEAD
-			updateNumberParameter(monitor,
+			CollectHelper.updateNumberParameter(
+				monitor,
 				CHARGE_PARAMETER,
 				PERCENT_PARAMETER_UNIT,
-=======
-			CollectHelper.updateNumberParameter(
-				monitor,
-				HardwareConstants.CHARGE_PARAMETER,
-				HardwareConstants.PERCENT_PARAMETER_UNIT,
->>>>>>> 97741904
 				monitorCollectInfo.getCollectTime(),
 				Math.min(chargeRaw, 100.0), // In case the raw value is greater than 100%
 				chargeRaw
@@ -984,16 +748,10 @@
 
 		if (timeLeftRaw != null) {
 
-<<<<<<< HEAD
-			updateNumberParameter(monitor,
+			CollectHelper.updateNumberParameter(
+				monitor,
 				TIME_LEFT_PARAMETER,
 				TIME_PARAMETER_UNIT,
-=======
-			CollectHelper.updateNumberParameter(
-				monitor,
-				HardwareConstants.TIME_LEFT_PARAMETER,
-				HardwareConstants.TIME_PARAMETER_UNIT,
->>>>>>> 97741904
 				monitorCollectInfo.getCollectTime(),
 				timeLeftRaw * 60.0, // minutes to seconds
 				timeLeftRaw
@@ -1026,16 +784,10 @@
 		if (usedTimePercentPrevious == null) {
 
 			// Setting the current raw value so that it becomes the previous raw value when the next collect occurs
-<<<<<<< HEAD
-			updateNumberParameter(monitor,
+			CollectHelper.updateNumberParameter(
+				monitor,
 				USED_TIME_PERCENT_PARAMETER,
 				PERCENT_PARAMETER_UNIT,
-=======
-			CollectHelper.updateNumberParameter(
-				monitor,
-				HardwareConstants.USED_TIME_PERCENT_PARAMETER,
-				HardwareConstants.PERCENT_PARAMETER_UNIT,
->>>>>>> 97741904
 				collectTime,
 				null,
 				usedTimePercentRaw
@@ -1069,15 +821,9 @@
 		}
 
 		// Setting the parameter
-<<<<<<< HEAD
-		updateNumberParameter(monitor,
+		CollectHelper.updateNumberParameter(monitor,
 			USED_TIME_PERCENT_PARAMETER,
 			PERCENT_PARAMETER_UNIT,
-=======
-		CollectHelper.updateNumberParameter(monitor,
-			HardwareConstants.USED_TIME_PERCENT_PARAMETER,
-			HardwareConstants.PERCENT_PARAMETER_UNIT,
->>>>>>> 97741904
 			collectTime,
 			100.0 * usedTimePercentDelta / timeDeltaInSeconds,
 			usedTimePercentRaw);
@@ -1096,23 +842,14 @@
 		final Double computedVoltage = (voltageValue != null && voltageValue >= -100000 && voltageValue <= 450000) ? voltageValue : null;
 
 		if (computedVoltage != null ) {
-<<<<<<< HEAD
-			updateNumberParameter(monitor,
-					VOLTAGE_PARAMETER,
-					VOLTAGE_PARAMETER_UNIT,
-					monitorCollectInfo.getCollectTime(),
-					computedVoltage,
-					voltageValue);
-=======
 			CollectHelper.updateNumberParameter(
 				monitor,
-				HardwareConstants.VOLTAGE_PARAMETER,
-				HardwareConstants.VOLTAGE_PARAMETER_UNIT,
+				VOLTAGE_PARAMETER,
+				VOLTAGE_PARAMETER_UNIT,
 				monitorCollectInfo.getCollectTime(),
 				computedVoltage,
 				voltageValue
 			);
->>>>>>> 97741904
 		}
 	}
 
@@ -1148,15 +885,9 @@
 					errorCount = 0.0;
 
 					// Reset the starting error count
-<<<<<<< HEAD
-					updateNumberParameter(monitor,
+					CollectHelper.updateNumberParameter(monitor,
 						STARTING_ERROR_COUNT_PARAMETER,
 						ERROR_COUNT_PARAMETER_UNIT,
-=======
-					CollectHelper.updateNumberParameter(monitor,
-						HardwareConstants.STARTING_ERROR_COUNT_PARAMETER,
-						HardwareConstants.ERROR_COUNT_PARAMETER_UNIT,
->>>>>>> 97741904
 						monitorCollectInfo.getCollectTime(),
 						0.0,
 						0.0);
@@ -1172,15 +903,9 @@
 				}
 				
 				// Record as the starting error count
-<<<<<<< HEAD
-				updateNumberParameter(monitor,
+				CollectHelper.updateNumberParameter(monitor,
 					STARTING_ERROR_COUNT_PARAMETER,
 					ERROR_COUNT_PARAMETER_UNIT,
-=======
-				CollectHelper.updateNumberParameter(monitor,
-					HardwareConstants.STARTING_ERROR_COUNT_PARAMETER,
-					HardwareConstants.ERROR_COUNT_PARAMETER_UNIT,
->>>>>>> 97741904
 					monitorCollectInfo.getCollectTime(),
 					rawErrorCount,
 					rawErrorCount);
@@ -1190,29 +915,17 @@
 			}
 			
 			// Update the previous error count
-<<<<<<< HEAD
-			updateNumberParameter(monitor,
+			CollectHelper.updateNumberParameter(monitor,
 				PREVIOUS_ERROR_COUNT_PARAMETER,
 				ERROR_COUNT_PARAMETER_UNIT,
-=======
-			CollectHelper.updateNumberParameter(monitor,
-				HardwareConstants.PREVIOUS_ERROR_COUNT_PARAMETER,
-				HardwareConstants.ERROR_COUNT_PARAMETER_UNIT,
->>>>>>> 97741904
 				monitorCollectInfo.getCollectTime(),
 				previousErrorCount,
 				previousErrorCount);
 
 			// Update the error count
-<<<<<<< HEAD
-			updateNumberParameter(monitor,
+			CollectHelper.updateNumberParameter(monitor,
 				ERROR_COUNT_PARAMETER,
 				ERROR_COUNT_PARAMETER_UNIT,
-=======
-			CollectHelper.updateNumberParameter(monitor,
-				HardwareConstants.ERROR_COUNT_PARAMETER,
-				HardwareConstants.ERROR_COUNT_PARAMETER_UNIT,
->>>>>>> 97741904
 				monitorCollectInfo.getCollectTime(),
 				errorCount,
 				rawErrorCount);
@@ -1279,16 +992,10 @@
 
 		// Update the used capacity, if the usedPercent is valid
 		if (usedPercent != null && usedPercent >= 0.0 && usedPercent <= 100.0) {
-<<<<<<< HEAD
-			updateNumberParameter(monitor,
+			CollectHelper.updateNumberParameter(
+				monitor,
 				USED_CAPACITY_PARAMETER,
 				PERCENT_PARAMETER_UNIT,
-=======
-			CollectHelper.updateNumberParameter(
-				monitor,
-				HardwareConstants.USED_CAPACITY_PARAMETER,
-				HardwareConstants.PERCENT_PARAMETER_UNIT,
->>>>>>> 97741904
 				monitorCollectInfo.getCollectTime(),
 				usedPercent,
 				usedPercentRaw
@@ -1308,16 +1015,10 @@
 
 		if (unallocatedSpaceRaw != null) {
 
-<<<<<<< HEAD
-			updateNumberParameter(monitor,
+			CollectHelper.updateNumberParameter(
+				monitor,
 				UNALLOCATED_SPACE_PARAMETER,
 				SPACE_GB_PARAMETER_UNIT,
-=======
-			CollectHelper.updateNumberParameter(
-				monitor,
-				HardwareConstants.UNALLOCATED_SPACE_PARAMETER,
-				HardwareConstants.SPACE_GB_PARAMETER_UNIT,
->>>>>>> 97741904
 				monitorCollectInfo.getCollectTime(),
 				unallocatedSpaceRaw / (1024.0 * 1024.0 * 1024.0), // Bytes to GB
 				unallocatedSpaceRaw
@@ -1333,7 +1034,7 @@
 
 		// Getting the current value
 		final Double temperatureValue = extractParameterValue(monitor.getMonitorType(),
-				HardwareConstants.TEMPERATURE_PARAMETER);
+				TEMPERATURE_PARAMETER);
 
 		if (temperatureValue != null && temperatureValue >= -100 && temperatureValue <= 200) {
 			CollectHelper.updateNumberParameter(
@@ -1661,41 +1362,11 @@
 				powerConsumption = fanSpeedPercent * 0.05;
 			}
 		}
-<<<<<<< HEAD
-			
-		updateNumberParameter(monitor,
-			POWER_CONSUMPTION_PARAMETER,
-			POWER_CONSUMPTION_PARAMETER_UNIT,
-			monitorCollectInfo.getCollectTime(),
-			powerConsumption,
-			powerConsumption);
-	}
-
-	/**
-	 * Collect the temperature value, if the current {@link Monitor} is a {@link Temperature}.
-	 */
-	void collectTemperature() {
-		final Monitor monitor = monitorCollectInfo.getMonitor();
-
-		// Getting the current value
-		final Double temperatureValue = extractParameterValue(monitor.getMonitorType(),
-				TEMPERATURE_PARAMETER);
-
-		if (temperatureValue != null && temperatureValue >= -100 && temperatureValue <= 200) {
-			updateNumberParameter(monitor,
-					TEMPERATURE_PARAMETER,
-					TEMPERATURE_PARAMETER_UNIT,
-					monitorCollectInfo.getCollectTime(),
-					temperatureValue,
-					temperatureValue);
-		}
-=======
 
 		CollectHelper.collectEnergyUsageFromPower(monitor,
 				monitorCollectInfo.getCollectTime(),
 				NumberHelper.round(powerConsumption, 2, RoundingMode.HALF_UP),
 				monitorCollectInfo.getHostname());
->>>>>>> 97741904
 	}
 
 	/**
@@ -1709,23 +1380,14 @@
 				ENDURANCE_REMAINING_PARAMETER);
 
 		if (rawEnduranceRemaining != null && rawEnduranceRemaining >= 0 && rawEnduranceRemaining <= 100) {
-<<<<<<< HEAD
-			updateNumberParameter(monitor,
-					ENDURANCE_REMAINING_PARAMETER,
-					PERCENT_PARAMETER_UNIT,
-					monitorCollectInfo.getCollectTime(),
-					rawEnduranceRemaining,
-					rawEnduranceRemaining);
-=======
 			CollectHelper.updateNumberParameter(
 				monitor,
-				HardwareConstants.ENDURANCE_REMAINING_PARAMETER,
-				HardwareConstants.PERCENT_PARAMETER_UNIT,
+				ENDURANCE_REMAINING_PARAMETER,
+				PERCENT_PARAMETER_UNIT,
 				monitorCollectInfo.getCollectTime(),
 				rawEnduranceRemaining,
 				rawEnduranceRemaining
 			);
->>>>>>> 97741904
 		}
 	}
 }