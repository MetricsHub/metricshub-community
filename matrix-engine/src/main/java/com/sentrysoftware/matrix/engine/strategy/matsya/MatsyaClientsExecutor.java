--- conflicted
+++ resolved
@@ -1,32 +1,5 @@
 package com.sentrysoftware.matrix.engine.strategy.matsya;
 
-<<<<<<< HEAD
-=======
-import static com.sentrysoftware.matrix.common.helpers.HardwareConstants.COLON;
-import static com.sentrysoftware.matrix.common.helpers.HardwareConstants.COLON_DOUBLE_SLASH;
-import static com.sentrysoftware.matrix.common.helpers.HardwareConstants.EMPTY;
-import static com.sentrysoftware.matrix.common.helpers.HardwareConstants.HTTPS;
-import static com.sentrysoftware.matrix.common.helpers.HardwareConstants.SLASH;
-import static java.net.HttpURLConnection.HTTP_BAD_REQUEST;
-import static org.springframework.util.Assert.notNull;
-
-import java.io.IOException;
-import java.net.MalformedURLException;
-import java.net.URL;
-import java.util.ArrayList;
-import java.util.List;
-import java.util.Map;
-import java.util.concurrent.Callable;
-import java.util.concurrent.ExecutionException;
-import java.util.concurrent.ExecutorService;
-import java.util.concurrent.Executors;
-import java.util.concurrent.Future;
-import java.util.concurrent.TimeUnit;
-import java.util.concurrent.TimeoutException;
-
-import org.springframework.stereotype.Component;
-
->>>>>>> de06d637
 import com.sentrysoftware.javax.wbem.WBEMException;
 import com.sentrysoftware.matrix.common.exception.LocalhostCheckException;
 import com.sentrysoftware.matrix.common.helpers.HardwareConstants;
@@ -38,6 +11,7 @@
 import com.sentrysoftware.matrix.engine.protocol.HTTPProtocol;
 import com.sentrysoftware.matrix.engine.protocol.SNMPProtocol;
 import com.sentrysoftware.matrix.engine.protocol.SNMPProtocol.Privacy;
+import com.sentrysoftware.matrix.engine.protocol.WBEMProtocol;
 import com.sentrysoftware.matsya.awk.AwkException;
 import com.sentrysoftware.matsya.awk.AwkExecutor;
 import com.sentrysoftware.matsya.exceptions.WqlQuerySyntaxException;
@@ -52,7 +26,6 @@
 import com.sentrysoftware.matsya.wmi.exceptions.WmiComException;
 import com.sentrysoftware.matsya.wmi.handlers.WmiStringConverter;
 import com.sentrysoftware.matsya.wmi.handlers.WmiWbemServicesHandler;
-<<<<<<< HEAD
 import lombok.extern.slf4j.Slf4j;
 import org.springframework.stereotype.Component;
 
@@ -69,10 +42,14 @@
 import java.util.concurrent.Future;
 import java.util.concurrent.TimeUnit;
 import java.util.concurrent.TimeoutException;
-=======
->>>>>>> de06d637
-
-import lombok.extern.slf4j.Slf4j;
+
+import static com.sentrysoftware.matrix.common.helpers.HardwareConstants.COLON;
+import static com.sentrysoftware.matrix.common.helpers.HardwareConstants.COLON_DOUBLE_SLASH;
+import static com.sentrysoftware.matrix.common.helpers.HardwareConstants.EMPTY;
+import static com.sentrysoftware.matrix.common.helpers.HardwareConstants.HTTPS;
+import static com.sentrysoftware.matrix.common.helpers.HardwareConstants.SLASH;
+import static java.net.HttpURLConnection.HTTP_BAD_REQUEST;
+import static org.springframework.util.Assert.notNull;
 
 @Component
 @Slf4j
@@ -296,21 +273,24 @@
 
 		return execute(jflatToCSV, JSON_2_CSV_TIMEOUT);
 	}
-	
-	/**
-	 * Execute a WBEM query through Matsya
-	 * @param url
-	 * @param username
-	 * @param password
-	 * @param timeout
-	 * @param query
-	 * @param namespace
-	 * @return
-	 * @throws MalformedURLException
-	 * @throws WqlQuerySyntaxException
-	 * @throws WBEMException
-	 * @throws TimeoutException
-	 * @throws InterruptedException
+
+	/**
+	 *
+	 * @param url						The target URL, as a {@link String}.
+	 * @param username					The username to access the host.
+	 * @param password					The password to access the host.
+	 * @param timeout					The timeout, in milliseconds.
+	 * @param query						The query that is being executed.
+	 * @param namespace					The namespace with which the query should be executed.
+	 *
+	 * @return							A table (as a {@link List} of {@link List} of {@link String}s)
+	 * 									resulting from the execution of the query.
+	 *
+	 * @throws MalformedURLException	If no {@link URL} object could be built from <em>url</em>.
+	 * @throws WqlQuerySyntaxException	If there is a WQL syntax error.
+	 * @throws WBEMException			If there is a WBEM error.
+	 * @throws TimeoutException			If the query did not complete on time.
+	 * @throws InterruptedException		If the current thread was interrupted while waiting.
 	 */
 	public List<List<String>> executeWbem(final String url, final String username, final char[] password,
 			final int timeout, final String query, final String namespace) throws MalformedURLException,
@@ -321,6 +301,22 @@
 
 		return wbemResult.getValues();
 	}
+
+	/**
+	 * @param hostname		The hostname of the target device.
+	 * @param port			The port used to access the target device.
+	 * @param useEncryption	Indicate whether HTTPS should be used (as opposed to using HTTP).
+	 *
+	 * @return				A url based on the given input, as a {@link String}.
+	 */
+	public static String buildWbemUrl(String hostname, int port, boolean useEncryption) {
+
+		String protocolName = useEncryption ? "https" : "http";
+
+		return String.format("%s://%s:%d", protocolName, hostname, port);
+	}
+
+
 
 	/**
 	 * Execute a WMI query through Matsya
@@ -331,26 +327,15 @@
 	 * @param timeout   The timeout in seconds after which the query is rejected
 	 * @param wbemQuery The WQL to execute
 	 * @param namespace The WBEM namespace where all the classes reside
-<<<<<<< HEAD
-	 * @throws LocalhostCheckException	If the localhost check fails
-	 * @throws WmiComException			For any problem encountered with JNA. I.e. on the connection or the query execution
-	 * @throws WqlQuerySyntaxException	In case of not valid query
-	 * @throws TimeoutException			When the given timeout is reached
-=======
 	 * @throws LocalhostCheckException  If the localhost check fails
 	 * @throws WmiComException          For any problem encountered with JNA. I.e. on the connection or the query execution
 	 * @throws WqlQuerySyntaxException  In case of not valid query
 	 * @throws TimeoutException         When the given timeout is reached
->>>>>>> de06d637
 	 */
 	public List<List<String>> executeWmi(final String hostname, final String username,
 			final char[] password, final Long timeout,
 			final String wbemQuery, final String namespace)
-<<<<<<< HEAD
-		throws LocalhostCheckException, WmiComException, TimeoutException, WqlQuerySyntaxException {
-=======
 			throws LocalhostCheckException, WmiComException, TimeoutException, WqlQuerySyntaxException  {
->>>>>>> de06d637
 
 		// Where to connect to?
 		// Local: namespace
@@ -520,37 +505,4 @@
 				null
 			);
 	}
-
-	/**
-	 *
-	 * @param url		The target URL, as a {@link String}.
-	 * @param username	The username to access the host.
-	 * @param password	The password to access the host.
-	 * @param timeout	The timeout, in milliseconds.
-	 * @param query		The query that is being executed.
-	 * @param namespace	The namespace with which the query should be executed.
-	 * @return			A table (as a {@link List} of {@link List} of {@link String}s)
-	 * 					resulting from the execution of the query.
-	 *
-	 * @throws WqlQuerySyntaxException	If there is a WQL syntax error.
-	 * @throws WBEMException			If there is a WBEM error.
-	 * @throws TimeoutException			If the query did not complete on time.
-	 * @throws InterruptedException		If the current thread was interrupted while waiting.
-	 * @throws MalformedURLException	If no {@link URL} object could be built from <em>url</em>.
-	 */
-	public List<List<String>> executeWbem(String url, String username, char[] password, int timeout, String query,
-										  String namespace)
-		throws WqlQuerySyntaxException, WBEMException, TimeoutException, InterruptedException, MalformedURLException {
-
-		WbemQueryResult wbemQueryResult = WbemExecutor.executeWql(
-			new URL(url),
-			namespace,
-			username,
-			password,
-			query,
-			timeout,
-			null);
-
-		return wbemQueryResult.getValues();
-	}
 }