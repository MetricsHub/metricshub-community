package com.sentrysoftware.matrix.model.monitoring;

import com.sentrysoftware.matrix.common.helpers.JsonHelper;
import com.sentrysoftware.matrix.common.helpers.StreamUtils;
import com.sentrysoftware.matrix.connector.model.Connector;
import com.sentrysoftware.matrix.connector.model.monitor.MonitorType;
import com.sentrysoftware.matrix.engine.EngineConfiguration;
import com.sentrysoftware.matrix.engine.EngineResult;
import com.sentrysoftware.matrix.engine.OperationStatus;
import com.sentrysoftware.matrix.engine.configuration.ApplicationBeans;
import com.sentrysoftware.matrix.engine.strategy.Context;
import com.sentrysoftware.matrix.engine.strategy.IStrategy;
import com.sentrysoftware.matrix.engine.strategy.StrategyConfig;
import com.sentrysoftware.matrix.engine.strategy.collect.CollectOperation;
import com.sentrysoftware.matrix.engine.strategy.detection.DetectionOperation;
import com.sentrysoftware.matrix.engine.strategy.discovery.DiscoveryOperation;
import com.sentrysoftware.matrix.model.monitor.Monitor;
import com.sentrysoftware.matrix.model.parameter.IParameterValue;

import lombok.AccessLevel;
import lombok.Data;
import lombok.Getter;
import lombok.NoArgsConstructor;
import lombok.extern.slf4j.Slf4j;
import org.springframework.context.ApplicationContext;
import org.springframework.context.annotation.AnnotationConfigApplicationContext;
import org.springframework.util.Assert;

import java.util.ArrayList;
import java.util.Collection;
import java.util.Collections;
import java.util.Comparator;
import java.util.Date;
import java.util.HashMap;
import java.util.LinkedHashMap;
import java.util.List;
import java.util.Map;
import java.util.Map.Entry;
import java.util.Objects;
import java.util.Optional;
import java.util.Set;
import java.util.TreeSet;
import java.util.concurrent.ExecutionException;
import java.util.concurrent.TimeoutException;

import static com.sentrysoftware.matrix.common.helpers.HardwareConstants.COMPUTER;
import static com.sentrysoftware.matrix.common.helpers.HardwareConstants.ID_SEPARATOR;

@Data
@NoArgsConstructor
@Slf4j
public class HostMonitoring implements IHostMonitoring {

	private static final String MONITOR_ID_CANNOT_BE_NULL = "monitor id cannot be null.";
	private static final String PARENT_ID_CANNOT_BE_NULL = "Parent Id cannot be null.";
	private static final String TARGET_ID_CANNOT_BE_NULL = "Target Id cannot be null.";
	private static final String MONITOR_TYPE_CANNOT_BE_NULL = "monitor type cannot be null.";
	private static final String CONNECTOR_NAME_CANNOT_BE_NULL = "connectorName cannot be null.";
	private static final String MONITOR_CANNOT_BE_NULL = "monitor cannot be null.";

	private static final String STRATEGY_TIME = "strategyTime";
	private static final String STRATEGY_BEAN_NAME = "strategy";
	private static final String STRATEGY_CONFIG_BEAN_NAME = "strategyConfig";

	public static final HostMonitoring HOST_MONITORING = new HostMonitoring();

	private Map<MonitorType, Map<String, Monitor>> monitors = new LinkedHashMap<>();
	private Map<MonitorType, Map<String, Monitor>> previousMonitors = new LinkedHashMap<>();

	private boolean isLocalhost;

	private String ipmitoolCommand;

	private int ipmiExecutionCount;

	private final Set<String> possibleWmiNamespaces = new TreeSet<>();

	private final Set<String> possibleWbemNamespaces = new TreeSet<>();

	private EngineConfiguration engineConfiguration;

	@Getter(value = AccessLevel.PRIVATE)
	private Map<String, ConnectorNamespace> connectorNamespaces = new HashMap<>();

	private PowerMeter powerMeter;

	@Override
	public void clearCurrent() {
		monitors.clear();
	}

	@Override
	public void clearPrevious() {
		previousMonitors.clear();
	}

	@Override
	public void backup() {
		previousMonitors.putAll(monitors);
	}

	@Override
	public void addMonitor(Monitor monitor) {

		Assert.notNull(monitor, MONITOR_CANNOT_BE_NULL);

		final String id = monitor.getId();
		Assert.notNull(id, MONITOR_ID_CANNOT_BE_NULL);

		final MonitorType monitorType = monitor.getMonitorType();
		Assert.notNull(monitorType, MONITOR_TYPE_CANNOT_BE_NULL);

		Assert.isTrue(MonitorType.TARGET.equals(monitorType) || Objects.nonNull(monitor.getParentId()),
			PARENT_ID_CANNOT_BE_NULL);

		Assert.notNull(monitor.getTargetId(), TARGET_ID_CANNOT_BE_NULL);

		// The monitor is created then it is present
		monitor.setAsPresent();

		//

		if (monitors.containsKey(monitorType)) {

			Map<String, Monitor> map = monitors.get(monitorType);

			final Monitor previousMonitor = map.get(id);

			// Copy the parameters from the monitor instance previously collected
			copyParameters(previousMonitor, monitor);

			// Copy the alert rules from the monitor instance previously collected
			copyAlertRules(previousMonitor, monitor);

			map.put(id, monitor);

		} else {
			monitors.put(monitorType, createLinkedHashMap(id, monitor));
		}
	}

	/**
	 * Copy parameters from previous to current monitor. <br>
	 * If the parameter is already collected the parameter's copy is skipped. E.g a present parameter set in the discovery
	 *
	 * @param previous The monitor previously collected by the {@link CollectOperation} strategy
	 * @param current  The monitor to created passed by the {@link DiscoveryOperation} or {@link DetectionOperation} strategy
	 */
	static void copyParameters(final Monitor previous, final Monitor current) {
		// This means that we are in the first discovery or a new monitor has been discovered
		// Nothing to copy, just return
		if (previous == null) {
			return;
		}

		// Copy the parameters from previous, skip parameters already collected
		previous.getParameters()
			.entrySet()
			.stream()
			.filter(entry -> !current.getParameters().containsKey(entry.getKey()))
			.map(Entry::getValue)
			.forEach(current::addParameter);

	}

	/**
	 * Copy alert rules from previous to current monitor.
	 *
	 * @param previous The monitor previously collected by the {@link CollectOperation} strategy
	 * @param current  The monitor to created passed by the {@link DiscoveryOperation} or {@link DetectionOperation} strategy
	 */
	static void copyAlertRules(Monitor previous, Monitor current) {
		// This means that we are in the first discovery or a new monitor has been discovered
		// Nothing to copy, just return
		if (previous == null) {
			return;
		}

		// Copy the alert rules from previous, skip alert rules already created
		previous.getAlertRules()
			.entrySet()
			.stream()
			.filter(entry -> !current.getAlertRules().containsKey(entry.getKey()))
			.forEach(entry -> current.addAlertRules(entry.getKey(), entry.getValue()));
	}

	@Override
	public void addMonitor(final Monitor monitor, final String id,
			final String connectorName, final MonitorType monitorType,
			final String attachedToDeviceId, final String attachedToDeviceType) {
		Assert.notNull(monitor, MONITOR_CANNOT_BE_NULL);
		Assert.notNull(connectorName, CONNECTOR_NAME_CANNOT_BE_NULL);
		Assert.notNull(monitorType, MONITOR_TYPE_CANNOT_BE_NULL);
		Assert.notNull(monitor.getTargetId(), TARGET_ID_CANNOT_BE_NULL);

		monitor.setMonitorType(monitorType);

		if (monitor.getId() == null) {
			monitor.setId(buildMonitorId(connectorName, monitorType, monitor.getTargetId(), id));
		}

		if (monitor.getParentId() == null) {
			monitor.setParentId(buildParentId(monitor.getTargetId(), connectorName, attachedToDeviceId, attachedToDeviceType));
		}

		addMonitor(monitor);
	}

	/**
	 * Build the parent id based on the given arguments
	 * <ol>
	 * 	<li>If the <code>attachedToDeviceId</code> is present then for sure the parent is going to be the enclosure or another
	 *  monitor identified with <code>attachedToDeviceType</code>. In that case we deduce the parent key without reading instances from the memory.</li>
	 *  <li>If the <code>attachedToDeviceId </code> is not present then we will try to get the latest Enclosure monitor with the extended type 'Computer'</li>
	 *  <li>If the previous conditions fail then the monitor will be attached to the target (main monitor)</li>
	 * </ol>
	 * @param targetId             The identifier of the main monitor. Called target in the matrix-engine library
	 * @param connectorName        The connector compiled file name.
	 * @param attachedToDeviceId   The identifier of the monitor we wish to deduce its key
	 * @param attachedToDeviceType The type of the monitor we wish to deduce its key
	 * @return {@link String} value containing the key of the parent monitor
	 */
	String buildParentId(final String targetId, final String connectorName, final String attachedToDeviceId, final String attachedToDeviceType) {

		Assert.notNull(targetId, TARGET_ID_CANNOT_BE_NULL);
		Assert.notNull(connectorName, CONNECTOR_NAME_CANNOT_BE_NULL);

		// We have a parent defined by the connector
		if (attachedToDeviceId != null) {

			// Get the monitorType parent
			// By default, get the Enclosure
			final MonitorType monitorType = MonitorType.getByNameOptional(attachedToDeviceType)
					.orElse(MonitorType.ENCLOSURE);
			return buildMonitorId(connectorName, monitorType, targetId, attachedToDeviceId);

		} else {

			// The parent is the enclosure monitor with the extended type 'Computer'
			final Map<String, Monitor> enclosures = this.selectFromType(MonitorType.ENCLOSURE);

			// No enclosures ?
			if (enclosures != null) {

				// Since the Stream interface does not provide a findLast() method,
				// we are reversing the Stream so that we can use findFirst()
				Optional<Monitor> computerEnclosure = StreamUtils
						.reverse(enclosures.values().stream())
						.filter(monitor -> COMPUTER.equalsIgnoreCase(monitor.getExtendedType())).findFirst();

				// We've found the enclosure then
				if (computerEnclosure.isPresent()) {
					return computerEnclosure.get().getId();
				}

				// If no 'Computer'-type enclosure found,
				// check if there is only one enclosure
				if (enclosures.size() == 1) {

					return enclosures
						.values()
						.stream()
						.findFirst()
						.orElseThrow()
						.getId();
				}
			}
		}

		// If we have no parent, attach object to the main device (target)
		return targetId;
	}

	/**
	 * Build the monitor unique identifier [connectorName]_[monitorType]_[targetId]_[id]
	 * @param connectorName  The connector compiled file name
	 * @param monitorType    The type of the monitor. See {@link MonitorType}
	 * @param targetId       The unique identifier of the main monitor called target
	 * @param id             The id of the monitor we wish to build its identifier
	 * @return {@link String} value containing the key of the monitor
	 */
	public static String buildMonitorId(final String connectorName, final MonitorType monitorType, final String targetId, final String id) {

		Assert.notNull(connectorName, CONNECTOR_NAME_CANNOT_BE_NULL);
		Assert.notNull(targetId, TARGET_ID_CANNOT_BE_NULL);
		Assert.notNull(id, MONITOR_ID_CANNOT_BE_NULL);
		Assert.notNull(monitorType, MONITOR_TYPE_CANNOT_BE_NULL);

		return new StringBuilder()
				.append(connectorName)
<<<<<<< HEAD
				.append(HardwareConstants.ID_SEPARATOR)
				.append(monitorType.getKey())
				.append(HardwareConstants.ID_SEPARATOR)
=======
				.append(ID_SEPARATOR)
				.append(monitorType.getName().toLowerCase())
				.append(ID_SEPARATOR)
>>>>>>> 3df2ddce
				.append(targetId)
				.append(ID_SEPARATOR)
				.append(id.replaceAll("\\s*", ""))
				.toString();
	}

	private <K, V> Map<K, V> createLinkedHashMap(K key, V value) {
		Map<K, V> map = new LinkedHashMap<>();
		map.put(key, value);
		return map;
	}

	@Override
	public void removeMonitor(Monitor monitor) {
		if (null == monitor) {
			return;
		}

		final String id = monitor.getId();
		Assert.notNull(id, MONITOR_ID_CANNOT_BE_NULL);

		final MonitorType monitorType = monitor.getMonitorType();
		Assert.notNull(monitorType, MONITOR_TYPE_CANNOT_BE_NULL);

		removeRelatedChildren(id);

		if (monitors.containsKey(monitorType)) {
			Map<String, Monitor> instances = monitors.get(monitorType);

			if (null != instances) {
				instances.remove(id);
			}
		}

	}

	/**
	 * Remove the children of the monitor identified by the given
	 * <code>monitorId</code> recursively
	 *
	 * @param monitorId	The monitor's identifier.
	 */
	private void removeRelatedChildren(String monitorId) {
		monitors.values().stream().filter(Objects::nonNull).forEach(instances -> instances.entrySet().removeIf(entry ->
			{
				final Monitor monitor = entry.getValue();
				boolean remove = monitorId.equals(monitor.getParentId());
				if (remove) {
					removeRelatedChildren(monitor.getId());
				}
				return remove;
			}));
	}

	@Override
	public Map<String, Monitor> selectFromType(MonitorType monitorType) {
		return monitors.get(monitorType);
	}

	@Override
	public Monitor findById(String monitorIdentifier) {

		Assert.notNull(monitorIdentifier, "monitorIdentifier cannot be null.");

		return monitors
			.values()
			.stream()
			.map(Map::values)
			.flatMap(Collection::stream)
			.filter(monitor -> monitorIdentifier.equals(monitor.getId()))
			.findFirst()
			.orElse(null);
	}

	@Override
	public String toJson() {

		final HostMonitoringVO hostMonitoringVO = new HostMonitoringVO();

		final List<MonitorType> monitorTypes = new ArrayList<>(monitors.keySet());

		monitorTypes.stream()
			.sorted(new MonitorTypeComparator())
			.filter(monitorType -> monitors.get(monitorType) != null && monitors.get(monitorType).values() != null)
			.forEach(monitorType ->
				{
					final List<Monitor> monitorList = new ArrayList<>(monitors.get(monitorType).values());
					Collections.sort(monitorList, new MonitorComparator());
					hostMonitoringVO.addAll(monitorList);
				});

		return JsonHelper.serialize(hostMonitoringVO);
	}

	@Override
	public Map<MonitorType, Map<String, Monitor>> selectFromTypes(MonitorType... monitorTypes) {

		return Collections.emptyMap();
	}

	@Override
	public void resetParameters() {
		monitors.values().forEach(
				sameTypeMonitors -> sameTypeMonitors.values().forEach(
						mo -> mo.getParameters().values().forEach(
								IParameterValue::reset)));
	}

	@Override
	public void addMissingMonitor(Monitor monitor) {
		Assert.notNull(monitor, MONITOR_CANNOT_BE_NULL);

		final String id = monitor.getId();
		Assert.notNull(id, MONITOR_ID_CANNOT_BE_NULL);

		final MonitorType monitorType = monitor.getMonitorType();
		Assert.notNull(monitorType, MONITOR_TYPE_CANNOT_BE_NULL);

		if (!monitorType.getMetaMonitor().hasPresentParameter()) {
			return;
		}

		// The monitor is created as missing
		monitor.setAsMissing();

		if (monitors.containsKey(monitorType)) {
			monitors.get(monitorType).put(id, monitor);
		} else {
			monitors.put(monitorType, createLinkedHashMap(id, monitor));
		}
	}

	/**
	 * Executes the given {@link IStrategy} instances and returns the result of the last execution.
	 *
	 * @param strategies	The {@link IStrategy} instances that should be executed.
	 *
	 * @return				The {@link EngineResult} resulting from the execution of the last given {@link IStrategy}.
	 */
	@Override
	public synchronized EngineResult run(final IStrategy... strategies) {

		log.error("Engine called for thread {}", Thread.currentThread().getName());

		checkEngineConfiguration();

		EngineResult lastEngineResult = null;

		for (IStrategy strategy : strategies) {

			log.info("Calling strategy {}", strategy.getClass().getSimpleName());
			lastEngineResult = run(strategy);
			log.info("{} status {}", strategy.getClass().getSimpleName(), lastEngineResult.getOperationStatus());
		}

		return lastEngineResult;
	}

	/**
	 * Executes the given {@link IStrategy} and returns the result of the execution.
	 *
	 * @param strategy	The {@link IStrategy} that should be executed.
	 *
	 * @return			The {@link EngineResult} resulting from the execution of the given {@link IStrategy}.
	 */
	private EngineResult run(final IStrategy strategy) {

		Assert.notNull(strategy, "strategy cannot be null.");

		final ApplicationContext applicationContext = createApplicationContext(strategy);

		try {

			final boolean result = applicationContext.getBean(Context.class).executeStrategy();

			return EngineResult
				.builder()
				.hostMonitoring(this)
				.operationStatus(result ? OperationStatus.SUCCESS : OperationStatus.ERROR)
				.build();

		} catch (ExecutionException e) {

			log.error("Execution error", e);

			return EngineResult
				.builder()
				.hostMonitoring(this)
				.operationStatus(OperationStatus.EXECUTION_EXCEPTION)
				.build();

		} catch (TimeoutException e) {

			log.error("Timeout error", e);

			return EngineResult
				.builder()
				.hostMonitoring(this)
				.operationStatus(OperationStatus.TIMEOUT_EXCEPTION)
				.build();

		} catch(InterruptedException e) {

			log.error("Interrupted error", e);

			Thread.currentThread().interrupt();

			return EngineResult
				.builder()
				.hostMonitoring(this)
				.operationStatus(OperationStatus.INTERRUPTED_EXCEPTION)
				.build();

		} catch (Exception e) {

			log.error("Unknown exception", e);

			return EngineResult
				.builder()
				.hostMonitoring(this)
				.operationStatus(OperationStatus.GENERAL_ERROR)
				.build();
		}
	}

	/**
	 * Checks the engine configuration
	 */
	private void checkEngineConfiguration() {

		Assert.notNull(engineConfiguration, "engineConfiguration cannot be null.");
		Assert.notNull(engineConfiguration.getProtocolConfigurations(), "protocolConfigurations cannot be null.");
		Assert.isTrue(!engineConfiguration.getProtocolConfigurations().isEmpty(), "protocolConfigurations cannot be empty.");
		Assert.notNull(engineConfiguration.getSelectedConnectors(), "selectedConnectors cannot be null.");
		Assert.notNull(engineConfiguration.getTarget(), "target cannot be null.");
		Assert.notNull(engineConfiguration.getTarget().getHostname(), "target hostname cannot be null.");
		Assert.notNull(engineConfiguration.getTarget().getType(), "target type cannot be null.");
		Assert.notNull(engineConfiguration.getTarget().getId(), "target id cannot be null.");
	}

	/**
	 * Creates a Spring {@link ApplicationContext} which provides a bean factory for accessing application components.
	 *
	 * @param strategy	The {@link IStrategy} for which the {@link ApplicationContext} should be created.
	 *
	 * @return {@link ApplicationContext}	The created {@link ApplicationContext}.
	 */
	private ApplicationContext createApplicationContext(final IStrategy strategy) {

		log.debug("Creating spring context");

		final StrategyConfig strategyConfig = StrategyConfig
			.builder()
			.engineConfiguration(engineConfiguration)
			.hostMonitoring(this)
			.build();

		final AnnotationConfigApplicationContext configContext = new AnnotationConfigApplicationContext();
		configContext.getBeanFactory().destroySingletons();
		configContext.getBeanFactory().registerSingleton(STRATEGY_CONFIG_BEAN_NAME, strategyConfig);
		configContext.getBeanFactory().registerSingleton(STRATEGY_BEAN_NAME, strategy);
		configContext.getBeanFactory().registerSingleton(STRATEGY_TIME, new Date().getTime());

		// Register the configuration and components scan after singleton registrations
		// so that we can avoid the UnsatisfiedDependencyException
		configContext.register(ApplicationBeans.class);
		configContext.refresh();
		configContext.getBeanFactory().autowireBean(strategy);
		configContext.getBeanFactory().autowireBean(strategyConfig);

		return configContext;
	}

	/**
	 *  These two classes are used to sort monitors and monitorTypes before adding them to a HostMonitoringVO
	 *  so that the parsing always returns the same value, and not with monitor types and monitors displayed randomly
	 */
	class MonitorComparator implements Comparator<Monitor> {
		@Override
		public int compare(Monitor a, Monitor b) {
			return a.getId().compareTo(b.getId());
		}
	}

	class MonitorTypeComparator implements Comparator<MonitorType> {
		@Override
		public int compare(MonitorType a, MonitorType b) {
			return a.name().compareTo(b.name());
		}
	}

	@Override
	public ConnectorNamespace getConnectorNamespace(final String connectorName) {
		return connectorNamespaces.computeIfAbsent(connectorName, cn -> ConnectorNamespace.builder().build());
	}

	@Override
	public ConnectorNamespace getConnectorNamespace(Connector connector) {
		return getConnectorNamespace(connector.getCompiledFilename());
	}

	public enum PowerMeter {
		COLLECTED, ESTIMATED;
	}
}<|MERGE_RESOLUTION|>--- conflicted
+++ resolved
@@ -288,15 +288,9 @@
 
 		return new StringBuilder()
 				.append(connectorName)
-<<<<<<< HEAD
-				.append(HardwareConstants.ID_SEPARATOR)
+				.append(ID_SEPARATOR)
 				.append(monitorType.getKey())
-				.append(HardwareConstants.ID_SEPARATOR)
-=======
 				.append(ID_SEPARATOR)
-				.append(monitorType.getName().toLowerCase())
-				.append(ID_SEPARATOR)
->>>>>>> 3df2ddce
 				.append(targetId)
 				.append(ID_SEPARATOR)
 				.append(id.replaceAll("\\s*", ""))
