--- conflicted
+++ resolved
@@ -56,13 +56,8 @@
 
 	private static final String MONITOR_ID_CANNOT_BE_NULL = "Monitor ID cannot be null.";
 	private static final String PARENT_ID_CANNOT_BE_NULL = "Parent Id cannot be null.";
-<<<<<<< HEAD
-	private static final String TARGET_ID_CANNOT_BE_NULL = "Target Id cannot be null.";
+	private static final String HOST_ID_CANNOT_BE_NULL = "Host Id cannot be null.";
 	private static final String MONITOR_TYPE_CANNOT_BE_NULL = "Monitor type cannot be null.";
-=======
-	private static final String HOST_ID_CANNOT_BE_NULL = "Host Id cannot be null.";
-	private static final String MONITOR_TYPE_CANNOT_BE_NULL = "monitor type cannot be null.";
->>>>>>> 184531f9
 
 	private static final String STRATEGY_TIME = "strategyTime";
 	private static final String STRATEGY_BEAN_NAME = "strategy";
@@ -142,7 +137,7 @@
 
 	/**
 	 * Copy the current monitor's information in the monitor previously discovered
-	 * 
+	 *
 	 * @param previous Previously discovered Monitor instance
 	 * @param current  Monitor from the current discovery
 	 * @return merged monitor instance
@@ -209,7 +204,7 @@
 	 * @param attachedToDeviceType The type of the monitor we wish to deduce its key
 	 * @return {@link String} value containing the key of the parent monitor
 	 */
-	String buildParentId(@NonNull final String hostId, @NonNull final String connectorName, 
+	String buildParentId(@NonNull final String hostId, @NonNull final String connectorName,
 			final String attachedToDeviceId, final String attachedToDeviceType) {
 		// We have a parent defined by the connector
 		if (attachedToDeviceId != null) {
@@ -265,7 +260,7 @@
 	 * @param id             The id of the monitor we wish to build its identifier
 	 * @return {@link String} value containing the key of the monitor
 	 */
-	public static String buildMonitorId(@NonNull final String connectorName, @NonNull final MonitorType monitorType, 
+	public static String buildMonitorId(@NonNull final String connectorName, @NonNull final MonitorType monitorType,
 			@NonNull final String hostId, @NonNull final String id) {
 		return new StringBuilder()
 				.append(connectorName)
@@ -369,7 +364,7 @@
 
 	/**
 	 * Get the actual {@link HostMonitoring} as {@link HostMonitoringVo}
-	 * 
+	 *
 	 * @return {@link HostMonitoringVo} object
 	 */
 	public HostMonitoringVo getVo() {
@@ -452,7 +447,7 @@
 
 			log.trace("Hostname {} - Calling strategy {}.", hostname, strategy.getClass().getSimpleName());
 			lastEngineResult = run(strategy);
-			log.info("Hostname {} - {} status {}.", 
+			log.info("Hostname {} - {} status {}.",
 					hostname, strategy.getClass().getSimpleName(), lastEngineResult.getOperationStatus());
 
 			if (log.isDebugEnabled()) {
@@ -550,25 +545,14 @@
 	 */
 	private void checkEngineConfiguration() {
 
-<<<<<<< HEAD
 		Assert.notNull(engineConfiguration, "EngineConfiguration cannot be null.");
-		Assert.notNull(engineConfiguration.getProtocolConfigurations(), "ProtocolConfigurations cannot be null.");
-		Assert.isTrue(!engineConfiguration.getProtocolConfigurations().isEmpty(), "ProtocolConfigurations cannot be empty.");
-		Assert.notNull(engineConfiguration.getSelectedConnectors(), "SelectedConnectors cannot be null.");
-		Assert.notNull(engineConfiguration.getTarget(), "Host cannot be null.");
-		Assert.notNull(engineConfiguration.getTarget().getHostname(), "Hostname cannot be null.");
-		Assert.notNull(engineConfiguration.getTarget().getType(), "Host type cannot be null.");
-		Assert.notNull(engineConfiguration.getTarget().getId(), "Host ID cannot be null.");
-=======
-		Assert.notNull(engineConfiguration, "engineConfiguration cannot be null.");
 		Assert.notNull(engineConfiguration.getProtocolConfigurations(), "protocolConfigurations cannot be null.");
 		Assert.isTrue(!engineConfiguration.getProtocolConfigurations().isEmpty(), "protocolConfigurations cannot be empty.");
 		Assert.notNull(engineConfiguration.getSelectedConnectors(), "selectedConnectors cannot be null.");
-		Assert.notNull(engineConfiguration.getHost(), "host cannot be null.");
-		Assert.notNull(engineConfiguration.getHost().getHostname(), "hostname cannot be null.");
-		Assert.notNull(engineConfiguration.getHost().getType(), "host type cannot be null.");
-		Assert.notNull(engineConfiguration.getHost().getId(), "host id cannot be null.");
->>>>>>> 184531f9
+		Assert.notNull(engineConfiguration.getHost(), "Host cannot be null.");
+		Assert.notNull(engineConfiguration.getHost().getHostname(), "Hostname cannot be null.");
+		Assert.notNull(engineConfiguration.getHost().getType(), "Host type cannot be null.");
+		Assert.notNull(engineConfiguration.getHost().getId(), "Host ID cannot be null.");
 	}
 
 	/**
@@ -634,7 +618,7 @@
 
 	/**
 	 * Extract the host monitor from the given {@link HostMonitoring}
-	 * 
+	 *
 	 * @return {@link Monitor} instance ready to use
 	 */
 	public Monitor getHostMonitor() {
