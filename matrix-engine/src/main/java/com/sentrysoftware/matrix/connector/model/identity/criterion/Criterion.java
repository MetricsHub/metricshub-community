package com.sentrysoftware.matrix.connector.model.identity.criterion;

import java.io.Serializable;

import com.fasterxml.jackson.annotation.JsonSubTypes;
import com.fasterxml.jackson.annotation.JsonTypeInfo;

import lombok.AllArgsConstructor;
import lombok.Data;
import lombok.NoArgsConstructor;

@JsonTypeInfo(use = JsonTypeInfo.Id.NAME, include = JsonTypeInfo.As.PROPERTY, property = "type", visible = true)
@JsonSubTypes(
	{
		@JsonSubTypes.Type(value = Ipmi.class, name = "ipmi"),
		@JsonSubTypes.Type(value = Http.class, name = "http"),
<<<<<<< HEAD
		@JsonSubTypes.Type(value = DeviceType.class, name = "deviceType")
=======
		@JsonSubTypes.Type(value = ProductRequirements.class, name = "productRequirements")
>>>>>>> 2e25efa6
	}
)
@Data
@AllArgsConstructor
@NoArgsConstructor
public abstract class Criterion implements Serializable {

	private static final long serialVersionUID = 1L;

	protected String type;
	protected boolean forceSerialization;

}<|MERGE_RESOLUTION|>--- conflicted
+++ resolved
@@ -14,11 +14,8 @@
 	{
 		@JsonSubTypes.Type(value = Ipmi.class, name = "ipmi"),
 		@JsonSubTypes.Type(value = Http.class, name = "http"),
-<<<<<<< HEAD
-		@JsonSubTypes.Type(value = DeviceType.class, name = "deviceType")
-=======
+		@JsonSubTypes.Type(value = DeviceType.class, name = "deviceType"),
 		@JsonSubTypes.Type(value = ProductRequirements.class, name = "productRequirements")
->>>>>>> 2e25efa6
 	}
 )
 @Data
