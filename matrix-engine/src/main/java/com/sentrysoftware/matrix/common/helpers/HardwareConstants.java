--- conflicted
+++ resolved
@@ -19,17 +19,8 @@
 	public static final String COMPUTER = "Computer";
 	public static final String STORAGE = "Storage";
 	public static final String SWITCH = "Switch";
-<<<<<<< HEAD
-	public static final String TABLE_SEPARATOR = ";";
-=======
-	public static final String PARENTHESIS_EMPTY = "()";
-	public static final String OPENING_PARENTHESIS = "(";
-	public static final String CLOSING_PARENTHESIS = ")";
-	public static final String OPENING_SQUARE_BRACKET = "[";
-	public static final String CLOSING_SQUARE_BRACKET = "]";
 	public static final String SEMICOLON = ";";
 	public static final String TABLE_SEP = SEMICOLON;
->>>>>>> 96faee8c
 	public static final String COLUMN_REGEXP = "^\\s*column\\((\\d+)\\)\\s*$";
 	public static final String LOCALHOST = "localhost";
 	public static final String REMOTE = "remote";
