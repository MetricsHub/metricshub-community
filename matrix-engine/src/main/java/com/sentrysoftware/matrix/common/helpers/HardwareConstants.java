package com.sentrysoftware.matrix.common.helpers;

import java.util.regex.Pattern;

public class HardwareConstants {

	private HardwareConstants() {
	}

	public static final String FULL_DUPLEX_MODE = "Full";
	public static final String HALF_DUPLEX_MODE = "Half";
	public static final String N_A = "N/A";
	public static final String NEW_LINE = "\n";
	public static final String TAB = "\t";
	public static final String WHITE_SPACE = " ";
	public static final String WHITE_SPACE_TAB = WHITE_SPACE + TAB;
	public static final String WHITE_SPACE_REPEAT_REGEX = "[ \t]+";
	public static final String EMPTY = "";
	public static final String ID_SEPARATOR = "_";
	public static final String BLADE_ENCLOSURE = "Blade Enclosure";
	public static final String ENCLOSURE = "Enclosure";
	public static final String COMPUTER = "Computer";
	public static final String STORAGE = "Storage";
	public static final String SWITCH = "Switch";
	public static final String SEMICOLON = ";";
	public static final String TABLE_SEP = SEMICOLON;
	public static final String COLUMN_REGEXP = "^\\s*column\\((\\d+)\\)\\s*$";
	public static final String LOCALHOST = "localhost";
	public static final String REMOTE = "remote";
	public static final String COLON_DOUBLE_SLASH = "://";

	///////////////////////////////////////////////////////////////////////////////
	//                                                                           //
	//                              PARAMETER NAMES                              //
	//                                                                           //
	//                                 .i;;;;i.                                  //
	//                               iYcviii;vXY:                                //
	//                             .YXi       .i1c.                              //
	//                            .YC.     .    in7.                             //
	//                           .vc.   ......   ;1c.                            //
	//                           i7,   ..        .;1.                            //
	//                          i7,   .. ...      .Y1i                           //
	//                         ,7v     .6MMM@;     .YX,                          //
	//                        .7;.   ..IMMMMMM1     :t7.                         //
	//                       .;Y.     ;$MMMMMM9.     :tc.                        //
	//                       vY.   .. .nMMM@MMU.      ;1v.                       //
	//                      i7i   ...  .#MM@M@C. .....:71i                       //
	//                     it:   ....   $MMM@9;.,i;;;i,;tti                      //
	//                    :t7.  .....   0MMMWv.,iii:::,,;St.                     //
	//                   .nC.   .....   IMMMQ..,::::::,.,czX.                    //
	//                  .ct:   ....... .ZMMMI..,:::::::,,:76Y.                   //
	//                  c2:   ......,i..Y$M@t..:::::::,,..inZY                   //
	//                 vov   ......:ii..c$MBc..,,,,,,,,,,..iI9i                  //
	//                i9Y   ......iii:..7@MA,..,,,,,,,,,....;AA:                 //
	//               iIS.  ......:ii::..;@MI....,............;Ez.                //
	//              .I9.  ......:i::::...8M1..................C0z.               //
	//             .z9;  ......:i::::,.. .i:...................zWX.              //
	//             vbv  ......,i::::,,.      ................. :AQY              //
	//            c6Y.  .,...,::::,,..:t0@@QY. ................ :8bi             //
	//           :6S. ..,,...,:::,,,..EMMMMMMI. ............... .;bZ,            //
	//          :6o,  .,,,,..:::,,,..i#MMMMMM#v.................  YW2.           //
	//         .n8i ..,,,,,,,::,,,,.. tMMMMM@C:.................. .1Wn           //
	//         7Uc. .:::,,,,,::,,,,..   i1t;,..................... .UEi          //
	//         7C...::::::::::::,,,,..        ....................  vSi.         //
	//         ;1;...,,::::::,.........       ..................    Yz:          //
	//          v97,.........                                     .voC.          //
	//           izAotX7777777777777777777777777777777777777777Y7n92:            //
	//             .;CoIIIIIUAA666666699999ZZZZZZZZZZZZZZZZZZZZ6ov.              //
	//                                                                           //
	//       PLEASE NOTE: parameter names MUST be written using camelCase        //
	//                                                                           //
	///////////////////////////////////////////////////////////////////////////////

	public static final String STATUS_PARAMETER = "status";
	public static final String TEST_REPORT_PARAMETER = "testReport";
	public static final String STATUS_INFORMATION_PARAMETER = "statusInformation";
	public static final String BATTERY_STATUS_PARAMETER = "batteryStatus";
	public static final String CONTROLLER_STATUS_PARAMETER = "controllerStatus";
	public static final String INTRUSION_STATUS_PARAMETER = "intrusionStatus";
	public static final String ENERGY_USAGE_PARAMETER = "energyUsage";
	public static final String ENERGY_PARAMETER = "energy";
	public static final String POWER_CONSUMPTION_PARAMETER = "powerConsumption";
	public static final String POWER_STATE_PARAMETER = "powerState";
	public static final String SPEED_PARAMETER = "speed";
	public static final String CURRENT_SPEED_PARAMETER = "currentSpeed";
	public static final String SPEED_PERCENT_PARAMETER = "speedPercent";
	public static final String VOLTAGE_PARAMETER = "voltage";
	public static final String TEMPERATURE_PARAMETER = "temperature";
	public static final String AMBIENT_TEMPERATURE_PARAMETER = "ambientTemperature";
	public static final String CPU_TEMPERATURE_PARAMETER = "cpuTemperature";
	public static final String CPU_THERMAL_DISSIPATION_RATE_PARAMETER = "cpuThermalDissipationRate";
	public static final String HEATING_MARGIN_PARAMETER = "heatingMargin";
	public static final String ERROR_COUNT_PARAMETER = "errorCount";
	public static final String CORRECTED_ERROR_COUNT_PARAMETER = "correctedErrorCount";
	public static final String STARTING_ERROR_COUNT_PARAMETER = "startingErrorCount";
	public static final String STARTING_CORRECTED_ERROR_COUNT_PARAMETER = "startingCorrectedErrorCount";
	public static final String ERROR_STATUS_PARAMETER = "errorStatus";
	public static final String PREDICTED_FAILURE_PARAMETER = "predictedFailure";
	public static final String PRESENT_PARAMETER = "present";
	public static final String CHARGE_PARAMETER = "charge";
	public static final String TIME_LEFT_PARAMETER = "timeLeft";
	public static final String COLOR_PARAMETER = "color";
	public static final String LED_INDICATOR_PARAMETER = "ledIndicator";
	public static final String UNALLOCATED_SPACE_PARAMETER = "unallocatedSpace";
	public static final String AVAILABLE_PATH_COUNT_PARAMETER = "availablePathCount";
	public static final String MAX_AVAILABLE_PATH_COUNT_PARAMETER = "maxAvailablePathCount";
	public static final String AVAILABLE_PATH_INFORMATION_PARAMETER = "availablePathInformation";
	public static final String BANDWIDTH_UTILIZATION_PARAMETER = "bandwidthUtilization";
	public static final String DUPLEX_MODE_PARAMETER = "duplexMode";
	public static final String ERROR_PERCENT_PARAMETER = "errorPercent";
	public static final String LINK_SPEED_PARAMETER = "linkSpeed";
	public static final String LINK_STATUS_PARAMETER = "linkStatus";
	public static final String RECEIVED_BYTES_RATE_PARAMETER = "receivedBytesRate";
	public static final String USAGE_REPORT_RECEIVED_BYTES_PARAMETER = "usageReportReceivedBytes";
	public static final String RECEIVED_PACKETS_RATE_PARAMETER = "receivedPacketsRate";
	public static final String USAGE_REPORT_RECEIVED_PACKETS_PARAMETER = "usageReportReceivedPackets";
	public static final String TRANSMITTED_BYTES_RATE_PARAMETER = "transmittedBytesRate";
	public static final String USAGE_REPORT_TRANSMITTED_BYTES_PARAMETER = "usageReportTransmittedBytes";
	public static final String TRANSMITTED_PACKETS_RATE_PARAMETER = "transmittedPacketsRate";
	public static final String USAGE_REPORT_TRANSMITTED_PACKETS_PARAMETER = "usageReportTransmittedPackets";
	public static final String ZERO_BUFFER_CREDIT_PERCENT_PARAMETER = "zeroBufferCreditPercent";
	public static final String USAGE_COUNT_PARAMETER = "usageCount";
	public static final String VALUE_PARAMETER = "value";
	public static final String ENDURANCE_REMAINING_PARAMETER = "enduranceRemaining";
	public static final String USED_CAPACITY_PARAMETER = "usedCapacity";
	public static final String MOVE_COUNT_PARAMETER = "moveCount";
	public static final String MOUNT_COUNT_PARAMETER = "mountCount";
	public static final String UNMOUNT_COUNT_PARAMETER = "unmountCount";
	public static final String NEEDS_CLEANING_PARAMETER = "needsCleaning";
	public static final String USED_TIME_PARAMETER = "usedTime";
	public static final String USED_TIME_PERCENT_PARAMETER = "usedTimePercent";
	public static final String RECEIVED_BYTES_PARAMETER = "receivedBytes";
	public static final String TRANSMITTED_BYTES_PARAMETER = "transmittedBytes";
	public static final String TRANSMITTED_PACKETS_PARAMETER = "transmittedPackets";
	public static final String RECEIVED_PACKETS_PARAMETER = "receivedPackets";
	public static final String ZERO_BUFFER_CREDIT_COUNT_PARAMETER = "zeroBufferCreditCount";
	public static final String TOTAL_PACKETS_PARAMETER = "totalPackets";
	public static final String CONNECTED_PORTS_COUNT_PARAMETER = "connectedPortsCount";
	public static final String TOTAL_BANDWIDTH_PARAMETER = "totalBandwidth";
	public static final String USED_WATTS_PARAMETER = "usedWatts";
	public static final String USED_PERCENT_PARAMETER = "usedPercent";
	public static final String LAST_ERROR_PARAMETER = "lastError";
	public static final String MEMORY_UTILIZATION_PARAMETER = "memoryUtilization";
	public static final String ENCODER_USED_TIME_PARAMETER = "encoderUsedTime";
	public static final String ENCODER_USED_TIME_PERCENT_PARAMETER = "encoderUsedTimePercent";
	public static final String DECODER_USED_TIME_PARAMETER = "decoderUsedTime";
	public static final String DECODER_USED_TIME_PERCENT_PARAMETER = "decoderUsedTimePercent";
	public static final String POWER_SHARE_PARAMETER = "powerShare";

	///////////////////////////////////////////////////////////////////////////////
	//                                                                           //
	//                              METADATA NAMES                               //
	//                                                                           //
	//                                 .i;;;;i.                                  //
	//                               iYcviii;vXY:                                //
	//                             .YXi       .i1c.                              //
	//                            .YC.     .    in7.                             //
	//                           .vc.   ......   ;1c.                            //
	//                           i7,   ..        .;1.                            //
	//                          i7,   .. ...      .Y1i                           //
	//                         ,7v     .6MMM@;     .YX,                          //
	//                        .7;.   ..IMMMMMM1     :t7.                         //
	//                       .;Y.     ;$MMMMMM9.     :tc.                        //
	//                       vY.   .. .nMMM@MMU.      ;1v.                       //
	//                      i7i   ...  .#MM@M@C. .....:71i                       //
	//                     it:   ....   $MMM@9;.,i;;;i,;tti                      //
	//                    :t7.  .....   0MMMWv.,iii:::,,;St.                     //
	//                   .nC.   .....   IMMMQ..,::::::,.,czX.                    //
	//                  .ct:   ....... .ZMMMI..,:::::::,,:76Y.                   //
	//                  c2:   ......,i..Y$M@t..:::::::,,..inZY                   //
	//                 vov   ......:ii..c$MBc..,,,,,,,,,,..iI9i                  //
	//                i9Y   ......iii:..7@MA,..,,,,,,,,,....;AA:                 //
	//               iIS.  ......:ii::..;@MI....,............;Ez.                //
	//              .I9.  ......:i::::...8M1..................C0z.               //
	//             .z9;  ......:i::::,.. .i:...................zWX.              //
	//             vbv  ......,i::::,,.      ................. :AQY              //
	//            c6Y.  .,...,::::,,..:t0@@QY. ................ :8bi             //
	//           :6S. ..,,...,:::,,,..EMMMMMMI. ............... .;bZ,            //
	//          :6o,  .,,,,..:::,,,..i#MMMMMM#v.................  YW2.           //
	//         .n8i ..,,,,,,,::,,,,.. tMMMMM@C:.................. .1Wn           //
	//         7Uc. .:::,,,,,::,,,,..   i1t;,..................... .UEi          //
	//         7C...::::::::::::,,,,..        ....................  vSi.         //
	//         ;1;...,,::::::,.........       ..................    Yz:          //
	//          v97,.........                                     .voC.          //
	//           izAotX7777777777777777777777777777777777777777Y7n92:            //
	//             .;CoIIIIIUAA666666699999ZZZZZZZZZZZZZZZZZZZZ6ov.              //
	//                                                                           //
	//        PLEASE NOTE: metadata names MUST be written using camelCase        //
	//                                                                           //
	///////////////////////////////////////////////////////////////////////////////

	public static final String SERIAL_NUMBER = "serialNumber";
	public static final String MODEL = "model";
	public static final String VENDOR = "vendor";
	public static final String TYPE = "type";
	public static final String DEVICE_ID = "deviceId";
	public static final String ID_COUNT = "idCount";
	public static final String DISPLAY_ID = "displayId";
	public static final String LOCATION = "location";
	public static final String CONNECTOR = "connector";
	public static final String OPERATING_SYSTEM_TYPE = "operatingSystemType";
	public static final String ATTACHED_TO_DEVICE_ID = "attachedToDeviceId";
	public static final String ATTACHED_TO_DEVICE_TYPE = "attachedToDeviceType";
	public static final String DESCRIPTION = "description";
	public static final String COMPILED_FILE_NAME = "compiledFileName";
	public static final String DISPLAY_NAME = "displayName";
	public static final String FAN_TYPE = "fanType";
	public static final String VOLTAGE_TYPE = "voltageType";
	public static final String TEMPERATURE_TYPE = "temperatureType";
	public static final String ROBOTIC_TYPE = "roboticType";
	public static final String POWER_SUPPLY_TYPE = "powerSupplyType";
	public static final String POWER_SUPPLY_POWER = "powerSupplyPower";
	public static final String BIOS_VERSION = "biosVersion";
	public static final String DEVICE_TYPE = "deviceType";
	public static final String LOGICAL_ADDRESS = "logicalAddress";
	public static final String PHYSICAL_ADDRESS = "physicalAddress";
	public static final String BANDWIDTH = "bandwidth";
	public static final String REMOTE_PHYSICAL_ADDRESS = "remotePhysicalAddress";
	public static final String WWN = "wwn";
	public static final String ARRAY_NAME = "arrayName";
	public static final String REMOTE_DEVICE_NAME = "remoteDeviceName";
	public static final String SIZE = "size";
	public static final String RAID_LEVEL = "raidLevel";
	public static final String LOCAL_DEVICE_NAME = "localDeviceName";
	public static final String EXPECTED_PATH_COUNT = "expectedPathCount";
	public static final String NAME = "Name";
	public static final String DRIVER_VERSION = "driverVersion";
	public static final String FIRMWARE_VERSION = "firmwareVersion";
	public static final String MAXIMUM_SPEED = "maximumSpeed";
	public static final String BLADE_NAME = "bladeName";
	public static final String ADDITIONAL_INFORMATION3 = "additionalInformation3";
	public static final String ADDITIONAL_INFORMATION2 = "additionalInformation2";
	public static final String ADDITIONAL_INFORMATION1 = "additionalInformation1";
	public static final String CHEMISTRY = "chemistry";
	public static final String POWER = "power";
	public static final String CORRECTED_ERROR_WARNING_THRESHOLD = "correctedErrorWarningThreshold";
	public static final String CORRECTED_ERROR_ALARM_THRESHOLD = "correctedErrorAlarmThreshold";
	public static final String WARNING_THRESHOLD = "warningThreshold";
	public static final String ALARM_THRESHOLD = "alarmThreshold";
	public static final String PERCENT_WARNING_THRESHOLD = "percentWarningThreshold";
	public static final String PERCENT_ALARM_THRESHOLD = "percentAlarmThreshold";
	public static final String ERROR_COUNT_WARNING_THRESHOLD =  "errorCountWarningThreshold";
	public static final String ERROR_COUNT_ALARM_THRESHOLD =  "errorCountAlarmThreshold";
	public static final String AVAILABLE_PATH_WARNING = "availablePathWarning";
	public static final String ERROR_PERCENT_WARNING_THRESHOLD = "errorPercentWarningThreshold";
	public static final String ERROR_PERCENT_ALARM_THRESHOLD ="errorPercentAlarmThreshold";
	public static final String VALUE_WARNING_THRESHOLD = "valueWarningThreshold";
	public static final String VALUE_ALARM_THRESHOLD = "valueAlarmThreshold";
	public static final String USAGE_COUNT_WARNING_THRESHOLD = "usageCountWarningThreshold";
	public static final String USAGE_COUNT_ALARM_THRESHOLD = "usageCountAlarmThreshold";
	public static final String UPPER_THRESHOLD = "upperThreshold";
	public static final String LOWER_THRESHOLD= "lowerThreshold";
	public static final String DISK_CONTROLLER_NUMBER = "controllerNumber";
	public static final String COLOR = "color";
	public static final String ADDITIONAL_LABEL = "additionalLabel";
	public static final String IS_CPU_SENSOR = "isCpuSensor";
	public static final String AVERAGE_CPU_TEMPERATURE_WARNING = "averageCpuTemperatureWarning";
	public static final String WARNING_ON_COLOR = "warningOnColor";
	public static final String ALARM_ON_COLOR = "alarmOnColor";
	public static final String ON_STATUS = "onStatus";
	public static final String OFF_STATUS = "offStatus";
	public static final String BLINKING_STATUS = "blinkingStatus";
	public static final String POWER_CONSUMPTION = "powerConsumption";
	public static final String IDENTIFYING_INFORMATION = "identifyingInformation";
	public static final String POWER_SOURCE_ID = "powerSourceId";
	public static final String DOMAIN = "domain";
	public static final String HOSTNAME = "hostname";
	public static final String POWER_METER = "powerMeter";
<<<<<<< HEAD
	public static final String APPLIES_TO_OS = "appliesToOS";
=======
	public static final String IP_ADDRESS = "ipAddress";
>>>>>>> f83e38b8

	/////////////////////
	//                 //
	// PARAMETER UNITS //
	//                 //
	/////////////////////

	public static final String STATUS_PARAMETER_UNIT = "{ 0 = OK ; 1 = Degraded ; 2 = Failed }";
	public static final String LED_INDICATOR_PARAMETER_UNIT = "{ 0 = Off ; 1 = Blinking ; 2 = On }";
	public static final String INTRUSION_STATUS_PARAMETER_UNIT = "{ 0 = Closed ; 1 = Open }";
	public static final String ENERGY_USAGE_PARAMETER_UNIT = "Joules";
	public static final String ENERGY_PARAMETER_UNIT = "Joules";
	public static final String POWER_CONSUMPTION_PARAMETER_UNIT = "Watts";
	public static final String POWER_STATE_PARAMETER_UNIT = "{ 0 = Off ; 1 = Suspended ; 2 = On }";
	public static final String LINK_STATUS_PARAMETER_UNIT = "{ 0 = Plugged ; 1 = Unplugged }";
	public static final String SPEED_PARAMETER_UNIT = "RPM";
	public static final String CURRENT_SPEED_PARAMETER_UNIT = "MHz";
	public static final String SPEED_PERCENT_PARAMETER_UNIT = "% of maximum speed";
	public static final String PERCENT_PARAMETER_UNIT = "%";
	public static final String VOLTAGE_PARAMETER_UNIT = "mV";
	public static final String TEMPERATURE_PARAMETER_UNIT = "degrees Celsius";
	public static final String HEATING_MARGIN_PARAMETER_UNIT = "degrees Celsius";
	public static final String ERROR_COUNT_PARAMETER_UNIT = "errors";
	public static final String ERROR_STATUS_PARAMETER_UNIT = "{ 0 = No Errors ; 1 = Detected Errors ; 2 = Too Many Errors }";
	public static final String PREDICTED_FAILURE_PARAMETER_UNIT  = "{ 0 = OK ; 1 = Failure Predicted }";
	public static final String PRESENT_PARAMETER_UNIT  = "{ 0 = Missing ; 1 = Present }";
	public static final String SPACE_GB_PARAMETER_UNIT = "GB";
	public static final String SPEED_MBITS_PARAMETER_UNIT = "Mbits/s";
	public static final String BYTES_RATE_PARAMETER_UNIT = "MB/s";
	public static final String PATHS_PARAMETER_UNIT = "paths";
	public static final String USAGE_COUNT_PARAMETER_UNIT = "times";
	public static final String MOVE_COUNT_PARAMETER_UNIT = "moves";
	public static final String MOUNT_COUNT_PARAMETER_UNIT = "mounts";
	public static final String UNMOUNT_COUNT_PARAMETER_UNIT = "unmounts";
	public static final String PACKETS_RATE_PARAMETER_UNIT = "packets/s";
	public static final String DUPLEX_MODE_PARAMETER_UNIT = "{ 0 =  Half-duplex ; 1 = Full-duplex }";
	public static final String NEEDS_CLEANING_PARAMETER_UNIT = "{ 0 =  OK ; 1 = Cleaning Needed ; 2 = Cleaning Needed Immediately }";
	public static final String TIME_PARAMETER_UNIT = "seconds";
	public static final String BYTES_PARAMETER_UNIT = "Bytes";
	public static final String PACKETS_PARAMETER_UNIT = "Packets";
	public static final String ZERO_BUFFER_CREDIT_COUNT_PARAMETER_UNIT = "buffer credits";
	public static final String CONNECTED_PORTS_PARAMETER_UNIT = "ports";
	public static final String COLOR_PARAMETER_UNIT = "{ 0 = OK ; 1 = Degraded ; 2 = Failed }";
	public static final String DEFAULT = "default";

	public static final String USERNAME_MACRO = "%{USERNAME}";
	public static final String AUTHENTICATION_TOKEN_MACRO = "%{AUTHENTICATIONTOKEN}";
	public static final String PASSWORD_MACRO = "%{PASSWORD}";
	public static final String PASSWORD_BASE64_MACRO = "%{PASSWORD_BASE64}";
	public static final String BASIC_AUTH_BASE64_MACRO = "%{BASIC_AUTH_BASE64}";
	public static final String HOSTNAME_MACRO = "%{HOSTNAME}";

	public static final String AUTOMATIC_NAMESPACE = "automatic";

	public static final String FQDN = "fqdn";
	public static final String TARGET_FQDN = "targetFqdn";

	public static final int ID_MAXLENGTH = 10;

	/**
	 * Pattern to remove MS_HW_ from the compiled file name
	 */
	public static final Pattern REMOVE_MS_HW_PATTERN = Pattern.compile("^(MS_HW_)(.*)$", Pattern.CASE_INSENSITIVE);

}<|MERGE_RESOLUTION|>--- conflicted
+++ resolved
@@ -266,11 +266,8 @@
 	public static final String DOMAIN = "domain";
 	public static final String HOSTNAME = "hostname";
 	public static final String POWER_METER = "powerMeter";
-<<<<<<< HEAD
 	public static final String APPLIES_TO_OS = "appliesToOS";
-=======
 	public static final String IP_ADDRESS = "ipAddress";
->>>>>>> f83e38b8
 
 	/////////////////////
 	//                 //
