--- conflicted
+++ resolved
@@ -190,13 +190,10 @@
 	public static final String PACKETS_RATE_PARAMETER_UNIT = "packets/s";
 	public static final String DUPLEX_MODE_PARAMETER_UNIT = "{0 =  Half-duplex ; 1 = Full-duplex}";
 	public static final String NEEDS_CLEANING_PARAMETER_UNIT = "{0 =  OK ; 1 = Cleaning Needed ; 2 = Cleaning Needed Immediately}";
-<<<<<<< HEAD
 	public static final String TIME_PARAMETER_UNIT = "seconds";
-=======
 	public static final String BYTES_PARAMETER_UNIT = "Bytes";
 	public static final String PACKETS_PARAMETER_UNIT = "Packets";
 	public static final String ZERO_BUFFER_CREDIT_COUNT_PARAMETER_UNIT = "buffer credits";
->>>>>>> bb980ed1
 
 	public static final String ONE = "1";
 	public static final String ZERO = "0";
