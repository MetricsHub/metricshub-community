--- conflicted
+++ resolved
@@ -3,11 +3,8 @@
 import static com.sentrysoftware.matrix.common.helpers.MatrixConstants.AUTOMATIC_NAMESPACE;
 import static com.sentrysoftware.matrix.common.helpers.MatrixConstants.NEW_LINE;
 import static com.sentrysoftware.matrix.common.helpers.MatrixConstants.SEMICOLON;
-<<<<<<< HEAD
 import static com.sentrysoftware.matrix.common.helpers.MatrixConstants.TABLE_SEP;
-=======
 import static com.sentrysoftware.matrix.common.helpers.MatrixConstants.WMI_DEFAULT_NAMESPACE;
->>>>>>> 0059297a
 
 import com.sentrysoftware.matrix.common.helpers.FilterResultHelper;
 import com.sentrysoftware.matrix.common.helpers.StringHelper;
@@ -178,61 +175,62 @@
 		return null;
 	}
 
-	/**
-	 * This method processes a {@link OsCommandSource} instance
-	 * @param osCommandSource {@link OsCommandSource} instance
-	 * @return {@link SourceTable} instance
-	 */
 	@WithSpan("Source OS Command Exec")
 	@Override
 	public SourceTable process(@SpanAttribute("source.definition") final OsCommandSource osCommandSource) {
 		final String hostname = telemetryManager.getHostConfiguration().getHostname();
 
-		if (osCommandSource == null ||
-				osCommandSource.getCommandLine() == null || osCommandSource.getCommandLine().isEmpty()) {
+		if (
+			osCommandSource == null || osCommandSource.getCommandLine() == null || osCommandSource.getCommandLine().isEmpty()
+		) {
 			log.error("Hostname {} - Malformed OS command source.", hostname);
 			return SourceTable.empty();
 		}
 
 		try {
 			final OsCommandResult osCommandResult = OsCommandHelper.runOsCommand(
-					osCommandSource.getCommandLine(),
-					telemetryManager,
-					osCommandSource.getTimeout(),
-					osCommandSource.getExecuteLocally(),
-					telemetryManager.getHostProperties().isLocalhost());
+				osCommandSource.getCommandLine(),
+				telemetryManager,
+				osCommandSource.getTimeout(),
+				osCommandSource.getExecuteLocally(),
+				telemetryManager.getHostProperties().isLocalhost()
+			);
 
 			// transform to lines
-			final List<String> resultLines = SourceTable.lineToList(
-					osCommandResult.getResult(),
-					NEW_LINE);
+			final List<String> resultLines = SourceTable.lineToList(osCommandResult.getResult(), NEW_LINE);
 
 			final List<String> filteredLines = FilterResultHelper.filterLines(
-					resultLines,
-					osCommandSource.getBeginAtLineNumber(),
-					osCommandSource.getEndAtLineNumber(),
-					osCommandSource.getExclude(),
-					osCommandSource.getKeep());
+				resultLines,
+				osCommandSource.getBeginAtLineNumber(),
+				osCommandSource.getEndAtLineNumber(),
+				osCommandSource.getExclude(),
+				osCommandSource.getKeep()
+			);
 
 			final List<String> selectedColumnsLines = FilterResultHelper.selectedColumns(
-					filteredLines,
-					osCommandSource.getSeparators(),
-					osCommandSource.getSelectColumns());
+				filteredLines,
+				osCommandSource.getSeparators(),
+				osCommandSource.getSelectColumns()
+			);
 
 			return SourceTable
-					.builder()
-					.rawData(selectedColumnsLines.stream()
-							.collect(Collectors.joining(NEW_LINE)))
-					.table(selectedColumnsLines.stream()
-							.map(line -> Stream.of(line.split(TABLE_SEP)).collect(Collectors.toList()))
-							.collect(Collectors.toList()))
-					.build();
-
+				.builder()
+				.rawData(selectedColumnsLines.stream().collect(Collectors.joining(NEW_LINE)))
+				.table(
+					selectedColumnsLines
+						.stream()
+						.map(line -> Stream.of(line.split(TABLE_SEP)).collect(Collectors.toList()))
+						.collect(Collectors.toList())
+				)
+				.build();
 		} catch (Exception e) {
-
-			logSourceError(connectorName, osCommandSource.getKey(),
-					String.format("OS command: %s.", osCommandSource.getCommandLine()),
-					hostname, e);
+			logSourceError(
+				connectorName,
+				osCommandSource.getKey(),
+				String.format("OS command: %s.", osCommandSource.getCommandLine()),
+				hostname,
+				e
+			);
 
 			return SourceTable.empty();
 		}
