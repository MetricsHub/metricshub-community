package com.sentrysoftware.matrix.strategy.source.compute;

import static com.sentrysoftware.matrix.common.helpers.MatrixConstants.*;
import static com.sentrysoftware.matrix.common.helpers.MatrixConstants.DOUBLE_PATTERN;

import java.util.List;
import java.util.Map;
import java.util.function.BiFunction;
import java.util.regex.Matcher;

import com.sentrysoftware.matrix.connector.model.monitor.task.source.compute.AbstractConcat;
import com.sentrysoftware.matrix.connector.model.monitor.task.source.compute.Add;
import com.sentrysoftware.matrix.connector.model.monitor.task.source.compute.And;
import com.sentrysoftware.matrix.connector.model.monitor.task.source.compute.ArrayTranslate;
import com.sentrysoftware.matrix.connector.model.monitor.task.source.compute.Awk;
import com.sentrysoftware.matrix.connector.model.monitor.task.source.compute.Compute;
import com.sentrysoftware.matrix.connector.model.monitor.task.source.compute.Convert;
import com.sentrysoftware.matrix.connector.model.monitor.task.source.compute.Divide;
import com.sentrysoftware.matrix.connector.model.monitor.task.source.compute.DuplicateColumn;
import com.sentrysoftware.matrix.connector.model.monitor.task.source.compute.ExcludeMatchingLines;
import com.sentrysoftware.matrix.connector.model.monitor.task.source.compute.Extract;
import com.sentrysoftware.matrix.connector.model.monitor.task.source.compute.ExtractPropertyFromWbemPath;
import com.sentrysoftware.matrix.connector.model.monitor.task.source.compute.Json2Csv;
import com.sentrysoftware.matrix.connector.model.monitor.task.source.compute.KeepColumns;
import com.sentrysoftware.matrix.connector.model.monitor.task.source.compute.KeepOnlyMatchingLines;
import com.sentrysoftware.matrix.connector.model.monitor.task.source.compute.LeftConcat;
import com.sentrysoftware.matrix.connector.model.monitor.task.source.compute.Multiply;
import com.sentrysoftware.matrix.connector.model.monitor.task.source.compute.PerBitTranslation;
import com.sentrysoftware.matrix.connector.model.monitor.task.source.compute.Replace;
import com.sentrysoftware.matrix.connector.model.monitor.task.source.compute.RightConcat;
import com.sentrysoftware.matrix.connector.model.monitor.task.source.compute.Substring;
import com.sentrysoftware.matrix.connector.model.monitor.task.source.compute.Subtract;
import com.sentrysoftware.matrix.connector.model.monitor.task.source.compute.Translate;
import com.sentrysoftware.matrix.connector.model.monitor.task.source.compute.Xml2Csv;
import com.sentrysoftware.matrix.matsya.MatsyaClientsExecutor;
import com.sentrysoftware.matrix.strategy.source.SourceTable;
import com.sentrysoftware.matrix.telemetry.TelemetryManager;

import io.opentelemetry.instrumentation.annotations.SpanAttribute;
import io.opentelemetry.instrumentation.annotations.WithSpan;
import lombok.AllArgsConstructor;
import lombok.Builder;
import lombok.Data;
import lombok.NoArgsConstructor;
import lombok.extern.slf4j.Slf4j;

@Data
@AllArgsConstructor
@NoArgsConstructor
@Builder
@Slf4j
public class ComputeProcessor implements IComputeProcessor {

	private TelemetryManager telemetryManager;
	private String connectorName;
	private MatsyaClientsExecutor matsyaClientsExecutor;
	private String sourceKey;
	private String hostname;
	private SourceTable sourceTable;

	private static final Map<Class<? extends Compute>, BiFunction<String, String, String>> MATH_FUNCTIONS_MAP;

	static {
		MATH_FUNCTIONS_MAP = Map.of(
			Add.class, (op1, op2) -> Double.toString(Double.parseDouble(op1) + Double.parseDouble(op2)),
			Subtract.class, (op1, op2) -> Double.toString(Double.parseDouble(op1) - Double.parseDouble(op2)),
			Multiply.class, (op1, op2) -> Double.toString(Double.parseDouble(op1) * Double.parseDouble(op2)),
			Divide.class, (op1, op2) -> {
				Double op2Value = Double.parseDouble(op2);
				if (op2Value != 0) {
					return Double.toString(Double.parseDouble(op1) / op2Value);
				}
				return null;
			});
	}

	@Override
	@WithSpan("Compute ArrayTranslate Exec")
	public void process(@SpanAttribute("compute.definition") final ArrayTranslate arrayTranslate) {
		// TODO Auto-generated method stub
	}

	@Override
	@WithSpan("Compute And Exec")
	public void process(@SpanAttribute("compute.definition") final And and) {

		if (and == null) {
			log.warn("Hostname {} - Compute Operation (And) is null, the table remains unchanged.", hostname);
			return;
		}

		String operand2 = and.getValue();

		if (and.getColumn() == null || operand2 == null) {
			log.warn("Hostname {} - Arguments in Compute Operation (And) : {} are wrong, the table remains unchanged.", hostname, and);
			return;
		}

		int columnIndex = and.getColumn() - 1;

		if (columnIndex < 0) {
			log.warn("Hostname {} - The index of the column to which apply the And operation cannot be < 1, the And computation cannot be performed.", hostname);
			return;
		}

		int colOperand2 = getColumnIndex(operand2);

		for (List<String> line : sourceTable.getTable()) {
			try {
				if (columnIndex < line.size()) {
					// Set the column value of the 'line' at 'columnIndex' to the result of a bitwise 'AND' operation
					// between the long representation of the value located at column index retrieved through 'line.get(columnIndex)' and either
					// 'operand2' or the value at another column index 'colOperand2' retrieved through 'line.get(colOperand2)' based on the condition.
					line.set(
						columnIndex,
						String.valueOf(
							(long) Double.parseDouble(line.get(columnIndex))
							&
							(
								colOperand2 == -1 ?
									(long) Double.parseDouble(operand2)
									: (long) Double.parseDouble(line.get(colOperand2))
							)
						)
					);
				}
			} catch (NumberFormatException e) {
				log.warn("Hostname {} - Data is not correctly formatted.", hostname);
			}
		}

		sourceTable.setRawData(SourceTable.tableToCsv(sourceTable.getTable(), TABLE_SEP, false));
	}

	@Override
	@WithSpan("Compute Add Exec")
	public void process(@SpanAttribute("compute.definition") final Add add) {

		if (add == null) {
			log.warn("Hostname {} - Compute Operation (Add) is null, the table remains unchanged.", hostname);
			return;
		}

		Integer columnIndex = add.getColumn();
		String operand2 = add.getValue();

		if (columnIndex == null || operand2 == null) {
			log.warn("Hostname {} - Arguments in Compute Operation (Add) : {} are wrong, the table remains unchanged.", hostname, add);
			return;
		}

		if (columnIndex < 1) {
			log.warn("Hostname {} - The index of the column to add cannot be < 1, the addition computation cannot be performed.", hostname);
			return;
		}

		performMathematicalOperation(add, columnIndex, operand2);
	}

	@Override
	@WithSpan("Compute Awk Exec")
	public void process(@SpanAttribute("compute.definition") final Awk awk) {
		// TODO Auto-generated method stub
	}

	@Override
	@WithSpan("Compute Convert Exec")
	public void process(@SpanAttribute("compute.definition") final Convert convert) {
		// TODO Auto-generated method stub
	}

	@Override
	@WithSpan("Compute Divide Exec")
	public void process(@SpanAttribute("compute.definition") final Divide divide) {

		if (divide == null) {
			log.warn("Hostname {} - Compute Operation (Divide) is null, the table remains unchanged.", hostname);
			return;
		}

		if (divide.getColumn() == null || divide.getValue() == null) {
			log.warn("Hostname {} - Arguments in Compute Operation (Divide) : {} are wrong, the table remains unchanged.",  hostname, divide);
			return;
		}

		Integer columnIndex = divide.getColumn();
		String divideBy = divide.getValue();

		if (columnIndex < 1) {
			log.warn("Hostname {} - The index of the column to divide cannot be < 1, the division computation cannot be performed.", hostname);
			return;
		}

		performMathematicalOperation(divide, columnIndex, divideBy);
	}

	@Override
	@WithSpan("Compute DuplicateColumn Exec")
	public void process(@SpanAttribute("compute.definition") final DuplicateColumn duplicateColumn) {
		// TODO Auto-generated method stub
	}

	@Override
	@WithSpan("Compute ExcludeMatchingLines Exec")
	public void process(@SpanAttribute("compute.definition") final ExcludeMatchingLines excludeMatchingLines) {
		// TODO Auto-generated method stub
	}

	@Override
	@WithSpan("Compute Extract Exec")
	public void process(@SpanAttribute("compute.definition") final Extract extract) {
		// TODO Auto-generated method stub
	}

	@Override
	@WithSpan("Compute ExtractPropertyFromWbemPath Exec")
	public void process(@SpanAttribute("compute.definition") final ExtractPropertyFromWbemPath extractPropertyFromWbemPath) {
		// TODO Auto-generated method stub
	}

	@Override
	@WithSpan("Compute Json2Csv Exec")
	public void process(@SpanAttribute("compute.definition") final Json2Csv json2csv) {
		// TODO Auto-generated method stub
	}

	@Override
	@WithSpan("Compute KeepColumns Exec")
	public void process(@SpanAttribute("compute.definition") final KeepColumns keepColumns) {
		// TODO Auto-generated method stub
	}

	@Override
	@WithSpan("Compute KeepOnlyMatchingLines Exec")
	public void process(@SpanAttribute("compute.definition") final KeepOnlyMatchingLines keepOnlyMatchingLines) {
		// TODO Auto-generated method stub
	}

	@Override
	@WithSpan("Compute LeftConcat Exec")
	public void process(@SpanAttribute("compute.definition") final LeftConcat leftConcat) {
		processAbstractConcat(leftConcat);
	}

	@Override
	@WithSpan("Compute Multiply Exec")
	public void process(@SpanAttribute("compute.definition") final Multiply multiply) {

		if (multiply == null) {
			log.warn("Hostname {} - Compute Operation (Multiply) is null, the table remains unchanged.", hostname);
			return;
		}

		Integer columnIndex = multiply.getColumn();
		String operand2 = multiply.getValue();

		if (columnIndex == null || operand2 == null) {
			log.warn("Hostname {} - Arguments in Compute Operation (Multiply) : {} are wrong, the table remains unchanged.", hostname, multiply);
			return;
		}

		if (columnIndex < 1) {
			log.warn("Hostname {} - The index of the column to multiply cannot be < 1, the multiplication computation cannot be performed.", hostname);
			return;
		}

		performMathematicalOperation(multiply, columnIndex, operand2);
	}

	@Override
	@WithSpan("Compute PerBitTranslation Exec")
	public void process(@SpanAttribute("compute.definition") final PerBitTranslation perBitTranslation) {
		// TODO Auto-generated method stub
	}

	@Override
	@WithSpan("Compute Replace Exec")
	public void process(@SpanAttribute("compute.definition") final Replace replace) {
		// TODO Auto-generated method stub
	}

	@Override
	@WithSpan("Compute RightConcat Exec")
	public void process(@SpanAttribute("compute.definition") final RightConcat rightConcat) {
		processAbstractConcat(rightConcat);
	}

	@Override
	@WithSpan("Compute Subtract Exec")
	public void process(@SpanAttribute("compute.definition") final Subtract subtract) {

		if (subtract == null) {
			log.warn("Hostname {} - Compute Operation (Subtract) is null, the table remains unchanged.", hostname);
			return;
		}

		Integer columnIndex = subtract.getColumn();
		String operand2 = subtract.getValue();

		if (columnIndex == null || operand2 == null) {
			log.warn("Hostname {} - Arguments in Compute Operation (Subtract) : {} are wrong, the table remains unchanged.", hostname, subtract);
			return;
		}

		if (columnIndex < 1) {
			log.warn("Hostname {} - The index of the column to add cannot be < 1, the addition computation cannot be performed.", hostname);
			return;
		}

		performMathematicalOperation(subtract, columnIndex, operand2);
	}

	@Override
	@WithSpan("Compute Substring Exec")
	public void process(@SpanAttribute("compute.definition") final Substring substring) {
		// TODO Auto-generated method stub
	}

	@Override
	@WithSpan("Compute Translate Exec")
	public void process(@SpanAttribute("compute.definition") final Translate translate) {
		// TODO Auto-generated method stub
	}

	@Override
	@WithSpan("Compute Xml2Csv Exec")
	public void process(@SpanAttribute("compute.definition") final Xml2Csv xml2csv) {
		// TODO Auto-generated method stub
	}

	/**
	 * Perform a mathematical computation (add, subtract, multiply or divide) on a given column in the sourceTable
	 * Check if the operand2 is a reference to a column or a raw value
	 * @param computeOperation The compute operation must be one of : Add, Subtract, Multiply, Divide.
	 * @param column           Column to be changed
	 * @param operand2         Can be a reference to another column or a raw value
	 */
	private void performMathematicalOperation(final Compute computeOperation, final Integer column, final String operand2) {

		if (!MATH_FUNCTIONS_MAP.containsKey(computeOperation.getClass())) {
			log.warn("Hostname {} - The compute operation must be one of : Add, Subtract, Multiply, Divide.", hostname);
			return;
		}

		Integer columnIndex = column - 1;
		int operandByIndex = -1;

		Matcher matcher = COLUMN_PATTERN.matcher(operand2);
		if (matcher.matches()) {
			try {
				operandByIndex = Integer.parseInt(matcher.group(1)) - 1;
				if (operandByIndex < 0) {
					log.warn("Hostname {} - The operand2 column index cannot be < 1, the {} computation cannot be performed, the table remains unchanged.",
						hostname,
						computeOperation.getClass());
					return;
				}
			} catch (NumberFormatException e) {
				log.warn("Hostname {} - NumberFormatException: {} is not a correct operand2 for {}, the table remains unchanged.",
					hostname,
					operand2,
					computeOperation);
				log.debug("Hostname {} - Stack trace:", hostname, e);
				return;
			}

		} else if (!DOUBLE_PATTERN.matcher(operand2).matches()) {
			log.warn("Hostname {} - operand2 is not a number: {}, the table remains unchanged.", hostname, operand2);
			return;
		}

		performMathComputeOnTable(computeOperation, columnIndex, operand2, operandByIndex);
	}

	/**
	 * Execute the computational operation (Add, Subtract, Divide or Multiply) on each row of the tableSource.
	 *
	 * @param computeOperation The {@link Compute} operation that should be performed.
	 * @param columnIndex      The index of the column on which the operation should be performed.
	 * @param operand2         The second operand of the operation.
	 * @param operand2Index    The column holding the value of the second operand in the {@link SourceTable}.
	 */
	private void performMathComputeOnTable(final Compute computeOperation, final Integer columnIndex, final String operand2, final int operand2Index) {

		for (List<String> line : sourceTable.getTable()) {
			performMathComputeOnLine(computeOperation, columnIndex, operand2, operand2Index, line);
		}

		sourceTable.setRawData(SourceTable.tableToCsv(sourceTable.getTable(), TABLE_SEP, false));
	}

	/**
	 * @param computeOperation The {@link Compute} operation that should be performed.
	 * @param columnIndex      The index of the column on which the operation should be performed.
	 * @param operand2         The second operand of the operation.
	 * @param operand2Index	   The column holding the value of the second operand in the {@link SourceTable}.
	 * @param line             The line that is being processed.
	 */
	private void performMathComputeOnLine(
		final Compute computeOperation,
		final Integer columnIndex,
		final String operand2,
		final int operand2Index,
		final List<String> line) {

		if (columnIndex < line.size()) {

			String operand1 = line.get(columnIndex);
			if (!operand1.isBlank()) {
				if (operand2Index != -1) {
					if (operand2Index < line.size()) {
						performMathComputeOnLine(computeOperation.getClass(), columnIndex, line, operand1, line.get(operand2Index));
					}
				} else {
					performMathComputeOnLine(computeOperation.getClass(), columnIndex, line, operand1, operand2);
				}
			}
		}
	}

	/**
	 * Given two operands, perform an addition, subtraction, multiplication or division
	 * and modify the given line on the given columnIndex.
	 *
	 * @param computeOperation The {@link Compute} operation that should be performed.
	 * @param columnIndex      The index of the column on which the operation should be performed.
	 * @param line             The row of the {@link SourceTable} that is being operated on.
	 * @param operand1         The first operand of the operation.
	 * @param operand2         The second operand of the operation.
	 */
	private void performMathComputeOnLine(
		final Class<? extends Compute> computeOperation,
		final Integer columnIndex,
		final List<String> line,
		final String operand1,
		final String operand2) {

		if (operand1.isBlank() || operand2.isBlank()) {
			return;
		}

		try {
			if (MATH_FUNCTIONS_MAP.containsKey(computeOperation)) {
				String resultFunction = MATH_FUNCTIONS_MAP.get(computeOperation).apply(operand1, operand2);
				if (resultFunction != null) {
					line.set(columnIndex, resultFunction);
				}
			}
		} catch (NumberFormatException e) {
			log.warn("Hostname {} - There is a NumberFormatException on operand 1: {} or the operand 2: {}.", hostname, operand1, operand2);
			log.debug("Hostname {} - Stack trace:", hostname, e);
		}
	}

	/**
	 * Get the column index for the given value
	 *
	 * @param value The value we wish to parse
	 * @return {@link Integer} value or -1 if value is not in the column pattern format
	 */
	static Integer getColumnIndex(final String value) {
		final Matcher matcher = COLUMN_PATTERN.matcher(value);
		return matcher.matches() ? Integer.parseInt(matcher.group(1)) - 1 : -1;
	}
<<<<<<< HEAD

	/**
	 * Process the LeftConcat and RightConcat Computes
	 * @param abstractConcat
	 */
	private void processAbstractConcat(final AbstractConcat abstractConcat) {

		boolean firstChecks = abstractConcat != null && abstractConcat.getValue() != null
			&& abstractConcat.getColumn() != null && abstractConcat.getColumn() > 0 && sourceTable != null
			&& sourceTable.getTable() != null && !sourceTable.getTable().isEmpty();

			if (firstChecks) {

				// Case 1 : concatenation with an exiting column
				if (abstractConcat.getColumn() <= sourceTable.getTable().get(0).size()) {

					int columnIndex = abstractConcat.getColumn() - 1;
					String concatString = abstractConcat.getValue();

					// If abstractConcat.getString() is like "Column(n)",
					// we concat the column n instead of abstractConcat.getString()
					Matcher matcher = COLUMN_PATTERN.matcher(concatString);
					if (matcher.matches()) {

						int concatColumnIndex = Integer.parseInt(matcher.group(1)) - 1;
						if (concatColumnIndex < sourceTable.getTable().get(0).size()) {

							sourceTable.getTable().forEach(line -> concatColumns(line, columnIndex, concatColumnIndex, abstractConcat));
						}

					} else {

						sourceTable.getTable().forEach(line -> concatString(line, columnIndex, abstractConcat));

						// Serialize and deserialize
						// in case the String to concat contains a ';'
						// so that a new column is created.
						if (concatString.contains(TABLE_SEP)) {

							sourceTable.setTable(SourceTable.csvToTable(
								SourceTable.tableToCsv(sourceTable.getTable(), TABLE_SEP, false), TABLE_SEP));
						}
					}
				}

				// Case 2 : concatenation with non existing column
				else if (abstractConcat.getColumn() == sourceTable.getTable().get(0).size() + 1) {
					// add at the end of the list (or at the beginning if the list is empty)
					sourceTable.getTable().forEach(line -> line.add(abstractConcat.getValue()));
				}
				sourceTable.setRawData(SourceTable.tableToCsv(sourceTable.getTable(), TABLE_SEP, false));
			}
	}

	/**
	 * Concatenates the values at <i>columnIndex</i> and <i>concatColumnIndex</i> on the given line,
	 * and stores the result at <i>columnIndex</i>.<br>
	 *
	 * Whether the value at <i>concatColumnIndex</i> goes to the left or to the right of the value at <i>columnIndex</i>
	 * depends on the type of the given {@link AbstractConcat}.
	 *
	 * @param line				The line on which the concatenation will be performed.
	 * @param columnIndex		The index of the column
	 *                          holding the value that should be concatenated to the value at <i>concatColumnIndex</i>.
	 *                          The result will be stored at <i>columnIndex</i>.
	 * @param concatColumnIndex	The index of the column
	 *                          holding the value that should be concatenated to the value at <i>columnIndex</i>.
	 * @param abstractConcat	The {@link AbstractConcat} used to determine
	 *                          whether the concatenation should be a left concatenation or a right concatenation.
	 */
	private void concatColumns(
		final List<String> line,
		final int columnIndex,
		final int concatColumnIndex,
		final AbstractConcat abstractConcat) {

		String result = abstractConcat instanceof LeftConcat
			? line.get(concatColumnIndex).concat(line.get(columnIndex))
			: line.get(columnIndex).concat(line.get(concatColumnIndex));

		line.set(columnIndex, result);
	}

	/**
	 * Concatenates the value at <i>columnIndex</i> on the given line
	 * with the given {@link AbstractConcat}'s <i>getString()</i> value,
	 * and stores the result at <i>columnIndex</i>.<br>
	 *
	 * Whether {@link AbstractConcat#getString()} goes to the left or to the right of the value at <i>columnIndex</i>
	 * depends on the type of {@link AbstractConcat}.
	 *
	 * @param line				The line on which the concatenation will be performed.
	 * @param columnIndex		The index of the column
	 *                          holding the value that should be concatenated to {@link AbstractConcat#getString()}.
	 *                          The result will be stored at <i>columnIndex</i>.
	 * @param abstractConcat	The {@link AbstractConcat} used to determine
	 *                          whether the concatenation should be a left concatenation or a right concatenation.
	 */
	private void concatString(final List<String> line, final int columnIndex, final AbstractConcat abstractConcat) {

		String result = abstractConcat instanceof LeftConcat
			? abstractConcat.getValue().concat(line.get(columnIndex))
			: line.get(columnIndex).concat(abstractConcat.getValue());

		line.set(columnIndex, result);
	}
=======
>>>>>>> f851ebbc
}<|MERGE_RESOLUTION|>--- conflicted
+++ resolved
@@ -462,7 +462,6 @@
 		final Matcher matcher = COLUMN_PATTERN.matcher(value);
 		return matcher.matches() ? Integer.parseInt(matcher.group(1)) - 1 : -1;
 	}
-<<<<<<< HEAD
 
 	/**
 	 * Process the LeftConcat and RightConcat Computes
@@ -569,6 +568,4 @@
 
 		line.set(columnIndex, result);
 	}
-=======
->>>>>>> f851ebbc
 }