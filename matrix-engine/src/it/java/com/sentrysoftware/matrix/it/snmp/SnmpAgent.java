package com.sentrysoftware.matrix.it.snmp;

import java.io.BufferedReader;
import java.io.File;
import java.io.FileInputStream;
import java.io.IOException;
import java.io.InputStreamReader;
import java.net.ServerSocket;
import java.util.Collections;
import java.util.HashMap;
import java.util.List;
import java.util.Locale;
import java.util.Map;
import java.util.Properties;
import java.util.function.BiFunction;
import java.util.regex.Matcher;
import java.util.regex.Pattern;
import java.util.stream.Collectors;

import org.snmp4j.CommandResponder;
import org.snmp4j.MessageDispatcher;
import org.snmp4j.MessageDispatcherImpl;
import org.snmp4j.agent.AgentConfigManager;
import org.snmp4j.agent.DefaultMOContextScope;
import org.snmp4j.agent.DefaultMOServer;
import org.snmp4j.agent.MOQuery;
import org.snmp4j.agent.MOQueryWithSource;
import org.snmp4j.agent.MOServer;
import org.snmp4j.agent.ManagedObject;
import org.snmp4j.agent.io.DefaultMOPersistenceProvider;
import org.snmp4j.agent.io.MOInputFactory;
import org.snmp4j.agent.io.prop.PropertyMOInput;
import org.snmp4j.agent.mo.MOAccessImpl;
import org.snmp4j.agent.mo.MOScalar;
import org.snmp4j.agent.mo.util.VariableProvider;
import org.snmp4j.agent.request.RequestStatus;
import org.snmp4j.cfg.EngineBootsCounterFile;
import org.snmp4j.mp.MPv3;
import org.snmp4j.security.SecurityProtocols;
import org.snmp4j.smi.Address;
import org.snmp4j.smi.Counter32;
import org.snmp4j.smi.Counter64;
import org.snmp4j.smi.Gauge32;
import org.snmp4j.smi.GenericAddress;
import org.snmp4j.smi.Integer32;
import org.snmp4j.smi.IpAddress;
import org.snmp4j.smi.Null;
import org.snmp4j.smi.OID;
import org.snmp4j.smi.OctetString;
import org.snmp4j.smi.Opaque;
import org.snmp4j.smi.TimeTicks;
import org.snmp4j.smi.Variable;
import org.snmp4j.smi.VariableBinding;
import org.snmp4j.transport.TransportMappings;
import org.snmp4j.util.ThreadPool;

import com.sentrysoftware.matrix.it.job.ITJobUtils;

import lombok.Getter;

public class SnmpAgent implements VariableProvider {

<<<<<<< HEAD
=======
	static {
		Locale.setDefault(Locale.US);
	}

	public static final int DEFAULT_AGENT_PORT = 8888;

>>>>>>> 9478b10b
	private static final String CONFIG_FILE_PATH = "src/it/resources/snmp/SampleAgentConfig.properties";

	private static final Pattern SNMP_LINE_REGEX = Pattern.compile("(.*)\\s+(ASN_INTEGER|ASN_OCTET_STR|" + "ASN_NULL|ASN_OBJECT_ID|"
			+ "IPADDRESS|COUNTER|" + "COUNTER64|GAUGE|" + "TIMETICKS|OPAQUE)\\s+(.*)", Pattern.MULTILINE);

	private static final Pattern HEX_OCTET_STR_PATTERN = Pattern.compile("^[0-9a-f][0-9a-f]( [0-9a-f][0-9a-f])*$", Pattern.CASE_INSENSITIVE);

	/**
	 * ASN_TYPE returned by MATSYA SNMP client to their corresponding function which creates a new {@link MOScalar} object
	 */
	private static final Map<String, BiFunction<String, String, MOScalar<? extends Variable>>> ASN_TYPE_FUNCTIONS;

	public static final Map<String, MOScalar<? extends Variable>> MANAGED_OBJECTS = new HashMap<>();

	static {

		final Map<String, BiFunction<String, String, MOScalar<? extends Variable>>> map = new HashMap<>();
		map.put("ASN_INTEGER", SnmpAgent::createInteger32Object);
		map.put("ASN_OCTET_STR", SnmpAgent::createOctetStringObject);
		map.put("ASN_NULL", SnmpAgent::createNullObject);
		map.put("ASN_OBJECT_ID", SnmpAgent::createOidObject);
		map.put("IPADDRESS", SnmpAgent::createIpAddressObject);
		map.put("COUNTER", SnmpAgent::createCounter32Object);
		map.put("COUNTER64", SnmpAgent::createCounter64Object);
		map.put("GAUGE", SnmpAgent::createGauge32Object);
		map.put("TIMETICKS", SnmpAgent::createTimeTicksObject);
		map.put("OPAQUE", SnmpAgent::createOpaqueObject);

		ASN_TYPE_FUNCTIONS = Collections.unmodifiableMap(map);
	}

	protected AgentConfigManager agent;
	protected MOServer server;
	private ThreadPool threadPool;
	private int port;

	@Getter
	private boolean started;

	public SnmpAgent() throws IOException {
		final File bootCounterFile = File.createTempFile("bootCounterFile", ".bc");
		final File configFile = File.createTempFile("configFile", ".cfg");

		server = new DefaultMOServer();

		final MOServer[] moServers = new MOServer[] { server };

		final Properties props = new Properties();
		try {
			props.load(new FileInputStream(new File(CONFIG_FILE_PATH)));
		} catch (IOException ex) {
			ex.printStackTrace();
		}

		// Create the factory which load our configuration
		final MOInputFactory configurationFactory = () -> new PropertyMOInput(props, SnmpAgent.this);

		// Create a new messageDispatcher
		final MessageDispatcher messageDispatcher = new MessageDispatcherImpl();

		// Listen via UPD layer on the available port
		// Unix-based systems declare ports < 1024 as "privileged" unfortunately unix machines like Jenkins will reject 161...
		try (ServerSocket serverSocket = new ServerSocket(0)) {
			port = serverSocket.getLocalPort();
			addListenAddresses(messageDispatcher, List.of("udp:0.0.0.0/" + port));
		}

		threadPool = ThreadPool.create("snmp4JAgent", 3);

		// Create the AgentConfigManager, this is the overridden default instance
		agent = new AgentConfigurationManager(new OctetString(MPv3.createLocalEngineID()), messageDispatcher, null, moServers, threadPool,
				configurationFactory, new DefaultMOPersistenceProvider(moServers, configFile.getAbsolutePath()),
				new EngineBootsCounterFile(bootCounterFile));

	}

	@SuppressWarnings("unchecked")
	@Override
	public Variable getVariable(String name) {
		final OID oid;

		OctetString context = null;

		int pos = name.indexOf(':');

		if (pos >= 0) {
			context = new OctetString(name.substring(0, pos));
			oid = new OID(name.substring(pos + 1));
		} else {
			oid = new OID(name);
		}

		final DefaultMOContextScope scope = new DefaultMOContextScope(context, oid, true, oid, true);
		final MOQuery query = new MOQueryWithSource(scope, false, this);

		@SuppressWarnings("rawtypes")
		final ManagedObject mo = server.lookup(query);

		if (mo != null) {
			final VariableBinding vb = new VariableBinding(oid);
			final RequestStatus status = new RequestStatus();
			final CustomSubRequest<?> customSubRequest = new CustomSubRequest<>(status, scope, vb);
			mo.get(customSubRequest);
			return vb.getVariable();
		}

		return null;
	}

	/**
	 * Add the list of listen addresses to the {@link MessageDispatcher} instance
	 * 
	 * @param md        The MessageDispatcher interface defining common services that process incoming SNMP messages and dispatch them to
	 *                  interested {@link CommandResponder} instances.
	 * @param addresses Listener address e.g. udp:0.0.0.0/161
	 */
	protected void addListenAddresses(final MessageDispatcher md, final List<String> addresses) {
		for (String addressString : addresses) {
			Address address = GenericAddress.parse(addressString);

			md.addTransportMapping(TransportMappings.getInstance().createTransportMapping(address));
		}
	}

	/**
	 * Register the managed objects located in the given SNMP walk file paths
	 * 
	 * @param snmpWalkFilePaths Paths to the SNMP Walk input files
	 * @throws IOException
	 */
	private void registerManagedObjects(String... snmpWalkFilePaths) throws IOException {
		for (String path : snmpWalkFilePaths) {
			registerManagedObjects(path);
		}
	}

	/**
	 * Register the managed objects located in the given SNMP walk file path
	 * 
	 * @param snmpWalkFilePath Path to the SNMP Walk input file
	 * @throws IOException
	 */
	private void registerManagedObjects(String snmpWalkFilePath) throws IOException {

		try (BufferedReader reader = new BufferedReader(
				new InputStreamReader(new FileInputStream(new File(ITJobUtils.getItResourcePath(snmpWalkFilePath)))))) {

			processManagedObjects(reader.lines().collect(Collectors.joining("\n")));
		}
	}

	/**
	 * Start the SNMP Agent and register the managed objects for the specified context from the given dataPaths
	 * 
	 * @param snmpWalkFilePaths Paths of the files containing managed objects
	 * @throws IOException
	 */
	public void start(String... snmpWalkFilePaths) throws IOException {

		SecurityProtocols.getInstance().addDefaultProtocols();

		MANAGED_OBJECTS.clear();

		agent.initialize();

		registerManagedObjects(snmpWalkFilePaths);

		agent.setupProxyForwarder();
		agent.setTableSizeLimits(new Properties(50000));
		agent.run();

		started = true;
	}

	public void stop() {

		agent.shutdown();
		threadPool.stop();
		started = false;

		MANAGED_OBJECTS.clear();
	}

	public static void main(String[] args) throws IOException {
		final SnmpAgent snmpAgent = new SnmpAgent();
		snmpAgent.start("DellOpenManage/input/input.snmp");
	}

	/**
	 * Create a {@link Counter32} scalar managed object
	 * 
	 * @param oid   The Object Identifier
	 * @param value The value of the OID
	 * @return {@link MOScalar} wrapping a {@link Counter32}
	 */
	private static MOScalar<Counter32> createCounter32Object(final String oid, final String value) {
		return new MOScalar<>(new OID(oid), MOAccessImpl.ACCESS_READ_ONLY, new Counter32(Long.valueOf(value)));
	}

	/**
	 * Create a {@link Counter64} scalar managed object
	 * 
	 * @param oid   The Object Identifier
	 * @param value The value of the OID
	 * @return {@link MOScalar} wrapping a {@link Counter64}
	 */
	private static MOScalar<Counter64> createCounter64Object(String oid, String value) {
		return new MOScalar<>(new OID(oid), MOAccessImpl.ACCESS_READ_ONLY, new Counter64(Long.valueOf(value)));
	}

	/**
	 * Create a {@link Gauge32} scalar managed object
	 * 
	 * @param oid   The Object Identifier
	 * @param value The value of the OID
	 * @return {@link MOScalar} wrapping a {@link Gauge32}
	 */
	private static MOScalar<Gauge32> createGauge32Object(String oid, String value) {
		return new MOScalar<>(new OID(oid), MOAccessImpl.ACCESS_READ_ONLY, new Gauge32(Long.valueOf(value)));
	}

	/**
	 * Create a {@link Integer32} scalar managed object
	 * 
	 * @param oid   The Object Identifier
	 * @param value The value of the OID
	 * @return {@link MOScalar} wrapping a {@link Integer32}
	 */
	private static MOScalar<Integer32> createInteger32Object(String oid, String value) {
		return new MOScalar<>(new OID(oid), MOAccessImpl.ACCESS_READ_ONLY, new Integer32(Integer.valueOf(value)));
	}

	/**
	 * Create an {@link IpAddress} scalar managed object
	 * 
	 * @param oid   The Object Identifier
	 * @param value The value of the OID
	 * @return {@link MOScalar} wrapping a {@link IpAddress}
	 */
	private static MOScalar<IpAddress> createIpAddressObject(String oid, String value) {
		return new MOScalar<>(new OID(oid), MOAccessImpl.ACCESS_READ_ONLY, new IpAddress(value));
	}

	/**
	 * Create a {@link Null} scalar managed object
	 * 
	 * @param oid   The Object Identifier
	 * @param value The value of the OID
	 * @return {@link MOScalar} wrapping a {@link Null}
	 */
	private static MOScalar<Null> createNullObject(String oid, String value) {
		return new MOScalar<>(new OID(oid), MOAccessImpl.ACCESS_READ_ONLY, Null.noSuchObject);
	}

	/**
	 * Create an {@link OctetString} scalar managed object
	 * 
	 * @param oid   The Object Identifier
	 * @param value The value of the OID
	 * @return {@link MOScalar} wrapping a {@link OctetString}
	 */
	private static MOScalar<OctetString> createOctetStringObject(String oid, String value) {
		return new MOScalar<>(new OID(oid), MOAccessImpl.ACCESS_READ_ONLY, buildOctetString(value));
	}

	/**
	 * Create an {@link OID} scalar managed object
	 * 
	 * @param oid   The Object Identifier
	 * @param value The value of the OID
	 * @return {@link MOScalar} wrapping a {@link OID}
	 */
	private static MOScalar<OID> createOidObject(String oid, String value) {
		return new MOScalar<>(new OID(oid), MOAccessImpl.ACCESS_READ_ONLY, new OID(value));
	}

	/**
	 * Create an {@link Opaque} scalar managed object
	 * 
	 * @param oid   The Object Identifier
	 * @param value The value of the OID
	 * @return {@link MOScalar} wrapping a {@link Opaque}
	 */
	private static MOScalar<Opaque> createOpaqueObject(String oid, String value) {
		return new MOScalar<>(new OID(oid), MOAccessImpl.ACCESS_READ_ONLY, new Opaque(value.getBytes()));
	}

	/**
	 * Create an {@link TimeTicks} scalar managed object
	 * 
	 * @param oid   The Object Identifier
	 * @param value The value of the OID
	 * @return {@link MOScalar} wrapping a {@link TimeTicks}
	 */
	private static MOScalar<TimeTicks> createTimeTicksObject(String oid, String value) {
		return new MOScalar<>(new OID(oid), MOAccessImpl.ACCESS_READ_ONLY, new TimeTicks(Long.valueOf(value)));
	}

	/**
	 * Build the {@link OctetString} and decide whether we should consider it as Hexadecimal String or normal String
	 * 
	 * @param value The {@link String} value we wish to process
	 * @return {@link OctetString}
	 */
	public static OctetString buildOctetString(String value) {

		// Check whether we should create the hex from string
		if (HEX_OCTET_STR_PATTERN.matcher(value).matches()) {
			return OctetString.fromHexString(value.replace(' ', ':'));
		}

		return new OctetString(value);
	}

	/**
	 * Line by line read the walk and register the managed objects in the server registry.
	 * 
	 * @param walk SNMP walk
	 */
	private void processManagedObjects(String walk) {

		final Matcher snmpResultMatcher = SNMP_LINE_REGEX.matcher(walk);

		while (snmpResultMatcher.find()) {
			final String oid = snmpResultMatcher.group(1);
			final String type = snmpResultMatcher.group(2);
			// value could be in multiple lines
			final String value = snmpResultMatcher.group(3);

			// Get the function, default OctetString
			final BiFunction<String, String, MOScalar<? extends Variable>> function = ASN_TYPE_FUNCTIONS.getOrDefault(type,
					SnmpAgent::createOctetStringObject);

			try {
				final MOScalar<? extends Variable> scalar = function.apply(oid, value);

				// Index the object as we need it in the SnmpRequestProcessor for GET requests
				MANAGED_OBJECTS.put(oid, scalar);

				register(scalar);

			} catch (Exception e) {
				e.printStackTrace();
			}

		}

	}

	/**
	 * Register the given {@link ManagedObject} in the {@link MOServer} registry
	 * 
	 * @param mo {@link ManagedObject} instance we wish to register
	 */
	private void register(ManagedObject<?> mo) {
		((DefaultMOServer) server).getRegistry().put(mo.getScope(), mo);
	}

	public int getPort() {
		return port;
	}
}<|MERGE_RESOLUTION|>--- conflicted
+++ resolved
@@ -60,15 +60,10 @@
 
 public class SnmpAgent implements VariableProvider {
 
-<<<<<<< HEAD
-=======
 	static {
 		Locale.setDefault(Locale.US);
 	}
 
-	public static final int DEFAULT_AGENT_PORT = 8888;
-
->>>>>>> 9478b10b
 	private static final String CONFIG_FILE_PATH = "src/it/resources/snmp/SampleAgentConfig.properties";
 
 	private static final Pattern SNMP_LINE_REGEX = Pattern.compile("(.*)\\s+(ASN_INTEGER|ASN_OCTET_STR|" + "ASN_NULL|ASN_OBJECT_ID|"
