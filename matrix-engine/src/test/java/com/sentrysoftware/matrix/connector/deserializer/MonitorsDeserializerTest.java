--- conflicted
+++ resolved
@@ -1,359 +1,355 @@
-package com.sentrysoftware.matrix.connector.deserializer;
-
-import static org.junit.Assert.assertNotNull;
-import static org.junit.jupiter.api.Assertions.assertEquals;
-import static org.junit.jupiter.api.Assertions.assertTrue;
-
-import java.io.IOException;
-import java.util.ArrayList;
-import java.util.HashMap;
-import java.util.List;
-import java.util.Map;
-
-import org.junit.jupiter.api.Test;
-
-import com.sentrysoftware.matrix.connector.model.Connector;
-import com.sentrysoftware.matrix.connector.model.monitor.AllAtOnceMonitorJob;
-import com.sentrysoftware.matrix.connector.model.monitor.MonitorJob;
-import com.sentrysoftware.matrix.connector.model.monitor.StandardMonitorJob;
-import com.sentrysoftware.matrix.connector.model.monitor.task.AllAtOnce;
-import com.sentrysoftware.matrix.connector.model.monitor.task.Discovery;
-import com.sentrysoftware.matrix.connector.model.monitor.task.Mapping;
-import com.sentrysoftware.matrix.connector.model.monitor.task.MonoCollect;
-import com.sentrysoftware.matrix.connector.model.monitor.task.MultiCollect;
-import com.sentrysoftware.matrix.connector.model.monitor.task.source.Source;
-import com.sentrysoftware.matrix.connector.model.monitor.task.source.TableJoinSource;
-import com.sentrysoftware.matrix.connector.model.monitor.task.source.TableUnionSource;
-import com.sentrysoftware.matrix.connector.model.monitor.task.source.WbemSource;
-
-class MonitorsDeserializerTest extends DeserializerTest {
-
-	@Override
-	public String getResourcePath() {
-		return "src/test/resources/test-files/monitors/";
-	}
-
-	@Test
-	void testMonitorsDiscovery() throws IOException {
-
-		final Connector connector = getConnector("monitorsDiscovery");
-
-		Map<String, MonitorJob> monitors = connector.getMonitors();
-
-		MonitorJob job = monitors.get("enclosure");
-
-		assertTrue(job instanceof StandardMonitorJob, () -> "MonitorJob is expected to be a StandardMonitorJob");
-
-		final StandardMonitorJob standard = (StandardMonitorJob) job;
-
-		final Discovery discovery = standard.getDiscovery();
-
-		assertNotNull(discovery);
-
-		final Map<String, Source> expectedSources = new HashMap<>(
-			Map.of(
-				"source(1)",
-				WbemSource
-					.builder()
-					.type("wbem")
-					.query("SELECT __PATH,Model,EMCSerialNumber FROM EMC_ArrayChassis")
-					.namespace("root/emc")
-					.key("$monitors.enclosure.discovery.sources.source(1)$")
-					.build(),
-				"source(2)",
-				WbemSource
-					.builder()
-					.type("wbem")
-					.query("SELECT Antecedent,Dependent FROM EMC_ComputerSystemPackage")
-					.namespace("root/emc")
-					.key("$monitors.enclosure.discovery.sources.source(2)$")
-					.build(),
-				"source(3)",
-				WbemSource
-					.builder()
-					.type("wbem")
-					.query("SELECT Antecedent,Dependent FROM EMC_SystemPackaging")
-					.namespace("root/emc")
-					.key("$monitors.enclosure.discovery.sources.source(3)$")
-					.build(),
-				"source(4)",
-				TableUnionSource
-					.builder()
-					.type("tableUnion")
-					.tables(
-						new ArrayList<>(
-							List.of(
-								"$monitors.enclosure.discovery.source(1)$",
-								"$monitors.enclosure.discovery.source(2)$"
-							)
-						)
-					)
-					.key("$monitors.enclosure.discovery.sources.source(4)$")
-					.build(),
-				"source(5)",
-				WbemSource
-					.builder()
-					.type("wbem")
-					.query("SELECT __PATH,ElementName,Description,OtherIdentifyingInfo,OperationalStatus FROM EMC_StorageSystem")
-					.namespace("root/emc")
-					.key("$monitors.enclosure.discovery.sources.source(5)$")
-					.build(),
-				"source(6)",
-				TableJoinSource
-					.builder()
-					.type("tableJoin")
-					.leftTable("$monitors.enclosure.discovery.sources.source(1)$")
-					.rightTable("$monitors.enclosure.discovery.sources.source(4)$")
-					.leftKeyColumn(1)
-					.rightKeyColumn(1)
-					.keyType("WBEM")
-					.defaultRightLine(";;")
-					.key("$monitors.enclosure.discovery.sources.source(6)$")
-					.build(),
-				"source(7)",
-				TableJoinSource
-					.builder()
-					.type("tableJoin")
-					.leftTable("$monitors.enclosure.discovery.sources.source(6)$")
-					.rightTable("$monitors.enclosure.discovery.sources.source(5)$")
-					.leftKeyColumn(5)
-					.rightKeyColumn(1)
-					.keyType("WBEM")
-					.defaultRightLine(";;;;")
-					.key("$monitors.enclosure.discovery.sources.source(7)$")
-					.build()
-			)
-		);
-
-		assertEquals(expectedSources, discovery.getSources());
-
-		final Mapping mapping = discovery.getMapping();
-
-		final Mapping expectedMapping = Mapping
-			.builder()
-<<<<<<< HEAD
-			.source("$monitors.enclosure.discovery.sources.source(7)")
-=======
-			.source("$monitors.enclosure.discovery.sources.Source(7)$")
->>>>>>> dbf02dfa
-			.attributes(
-				Map.of(
-					"id", "buildId($column(6))",
-					"parent", "",
-					"name", "buildName(Storage, EMC, $column(2), (, $column(7), ))",
-					"model", "$column(2)",
-					"vendor", "EMC",
-					"serial_number", "$column(3)",
-					"type", "Storage"
-				)
-			)
-			.conditionalCollection(Map.of("hw.status", "$column(10)"))
-			.build();
-
-		assertEquals(expectedMapping, mapping);
-	}
-
-	@Test
-	void testMonitorsMultiCollect() throws IOException {
-
-		final Connector connector = getConnector("monitorsMultiCollect");
-
-		Map<String, MonitorJob> monitors = connector.getMonitors();
-
-		MonitorJob job = monitors.get("enclosure");
-
-		assertTrue(job instanceof StandardMonitorJob, () -> "MonitorJob is expected to be a StandardMonitorJob");
-
-		final StandardMonitorJob standard = (StandardMonitorJob) job;
-
-		final MultiCollect multiCollect = (MultiCollect) standard.getCollect();
-
-		assertNotNull(multiCollect);
-
-		final Map<String, Source> expectedSources = new HashMap<>(
-			Map.of(
-				"source(1)",
-				WbemSource
-					.builder()
-					.type("wbem")
-					.query("SELECT __PATH,OperationalStatus FROM EMC_StorageSystem")
-					.namespace("root/emc")
-					.key("$monitors.enclosure.multiCollect.sources.source(1)$")
-					.build()
-			)
-		);
-
-		assertEquals(expectedSources, multiCollect.getSources());
-
-		final Mapping mapping = multiCollect.getMapping();
-
-		final Mapping expectedMapping = Mapping
-			.builder()
-			.deviceId("$column(1)")
-			.source("$monitors.enclosure.multiCollect.sources.Source(1)$")
-			.metrics(Map.of("hw.status", "$column(2)"))
-			.build();
-
-		assertEquals(expectedMapping, mapping);
-	}
-
-	@Test
-	void testMonitorsMonoCollect() throws IOException {
-
-		final Connector connector = getConnector("monitorsMonoCollect");
-
-		Map<String, MonitorJob> monitors = connector.getMonitors();
-
-		MonitorJob job = monitors.get("enclosure");
-
-		assertTrue(job instanceof StandardMonitorJob, () -> "MonitorJob is expected to be a StandardMonitorJob");
-
-		final StandardMonitorJob standard = (StandardMonitorJob) job;
-
-		final MonoCollect monoCollect = (MonoCollect) standard.getCollect();
-
-		assertNotNull(monoCollect);
-
-		final Map<String, Source> expectedSources = new HashMap<>(
-			Map.of(
-				"source(1)",
-				WbemSource
-					.builder()
-					.type("wbem")
-					.query("SELECT $enclosure.deviceId$,OperationalStatus FROM EMC_StorageSystem")
-					.namespace("root/emc")
-					.key("$monitors.enclosure.monoCollect.sources.source(1)$")
-					.build()
-			)
-		);
-
-		assertEquals(expectedSources, monoCollect.getSources());
-
-		final Mapping mapping = monoCollect.getMapping();
-
-		final Mapping expectedMapping = Mapping
-			.builder()
-			.source("$monitors.enclosure.monoCollect.sources.Source(1)$")
-			.metrics(Map.of("hw.status", "$column(2)"))
-			.build();
-
-		assertEquals(expectedMapping, mapping);
-	}
-
-	@Test
-	void testMonitorsAllAtOnce() throws IOException {
-
-		final Connector connector = getConnector("monitorsAllAtOnce");
-
-		Map<String, MonitorJob> monitors = connector.getMonitors();
-
-		MonitorJob job = monitors.get("enclosure");
-
-		assertTrue(job instanceof AllAtOnceMonitorJob, () -> "MonitorJob is expected to be a AllAtOnceMonitorJob");
-
-		final AllAtOnceMonitorJob allAtOnceMonitorJob = (AllAtOnceMonitorJob) job;
-
-		AllAtOnce allAtOnce = allAtOnceMonitorJob.getAllAtOnce();
-
-		assertNotNull(allAtOnce);
-
-		final Map<String, Source> expectedSources = new HashMap<>(
-			Map.of(
-				"source(1)",
-				WbemSource
-					.builder()
-					.type("wbem")
-					.query("SELECT __PATH,Model,EMCSerialNumber FROM EMC_ArrayChassis")
-					.namespace("root/emc")
-					.key("$monitors.enclosure.allAtOnce.sources.source(1)$")
-					.build(),
-				"source(2)",
-				WbemSource
-					.builder()
-					.type("wbem")
-					.query("SELECT Antecedent,Dependent FROM EMC_ComputerSystemPackage")
-					.namespace("root/emc")
-					.key("$monitors.enclosure.allAtOnce.sources.source(2)$")
-					.build(),
-				"source(3)",
-				WbemSource
-					.builder()
-					.type("wbem")
-					.query("SELECT Antecedent,Dependent FROM EMC_SystemPackaging")
-					.namespace("root/emc")
-					.key("$monitors.enclosure.allAtOnce.sources.source(3)$")
-					.build(),
-				"source(4)",
-				TableUnionSource
-					.builder()
-					.type("tableUnion")
-					.tables(
-						new ArrayList<>(
-							List.of(
-								"$monitors.enclosure.discovery.source(1)$",
-								"$monitors.enclosure.discovery.source(2)$"
-							)
-						)
-					)
-					.key("$monitors.enclosure.allAtOnce.sources.source(4)$")
-					.build(),
-				"source(5)",
-				WbemSource
-					.builder()
-					.type("wbem")
-					.query("SELECT __PATH,ElementName,Description,OtherIdentifyingInfo,OperationalStatus FROM EMC_StorageSystem")
-					.namespace("root/emc")
-					.key("$monitors.enclosure.allAtOnce.sources.source(5)$")
-					.build(),
-				"source(6)",
-				TableJoinSource
-					.builder()
-					.type("tableJoin")
-					.leftTable("$monitors.enclosure.discovery.sources.source(1)$")
-					.rightTable("$monitors.enclosure.discovery.sources.source(4)$")
-					.leftKeyColumn(1)
-					.rightKeyColumn(1)
-					.keyType("WBEM")
-					.defaultRightLine(";;")
-					.key("$monitors.enclosure.allAtOnce.sources.source(6)$")
-					.build(),
-				"source(7)",
-				TableJoinSource
-					.builder()
-					.type("tableJoin")
-					.leftTable("$monitors.enclosure.discovery.sources.source(6)$")
-					.rightTable("$monitors.enclosure.discovery.sources.source(5)$")
-					.leftKeyColumn(5)
-					.rightKeyColumn(1)
-					.keyType("WBEM")
-					.defaultRightLine(";;;;")
-					.key("$monitors.enclosure.allAtOnce.sources.source(7)$")
-					.build()
-			)
-		);
-
-		assertEquals(expectedSources, allAtOnce.getSources());
-
-		final Mapping mapping = allAtOnce.getMapping();
-
-		final Mapping expectedMapping = Mapping
-			.builder()
-			.source("$monitors.enclosure.discovery.sources.Source(7)$")
-			.attributes(
-				Map.of(
-					"id", "buildId($column(6))",
-					"parent", "",
-					"name", "buildName(Storage, EMC, $column(2), (, $column(7), ))",
-					"model", "$column(2)",
-					"vendor", "EMC",
-					"serial_number", "$column(3)",
-					"type", "Storage"
-				)
-			)
-			.conditionalCollection(Map.of("hw.status", "$column(10)"))
-			.metrics(Map.of("hw.status", "$column(10)"))
-			.build();
-
-		assertEquals(expectedMapping, mapping);
-	}
-}
+package com.sentrysoftware.matrix.connector.deserializer;
+
+import static org.junit.Assert.assertNotNull;
+import static org.junit.jupiter.api.Assertions.assertEquals;
+import static org.junit.jupiter.api.Assertions.assertTrue;
+
+import java.io.IOException;
+import java.util.ArrayList;
+import java.util.HashMap;
+import java.util.List;
+import java.util.Map;
+
+import org.junit.jupiter.api.Test;
+
+import com.sentrysoftware.matrix.connector.model.Connector;
+import com.sentrysoftware.matrix.connector.model.monitor.AllAtOnceMonitorJob;
+import com.sentrysoftware.matrix.connector.model.monitor.MonitorJob;
+import com.sentrysoftware.matrix.connector.model.monitor.StandardMonitorJob;
+import com.sentrysoftware.matrix.connector.model.monitor.task.AllAtOnce;
+import com.sentrysoftware.matrix.connector.model.monitor.task.Discovery;
+import com.sentrysoftware.matrix.connector.model.monitor.task.Mapping;
+import com.sentrysoftware.matrix.connector.model.monitor.task.MonoCollect;
+import com.sentrysoftware.matrix.connector.model.monitor.task.MultiCollect;
+import com.sentrysoftware.matrix.connector.model.monitor.task.source.Source;
+import com.sentrysoftware.matrix.connector.model.monitor.task.source.TableJoinSource;
+import com.sentrysoftware.matrix.connector.model.monitor.task.source.TableUnionSource;
+import com.sentrysoftware.matrix.connector.model.monitor.task.source.WbemSource;
+
+class MonitorsDeserializerTest extends DeserializerTest {
+
+	@Override
+	public String getResourcePath() {
+		return "src/test/resources/test-files/monitors/";
+	}
+
+	@Test
+	void testMonitorsDiscovery() throws IOException {
+
+		final Connector connector = getConnector("monitorsDiscovery");
+
+		Map<String, MonitorJob> monitors = connector.getMonitors();
+
+		MonitorJob job = monitors.get("enclosure");
+
+		assertTrue(job instanceof StandardMonitorJob, () -> "MonitorJob is expected to be a StandardMonitorJob");
+
+		final StandardMonitorJob standard = (StandardMonitorJob) job;
+
+		final Discovery discovery = standard.getDiscovery();
+
+		assertNotNull(discovery);
+
+		final Map<String, Source> expectedSources = new HashMap<>(
+			Map.of(
+				"source(1)",
+				WbemSource
+					.builder()
+					.type("wbem")
+					.query("SELECT __PATH,Model,EMCSerialNumber FROM EMC_ArrayChassis")
+					.namespace("root/emc")
+					.key("$monitors.enclosure.discovery.sources.source(1)$")
+					.build(),
+				"source(2)",
+				WbemSource
+					.builder()
+					.type("wbem")
+					.query("SELECT Antecedent,Dependent FROM EMC_ComputerSystemPackage")
+					.namespace("root/emc")
+					.key("$monitors.enclosure.discovery.sources.source(2)$")
+					.build(),
+				"source(3)",
+				WbemSource
+					.builder()
+					.type("wbem")
+					.query("SELECT Antecedent,Dependent FROM EMC_SystemPackaging")
+					.namespace("root/emc")
+					.key("$monitors.enclosure.discovery.sources.source(3)$")
+					.build(),
+				"source(4)",
+				TableUnionSource
+					.builder()
+					.type("tableUnion")
+					.tables(
+						new ArrayList<>(
+							List.of(
+								"$monitors.enclosure.discovery.source(1)$",
+								"$monitors.enclosure.discovery.source(2)$"
+							)
+						)
+					)
+					.key("$monitors.enclosure.discovery.sources.source(4)$")
+					.build(),
+				"source(5)",
+				WbemSource
+					.builder()
+					.type("wbem")
+					.query("SELECT __PATH,ElementName,Description,OtherIdentifyingInfo,OperationalStatus FROM EMC_StorageSystem")
+					.namespace("root/emc")
+					.key("$monitors.enclosure.discovery.sources.source(5)$")
+					.build(),
+				"source(6)",
+				TableJoinSource
+					.builder()
+					.type("tableJoin")
+					.leftTable("$monitors.enclosure.discovery.sources.source(1)$")
+					.rightTable("$monitors.enclosure.discovery.sources.source(4)$")
+					.leftKeyColumn(1)
+					.rightKeyColumn(1)
+					.keyType("WBEM")
+					.defaultRightLine(";;")
+					.key("$monitors.enclosure.discovery.sources.source(6)$")
+					.build(),
+				"source(7)",
+				TableJoinSource
+					.builder()
+					.type("tableJoin")
+					.leftTable("$monitors.enclosure.discovery.sources.source(6)$")
+					.rightTable("$monitors.enclosure.discovery.sources.source(5)$")
+					.leftKeyColumn(5)
+					.rightKeyColumn(1)
+					.keyType("WBEM")
+					.defaultRightLine(";;;;")
+					.key("$monitors.enclosure.discovery.sources.source(7)$")
+					.build()
+			)
+		);
+
+		assertEquals(expectedSources, discovery.getSources());
+
+		final Mapping mapping = discovery.getMapping();
+
+		final Mapping expectedMapping = Mapping
+			.builder()
+			.source("$monitors.enclosure.discovery.sources.source(7)")
+			.attributes(
+				Map.of(
+					"id", "buildId($column(6))",
+					"parent", "",
+					"name", "buildName(Storage, EMC, $column(2), (, $column(7), ))",
+					"model", "$column(2)",
+					"vendor", "EMC",
+					"serial_number", "$column(3)",
+					"type", "Storage"
+				)
+			)
+			.conditionalCollection(Map.of("hw.status", "$column(10)"))
+			.build();
+
+		assertEquals(expectedMapping, mapping);
+	}
+
+	@Test
+	void testMonitorsMultiCollect() throws IOException {
+
+		final Connector connector = getConnector("monitorsMultiCollect");
+
+		Map<String, MonitorJob> monitors = connector.getMonitors();
+
+		MonitorJob job = monitors.get("enclosure");
+
+		assertTrue(job instanceof StandardMonitorJob, () -> "MonitorJob is expected to be a StandardMonitorJob");
+
+		final StandardMonitorJob standard = (StandardMonitorJob) job;
+
+		final MultiCollect multiCollect = (MultiCollect) standard.getCollect();
+
+		assertNotNull(multiCollect);
+
+		final Map<String, Source> expectedSources = new HashMap<>(
+			Map.of(
+				"source(1)",
+				WbemSource
+					.builder()
+					.type("wbem")
+					.query("SELECT __PATH,OperationalStatus FROM EMC_StorageSystem")
+					.namespace("root/emc")
+					.key("$monitors.enclosure.multiCollect.sources.source(1)$")
+					.build()
+			)
+		);
+
+		assertEquals(expectedSources, multiCollect.getSources());
+
+		final Mapping mapping = multiCollect.getMapping();
+
+		final Mapping expectedMapping = Mapping
+			.builder()
+			.deviceId("$column(1)")
+			.source("$monitors.enclosure.multiCollect.sources.Source(1)$")
+			.metrics(Map.of("hw.status", "$column(2)"))
+			.build();
+
+		assertEquals(expectedMapping, mapping);
+	}
+
+	@Test
+	void testMonitorsMonoCollect() throws IOException {
+
+		final Connector connector = getConnector("monitorsMonoCollect");
+
+		Map<String, MonitorJob> monitors = connector.getMonitors();
+
+		MonitorJob job = monitors.get("enclosure");
+
+		assertTrue(job instanceof StandardMonitorJob, () -> "MonitorJob is expected to be a StandardMonitorJob");
+
+		final StandardMonitorJob standard = (StandardMonitorJob) job;
+
+		final MonoCollect monoCollect = (MonoCollect) standard.getCollect();
+
+		assertNotNull(monoCollect);
+
+		final Map<String, Source> expectedSources = new HashMap<>(
+			Map.of(
+				"source(1)",
+				WbemSource
+					.builder()
+					.type("wbem")
+					.query("SELECT $enclosure.deviceId$,OperationalStatus FROM EMC_StorageSystem")
+					.namespace("root/emc")
+					.key("$monitors.enclosure.monoCollect.sources.source(1)$")
+					.build()
+			)
+		);
+
+		assertEquals(expectedSources, monoCollect.getSources());
+
+		final Mapping mapping = monoCollect.getMapping();
+
+		final Mapping expectedMapping = Mapping
+			.builder()
+			.source("$monitors.enclosure.monoCollect.sources.Source(1)$")
+			.metrics(Map.of("hw.status", "$column(2)"))
+			.build();
+
+		assertEquals(expectedMapping, mapping);
+	}
+
+	@Test
+	void testMonitorsAllAtOnce() throws IOException {
+
+		final Connector connector = getConnector("monitorsAllAtOnce");
+
+		Map<String, MonitorJob> monitors = connector.getMonitors();
+
+		MonitorJob job = monitors.get("enclosure");
+
+		assertTrue(job instanceof AllAtOnceMonitorJob, () -> "MonitorJob is expected to be a AllAtOnceMonitorJob");
+
+		final AllAtOnceMonitorJob allAtOnceMonitorJob = (AllAtOnceMonitorJob) job;
+
+		AllAtOnce allAtOnce = allAtOnceMonitorJob.getAllAtOnce();
+
+		assertNotNull(allAtOnce);
+
+		final Map<String, Source> expectedSources = new HashMap<>(
+			Map.of(
+				"source(1)",
+				WbemSource
+					.builder()
+					.type("wbem")
+					.query("SELECT __PATH,Model,EMCSerialNumber FROM EMC_ArrayChassis")
+					.namespace("root/emc")
+					.key("$monitors.enclosure.allAtOnce.sources.source(1)$")
+					.build(),
+				"source(2)",
+				WbemSource
+					.builder()
+					.type("wbem")
+					.query("SELECT Antecedent,Dependent FROM EMC_ComputerSystemPackage")
+					.namespace("root/emc")
+					.key("$monitors.enclosure.allAtOnce.sources.source(2)$")
+					.build(),
+				"source(3)",
+				WbemSource
+					.builder()
+					.type("wbem")
+					.query("SELECT Antecedent,Dependent FROM EMC_SystemPackaging")
+					.namespace("root/emc")
+					.key("$monitors.enclosure.allAtOnce.sources.source(3)$")
+					.build(),
+				"source(4)",
+				TableUnionSource
+					.builder()
+					.type("tableUnion")
+					.tables(
+						new ArrayList<>(
+							List.of(
+								"$monitors.enclosure.discovery.source(1)$",
+								"$monitors.enclosure.discovery.source(2)$"
+							)
+						)
+					)
+					.key("$monitors.enclosure.allAtOnce.sources.source(4)$")
+					.build(),
+				"source(5)",
+				WbemSource
+					.builder()
+					.type("wbem")
+					.query("SELECT __PATH,ElementName,Description,OtherIdentifyingInfo,OperationalStatus FROM EMC_StorageSystem")
+					.namespace("root/emc")
+					.key("$monitors.enclosure.allAtOnce.sources.source(5)$")
+					.build(),
+				"source(6)",
+				TableJoinSource
+					.builder()
+					.type("tableJoin")
+					.leftTable("$monitors.enclosure.discovery.sources.source(1)$")
+					.rightTable("$monitors.enclosure.discovery.sources.source(4)$")
+					.leftKeyColumn(1)
+					.rightKeyColumn(1)
+					.keyType("WBEM")
+					.defaultRightLine(";;")
+					.key("$monitors.enclosure.allAtOnce.sources.source(6)$")
+					.build(),
+				"source(7)",
+				TableJoinSource
+					.builder()
+					.type("tableJoin")
+					.leftTable("$monitors.enclosure.discovery.sources.source(6)$")
+					.rightTable("$monitors.enclosure.discovery.sources.source(5)$")
+					.leftKeyColumn(5)
+					.rightKeyColumn(1)
+					.keyType("WBEM")
+					.defaultRightLine(";;;;")
+					.key("$monitors.enclosure.allAtOnce.sources.source(7)$")
+					.build()
+			)
+		);
+
+		assertEquals(expectedSources, allAtOnce.getSources());
+
+		final Mapping mapping = allAtOnce.getMapping();
+
+		final Mapping expectedMapping = Mapping
+			.builder()
+			.source("$monitors.enclosure.discovery.sources.Source(7)$")
+			.attributes(
+				Map.of(
+					"id", "buildId($column(6))",
+					"parent", "",
+					"name", "buildName(Storage, EMC, $column(2), (, $column(7), ))",
+					"model", "$column(2)",
+					"vendor", "EMC",
+					"serial_number", "$column(3)",
+					"type", "Storage"
+				)
+			)
+			.conditionalCollection(Map.of("hw.status", "$column(10)"))
+			.metrics(Map.of("hw.status", "$column(10)"))
+			.build();
+
+		assertEquals(expectedMapping, mapping);
+	}
+}