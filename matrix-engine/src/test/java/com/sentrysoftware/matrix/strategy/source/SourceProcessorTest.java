--- conflicted
+++ resolved
@@ -485,49 +485,19 @@
 	}
 
 	@Test
-<<<<<<< HEAD
-	void testProcessStaticSource() {
-=======
 	void testProcessCopySource() {
->>>>>>> 94d0dcad
-		final SnmpConfiguration snmpConfiguration = SnmpConfiguration.builder()
-			.username(USERNAME)
-			.password(PASSWORD.toCharArray())
-			.port(161)
-			.timeout(120L)
-			.build();
-		final HostConfiguration hostConfiguration = HostConfiguration.builder()
-			.hostname(ECS1_01)
-			.hostId(ECS1_01)
-			.hostType(DeviceKind.LINUX)
-			.configurations(Collections.singletonMap(SnmpConfiguration.class, snmpConfiguration))
-			.build();
-<<<<<<< HEAD
-		final TelemetryManager telemetryManager = TelemetryManager.builder().hostConfiguration(hostConfiguration).build();
-		final SourceProcessor sourceProcessor = SourceProcessor.builder()
-			.telemetryManager(telemetryManager)
-			.matsyaClientsExecutor(matsyaClientsExecutorMock)
-			.build();
-
-		StaticSource staticSource = null;
-		assertEquals(SourceTable.empty(), sourceProcessor.process(staticSource));
-		staticSource = new StaticSource();
-		assertEquals(SourceTable.empty(), sourceProcessor.process(staticSource));
-
-		List<List<String>> expectedTable = Arrays.asList(
-			Arrays.asList(LOWERCASE_A1));
-
-		staticSource = StaticSource.builder().value(LOWERCASE_A1).build();
-
-		assertEquals(expectedTable, sourceProcessor.process(staticSource).getTable());
-		assertEquals(SourceTable.empty(), sourceProcessor.process(new StaticSource()));
-
-		expectedTable = Arrays.asList(new ArrayList<>(Arrays.asList(LOWERCASE_A1, LOWERCASE_B1, LOWERCASE_C1)));
-
-		staticSource = StaticSource.builder().value(VALUE_LIST).build();
-
-		assertEquals(expectedTable, sourceProcessor.process(staticSource).getTable());
-=======
+		final SnmpConfiguration snmpConfiguration = SnmpConfiguration.builder()
+			.username(USERNAME)
+			.password(PASSWORD.toCharArray())
+			.port(161)
+			.timeout(120L)
+			.build();
+		final HostConfiguration hostConfiguration = HostConfiguration.builder()
+			.hostname(ECS1_01)
+			.hostId(ECS1_01)
+			.hostType(DeviceKind.LINUX)
+			.configurations(Collections.singletonMap(SnmpConfiguration.class, snmpConfiguration))
+			.build();
 
 		final List<List<String>> expectedTable = new ArrayList<>(
 			Arrays.asList(
@@ -580,6 +550,45 @@
 			),
 			expectedTable
 		);
->>>>>>> 94d0dcad
+	}
+
+	@Test
+	void testProcessStaticSource() {
+		final SnmpConfiguration snmpConfiguration = SnmpConfiguration.builder()
+			.username(USERNAME)
+			.password(PASSWORD.toCharArray())
+			.port(161)
+			.timeout(120L)
+			.build();
+		final HostConfiguration hostConfiguration = HostConfiguration.builder()
+			.hostname(ECS1_01)
+			.hostId(ECS1_01)
+			.hostType(DeviceKind.LINUX)
+			.configurations(Collections.singletonMap(SnmpConfiguration.class, snmpConfiguration))
+			.build();
+		final TelemetryManager telemetryManager = TelemetryManager.builder().hostConfiguration(hostConfiguration).build();
+		final SourceProcessor sourceProcessor = SourceProcessor.builder()
+			.telemetryManager(telemetryManager)
+			.matsyaClientsExecutor(matsyaClientsExecutorMock)
+			.build();
+
+		StaticSource staticSource = null;
+		assertEquals(SourceTable.empty(), sourceProcessor.process(staticSource));
+		staticSource = new StaticSource();
+		assertEquals(SourceTable.empty(), sourceProcessor.process(staticSource));
+
+		List<List<String>> expectedTable = Arrays.asList(
+			Arrays.asList(LOWERCASE_A1));
+
+		staticSource = StaticSource.builder().value(LOWERCASE_A1).build();
+
+		assertEquals(expectedTable, sourceProcessor.process(staticSource).getTable());
+		assertEquals(SourceTable.empty(), sourceProcessor.process(new StaticSource()));
+
+		expectedTable = Arrays.asList(new ArrayList<>(Arrays.asList(LOWERCASE_A1, LOWERCASE_B1, LOWERCASE_C1)));
+
+		staticSource = StaticSource.builder().value(VALUE_LIST).build();
+
+		assertEquals(expectedTable, sourceProcessor.process(staticSource).getTable());
 	}
 }