--- conflicted
+++ resolved
@@ -24,23 +24,15 @@
 import static org.mockito.ArgumentMatchers.any;
 import static org.mockito.ArgumentMatchers.eq;
 import static org.mockito.Mockito.doReturn;
-<<<<<<< HEAD
-import static org.mockito.Mockito.lenient;
-=======
 import static org.mockito.Mockito.doThrow;
->>>>>>> c780b13c
 import static org.mockito.Mockito.when;
 
 import com.sentrysoftware.matrix.common.exception.MatsyaException;
 import com.sentrysoftware.matrix.configuration.HostConfiguration;
 import com.sentrysoftware.matrix.configuration.HttpConfiguration;
 import com.sentrysoftware.matrix.configuration.SnmpConfiguration;
-<<<<<<< HEAD
+import com.sentrysoftware.matrix.configuration.WbemConfiguration;
 import com.sentrysoftware.matrix.configuration.WmiConfiguration;
-import com.sentrysoftware.matrix.connector.model.Connector;
-=======
-import com.sentrysoftware.matrix.configuration.WbemConfiguration;
->>>>>>> c780b13c
 import com.sentrysoftware.matrix.connector.model.common.DeviceKind;
 import com.sentrysoftware.matrix.connector.model.common.HttpMethod;
 import com.sentrysoftware.matrix.connector.model.monitor.task.source.CopySource;
@@ -50,11 +42,8 @@
 import com.sentrysoftware.matrix.connector.model.monitor.task.source.StaticSource;
 import com.sentrysoftware.matrix.connector.model.monitor.task.source.TableJoinSource;
 import com.sentrysoftware.matrix.connector.model.monitor.task.source.TableUnionSource;
-<<<<<<< HEAD
+import com.sentrysoftware.matrix.connector.model.monitor.task.source.WbemSource;
 import com.sentrysoftware.matrix.connector.model.monitor.task.source.WmiSource;
-=======
-import com.sentrysoftware.matrix.connector.model.monitor.task.source.WbemSource;
->>>>>>> c780b13c
 import com.sentrysoftware.matrix.matsya.MatsyaClientsExecutor;
 import com.sentrysoftware.matrix.telemetry.ConnectorNamespace;
 import com.sentrysoftware.matrix.telemetry.HostProperties;
@@ -66,7 +55,6 @@
 import java.util.List;
 import java.util.Map;
 import java.util.concurrent.TimeoutException;
-import org.junit.jupiter.api.BeforeEach;
 import org.junit.jupiter.api.Test;
 import org.junit.jupiter.api.extension.ExtendWith;
 import org.mockito.Mock;
@@ -77,9 +65,6 @@
 
 	@Mock
 	private MatsyaClientsExecutor matsyaClientsExecutorMock;
-
-	@Mock
-	private Connector connectorMock;
 
 	private static final String LOWERCASE_A = "a";
 	private static final String LOWERCASE_B = "b";
@@ -114,13 +99,6 @@
 	private static final String CAMELCASE_NOT_WBEM = "notWbem";
 	private static final String CONNECTOR_NAME = "myConnector";
 
-	private static final String CONNECTOR_NAME = "myConnector";
-
-	@BeforeEach
-	void beforeEeach() {
-		lenient().doReturn(CONNECTOR_NAME).when(connectorMock).getCompiledFilename();
-	}
-
 	@Test
 	void testProcessHttpSourceOK() {
 		final HttpConfiguration httpConfiguration = HttpConfiguration
@@ -732,28 +710,11 @@
 	}
 
 	@Test
-<<<<<<< HEAD
-	void testProcessWmiSourceMalformed() {
-		final SnmpConfiguration snmpConfiguration = SnmpConfiguration
-			.builder()
-			.community("public")
-			.version(SnmpConfiguration.SnmpVersion.V1)
-			.port(161)
-			.timeout(120L)
-			.build();
-		final HttpConfiguration httpConfiguration = HttpConfiguration
-			.builder()
-			.username(USERNAME)
-			.password(PASSWORD.toCharArray())
-			.port(161)
-			.timeout(120L)
-=======
 	void testProcessWbemSource() throws MatsyaException {
 		final WbemConfiguration wbemConfiguration = WbemConfiguration
 			.builder()
 			.username(ECS1_01 + "\\" + USERNAME)
 			.password(PASSWORD.toCharArray())
->>>>>>> c780b13c
 			.build();
 		final TelemetryManager telemetryManager = TelemetryManager
 			.builder()
@@ -763,13 +724,7 @@
 					.hostname(ECS1_01)
 					.hostId(ECS1_01)
 					.hostType(DeviceKind.LINUX)
-<<<<<<< HEAD
-					.configurations(
-						Map.of(SnmpConfiguration.class, snmpConfiguration, HttpConfiguration.class, httpConfiguration)
-					)
-=======
 					.configurations(Map.of(WbemConfiguration.class, wbemConfiguration))
->>>>>>> c780b13c
 					.build()
 			)
 			.build();
@@ -777,127 +732,6 @@
 			.builder()
 			.telemetryManager(telemetryManager)
 			.matsyaClientsExecutor(matsyaClientsExecutorMock)
-<<<<<<< HEAD
-			.build();
-		assertEquals(SourceTable.empty(), sourceProcessor.process((WmiSource) null));
-		assertEquals(SourceTable.empty(), sourceProcessor.process(WmiSource.builder().query(WBEM_QUERY).build()));
-	}
-
-	@Test
-	void testProcessWmiSourceWmiNotConfigured() {
-		final WmiSource wmiSource = WmiSource.builder().query(WBEM_QUERY).build();
-		final TelemetryManager telemetryManager = TelemetryManager
-			.builder()
-			.hostConfiguration(
-				HostConfiguration
-					.builder()
-					.hostname(ECS1_01)
-					.hostId(ECS1_01)
-					.hostType(DeviceKind.LINUX)
-					.configurations(Collections.emptyMap())
-					.build()
-			)
-			.build();
-		final SourceProcessor sourceProcessor = SourceProcessor
-			.builder()
-			.telemetryManager(telemetryManager)
-			.matsyaClientsExecutor(matsyaClientsExecutorMock)
-			.build();
-		assertEquals(SourceTable.empty(), sourceProcessor.process(wmiSource));
-	}
-
-	@Test
-	void testProcessWmiSourceNoNamespace() {
-		final WmiSource wmiSource = WmiSource.builder().query(WBEM_QUERY).namespace(AUTOMATIC).build();
-		final TelemetryManager telemetryManager = TelemetryManager
-			.builder()
-			.hostConfiguration(
-				HostConfiguration
-					.builder()
-					.hostname(ECS1_01)
-					.hostId(ECS1_01)
-					.hostType(DeviceKind.LINUX)
-					.configurations(
-						Map.of(
-							WmiConfiguration.class,
-							WmiConfiguration.builder().username(ECS1_01 + "\\" + USERNAME).password(PASSWORD.toCharArray()).build()
-						)
-					)
-					.build()
-			)
-			.build();
-		final SourceProcessor sourceProcessor = SourceProcessor
-			.builder()
-			.telemetryManager(telemetryManager)
-			.matsyaClientsExecutor(matsyaClientsExecutorMock)
-			.connectorName(CONNECTOR_NAME)
-			.build();
-		assertEquals(SourceTable.empty(), sourceProcessor.process(wmiSource));
-	}
-
-	@Test
-	void testProcessWmiSource() throws Exception {
-		final WmiSource wmiSource = WmiSource.builder().query(WBEM_QUERY).namespace(WMI_NAMESPACE).build();
-		final WmiConfiguration wmiConfiguration = WmiConfiguration
-			.builder()
-			.username(ECS1_01 + "\\" + USERNAME)
-			.password(PASSWORD.toCharArray())
-			.build();
-		final TelemetryManager telemetryManager = TelemetryManager
-			.builder()
-			.hostConfiguration(
-				HostConfiguration
-					.builder()
-					.hostname(ECS1_01)
-					.hostId(ECS1_01)
-					.hostType(DeviceKind.LINUX)
-					.configurations(Map.of(WmiConfiguration.class, wmiConfiguration))
-					.build()
-			)
-			.build();
-		final List<List<String>> expected = Arrays.asList(
-			Arrays.asList("1.1", "0|4587"),
-			Arrays.asList("1.2", "2|4587"),
-			Arrays.asList("1.3", "1|4587")
-		);
-		doReturn(expected).when(matsyaClientsExecutorMock).executeWql(ECS1_01, wmiConfiguration, WBEM_QUERY, WMI_NAMESPACE);
-		final SourceProcessor sourceProcessor = SourceProcessor
-			.builder()
-			.telemetryManager(telemetryManager)
-			.matsyaClientsExecutor(matsyaClientsExecutorMock)
-			.connectorName(CONNECTOR_NAME)
-			.build();
-		assertEquals(SourceTable.builder().table(expected).build(), sourceProcessor.process(wmiSource));
-	}
-
-	@Test
-	void testProcessWmiSourceTimeout() {
-		final WmiSource wmiSource = WmiSource.builder().query(WBEM_QUERY).namespace(AUTOMATIC).build();
-		final WmiConfiguration wmiConfiguration = WmiConfiguration
-			.builder()
-			.username(ECS1_01 + "\\" + USERNAME)
-			.password(PASSWORD.toCharArray())
-			.build();
-		final TelemetryManager telemetryManager = TelemetryManager
-			.builder()
-			.hostConfiguration(
-				HostConfiguration
-					.builder()
-					.hostname(ECS1_01)
-					.hostId(ECS1_01)
-					.hostType(DeviceKind.LINUX)
-					.configurations(Map.of(WmiConfiguration.class, wmiConfiguration))
-					.build()
-			)
-			.build();
-		final SourceProcessor sourceProcessor = SourceProcessor
-			.builder()
-			.telemetryManager(telemetryManager)
-			.matsyaClientsExecutor(matsyaClientsExecutorMock)
-			.connectorName(CONNECTOR_NAME)
-			.build();
-		assertEquals(SourceTable.empty(), sourceProcessor.process(wmiSource));
-=======
 			.connectorName(CONNECTOR_NAME)
 			.build();
 		assertEquals(SourceTable.empty(), sourceProcessor.process((WbemSource) null));
@@ -998,6 +832,160 @@
 		// handle exception
 		doThrow(new MatsyaException()).when(matsyaClientsExecutorMock).executeWbem(any(), any(), any(), any());
 		assertEquals(SourceTable.empty(), sourceProcessor.process(wbemSource));
->>>>>>> c780b13c
+	}
+
+	@Test
+	void testProcessWmiSourceMalformed() {
+		final SnmpConfiguration snmpConfiguration = SnmpConfiguration
+			.builder()
+			.community("public")
+			.version(SnmpConfiguration.SnmpVersion.V1)
+			.port(161)
+			.timeout(120L)
+			.build();
+		final HttpConfiguration httpConfiguration = HttpConfiguration
+			.builder()
+			.username(USERNAME)
+			.password(PASSWORD.toCharArray())
+			.port(161)
+			.timeout(120L)
+			.build();
+		final TelemetryManager telemetryManager = TelemetryManager
+			.builder()
+			.hostConfiguration(
+				HostConfiguration
+					.builder()
+					.hostname(ECS1_01)
+					.hostId(ECS1_01)
+					.hostType(DeviceKind.LINUX)
+					.configurations(
+						Map.of(SnmpConfiguration.class, snmpConfiguration, HttpConfiguration.class, httpConfiguration)
+					)
+					.build()
+			)
+			.build();
+		final SourceProcessor sourceProcessor = SourceProcessor
+			.builder()
+			.telemetryManager(telemetryManager)
+			.matsyaClientsExecutor(matsyaClientsExecutorMock)
+			.build();
+		assertEquals(SourceTable.empty(), sourceProcessor.process((WmiSource) null));
+		assertEquals(SourceTable.empty(), sourceProcessor.process(WmiSource.builder().query(WBEM_QUERY).build()));
+	}
+
+	@Test
+	void testProcessWmiSourceButWmiNotConfigured() {
+		final WmiSource wmiSource = WmiSource.builder().query(WBEM_QUERY).build();
+		final TelemetryManager telemetryManager = TelemetryManager
+			.builder()
+			.hostConfiguration(
+				HostConfiguration
+					.builder()
+					.hostname(ECS1_01)
+					.hostId(ECS1_01)
+					.hostType(DeviceKind.LINUX)
+					.configurations(Collections.emptyMap())
+					.build()
+			)
+			.build();
+		final SourceProcessor sourceProcessor = SourceProcessor
+			.builder()
+			.telemetryManager(telemetryManager)
+			.matsyaClientsExecutor(matsyaClientsExecutorMock)
+			.build();
+		assertEquals(SourceTable.empty(), sourceProcessor.process(wmiSource));
+	}
+
+	@Test
+	void testProcessWmiSourceNoNamespace() {
+		final WmiSource wmiSource = WmiSource.builder().query(WBEM_QUERY).namespace(AUTOMATIC).build();
+		final TelemetryManager telemetryManager = TelemetryManager
+			.builder()
+			.hostConfiguration(
+				HostConfiguration
+					.builder()
+					.hostname(ECS1_01)
+					.hostId(ECS1_01)
+					.hostType(DeviceKind.LINUX)
+					.configurations(
+						Map.of(
+							WmiConfiguration.class,
+							WmiConfiguration.builder().username(ECS1_01 + "\\" + USERNAME).password(PASSWORD.toCharArray()).build()
+						)
+					)
+					.build()
+			)
+			.build();
+		final SourceProcessor sourceProcessor = SourceProcessor
+			.builder()
+			.telemetryManager(telemetryManager)
+			.matsyaClientsExecutor(matsyaClientsExecutorMock)
+			.connectorName(CONNECTOR_NAME)
+			.build();
+		assertEquals(SourceTable.empty(), sourceProcessor.process(wmiSource));
+	}
+
+	@Test
+	void testProcessWmiSource() throws Exception {
+		final WmiSource wmiSource = WmiSource.builder().query(WBEM_QUERY).namespace(WMI_NAMESPACE).build();
+		final WmiConfiguration wmiConfiguration = WmiConfiguration
+			.builder()
+			.username(ECS1_01 + "\\" + USERNAME)
+			.password(PASSWORD.toCharArray())
+			.build();
+		final TelemetryManager telemetryManager = TelemetryManager
+			.builder()
+			.hostConfiguration(
+				HostConfiguration
+					.builder()
+					.hostname(ECS1_01)
+					.hostId(ECS1_01)
+					.hostType(DeviceKind.LINUX)
+					.configurations(Map.of(WmiConfiguration.class, wmiConfiguration))
+					.build()
+			)
+			.build();
+		final List<List<String>> expected = Arrays.asList(
+			Arrays.asList("1.1", "0|4587"),
+			Arrays.asList("1.2", "2|4587"),
+			Arrays.asList("1.3", "1|4587")
+		);
+		doReturn(expected).when(matsyaClientsExecutorMock).executeWql(ECS1_01, wmiConfiguration, WBEM_QUERY, WMI_NAMESPACE);
+		final SourceProcessor sourceProcessor = SourceProcessor
+			.builder()
+			.telemetryManager(telemetryManager)
+			.matsyaClientsExecutor(matsyaClientsExecutorMock)
+			.connectorName(CONNECTOR_NAME)
+			.build();
+		assertEquals(SourceTable.builder().table(expected).build(), sourceProcessor.process(wmiSource));
+	}
+
+	@Test
+	void testProcessWmiSourceTimeout() {
+		final WmiSource wmiSource = WmiSource.builder().query(WBEM_QUERY).namespace(AUTOMATIC).build();
+		final WmiConfiguration wmiConfiguration = WmiConfiguration
+			.builder()
+			.username(ECS1_01 + "\\" + USERNAME)
+			.password(PASSWORD.toCharArray())
+			.build();
+		final TelemetryManager telemetryManager = TelemetryManager
+			.builder()
+			.hostConfiguration(
+				HostConfiguration
+					.builder()
+					.hostname(ECS1_01)
+					.hostId(ECS1_01)
+					.hostType(DeviceKind.LINUX)
+					.configurations(Map.of(WmiConfiguration.class, wmiConfiguration))
+					.build()
+			)
+			.build();
+		final SourceProcessor sourceProcessor = SourceProcessor
+			.builder()
+			.telemetryManager(telemetryManager)
+			.matsyaClientsExecutor(matsyaClientsExecutorMock)
+			.connectorName(CONNECTOR_NAME)
+			.build();
+		assertEquals(SourceTable.empty(), sourceProcessor.process(wmiSource));
 	}
 }