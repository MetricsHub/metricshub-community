--- conflicted
+++ resolved
@@ -23,11 +23,7 @@
 import com.sentrysoftware.matrix.connector.model.monitor.task.source.compute.Divide;
 import com.sentrysoftware.matrix.connector.model.monitor.task.source.compute.LeftConcat;
 import com.sentrysoftware.matrix.connector.model.monitor.task.source.compute.Multiply;
-<<<<<<< HEAD
 import com.sentrysoftware.matrix.connector.model.monitor.task.source.compute.RightConcat;
-=======
-import com.sentrysoftware.matrix.connector.model.monitor.task.source.compute.PerBitTranslation;
->>>>>>> f851ebbc
 import com.sentrysoftware.matrix.connector.model.monitor.task.source.compute.Subtract;
 import com.sentrysoftware.matrix.strategy.source.SourceTable;
 
@@ -61,20 +57,16 @@
 	private static final String ID1 = "ID1";
 	private static final String ID2 = "ID2";
 	private static final String ID3 = "ID3";
-<<<<<<< HEAD
 	private static final String PREFIX_ID1 = "prefix_ID1";
 	private static final String PREFIX_ID2 = "prefix_ID2";
 	private static final String PREFIX_ID3 = "prefix_ID3";
 	private static final String ID1_SUFFIX = "ID1_suffix";
 	private static final String ID2_SUFFIX = "ID2_suffix";
 	private static final String ID3_SUFFIX = "ID3_suffix";
-=======
->>>>>>> f851ebbc
 	private static final String FOO = "FOO";
 	private static final String MANUFACTURER1 = "MANUFACTURER1";
 	private static final String MANUFACTURER2 = "MANUFACTURER2";
 	private static final String MANUFACTURER3 = "MANUFACTURER3";
-<<<<<<< HEAD
 	private static final String PREFIX_MANUFACTURER1 = "prefix_MANUFACTURER1";
 	private static final String PREFIX_MANUFACTURER2 = "prefix_MANUFACTURER2";
 	private static final String PREFIX_MANUFACTURER3 = "prefix_MANUFACTURER3";
@@ -121,11 +113,6 @@
 		sourceTable.getTable().add(new ArrayList<>(LINE_2));
 		sourceTable.getTable().add(new ArrayList<>(LINE_3));
 	}
-=======
-	private static final String NAME1 = "NAME1";
-	private static final String NAME2 = "NAME2";
-	private static final String NAME3 = "NAME3";
->>>>>>> f851ebbc
 
 	@Test
 	void testProcessAdd() {
@@ -249,16 +236,12 @@
 		assertEquals(result2, sourceTable.getTable());
 	}
 
-<<<<<<< HEAD
-	void testProcessMultiply() {
-=======
 	@Test
 	void testProcessMultiply() {
 		SourceTable sourceTable = new SourceTable();
 		ComputeProcessor computeProcessor = new ComputeProcessor();
 		computeProcessor.setSourceTable(sourceTable);
 
->>>>>>> f851ebbc
 		List<List<String>> table = Arrays.asList(
 			Arrays.asList(ID1, FIVE_HUNDRED, TWO, VALUE_VAL1),
 			Arrays.asList(ID2, ONE_THOUSAND_FIVE_HUNDRED,FIVE, VALUE_VAL2),
@@ -403,7 +386,80 @@
 	}
 
 	@Test
-<<<<<<< HEAD
+	void testProcessAnd() {
+
+		SourceTable sourceTable = new SourceTable();
+		ComputeProcessor computeProcessor = new ComputeProcessor();
+		computeProcessor.setSourceTable(sourceTable);
+
+		List<List<String>> table = Arrays.asList(
+			Arrays.asList(ID1, NAME1, MANUFACTURER1, ONE),	// 0000 0001
+			Arrays.asList(ID2, NAME2, MANUFACTURER2, FOURTEEN),	// 0000 1110
+			Arrays.asList(ID3, NAME3, MANUFACTURER3, TWO_HUNDRED_AND_FIFTY_FIVE));	// 1111 1110
+
+		List<List<String>> tableResult = Arrays.asList(
+			Arrays.asList(ID1, NAME1, MANUFACTURER1, ONE),
+			Arrays.asList(ID2, NAME2, MANUFACTURER2, FOURTEEN),
+			Arrays.asList(ID3, NAME3, MANUFACTURER3, TWO_HUNDRED_AND_FIFTY_FIVE));
+
+		sourceTable.setTable(table);
+
+		// test null source to visit
+		computeProcessor.process((And) null);
+		assertEquals(tableResult, sourceTable.getTable());
+
+		// test TranslationTable is null
+		And and = And.builder().column(0).value(ONE).build();	// and : 0000 0001
+		computeProcessor.process(and);
+		assertEquals(tableResult, sourceTable.getTable());
+
+		// test column value is not an integer
+		and.setColumn(3);
+		computeProcessor.process(and);
+		assertEquals(tableResult, sourceTable.getTable());
+
+		// tests OK
+		and.setColumn(4);
+		tableResult = Arrays.asList(
+			Arrays.asList(ID1, NAME1, MANUFACTURER1, ONE),
+			Arrays.asList(ID2, NAME2, MANUFACTURER2, ZERO),
+			Arrays.asList(ID3, NAME3, MANUFACTURER3, ONE));
+		computeProcessor.process(and);
+		assertEquals(tableResult, sourceTable.getTable());
+
+		table = Arrays.asList(
+			Arrays.asList(ID1, NAME1, MANUFACTURER1, ONE),	// 0000 0001
+			Arrays.asList(ID2, NAME2, MANUFACTURER2, FOURTEEN),	// 0000 1110
+			Arrays.asList(ID3, NAME3, MANUFACTURER3, TWO_HUNDRED_AND_FIFTY_FIVE));	// 1111 1110
+		and.setValue(THIRTY);											// and:0001 1110
+
+		sourceTable.setTable(table);
+
+		tableResult = Arrays.asList(
+			Arrays.asList(ID1, NAME1, MANUFACTURER1, ZERO),	// 0000 0001
+			Arrays.asList(ID2, NAME2, MANUFACTURER2, FOURTEEN),	// 0000 1110
+			Arrays.asList(ID3, NAME3, MANUFACTURER3, THIRTY));	// 0001 1110
+		computeProcessor.process(and);
+		assertEquals(tableResult, sourceTable.getTable());
+
+		// test with column
+		table = Arrays.asList(
+			Arrays.asList(ID1, NAME1, TWO_HUNDRED_AND_FIFTY_FOUR, ONE),		// 1111 1110 & 0000 0001
+			Arrays.asList(ID2, NAME2, THIRTY_SIX, FOURTEEN),		// 0010 0100 & 0000 1110
+			Arrays.asList(ID3, NAME3, FORTY_ONE, TWO_HUNDRED_AND_FIFTY_FIVE));	// 0010 1001 & 1111 1111
+		and.setValue(DOLLAR_3);
+
+		sourceTable.setTable(table);
+
+		tableResult = Arrays.asList(
+			Arrays.asList(ID1, NAME1, TWO_HUNDRED_AND_FIFTY_FOUR, ZERO),	// 0000 0000
+			Arrays.asList(ID2, NAME2, THIRTY_SIX, "4"),	// 0000 0100
+			Arrays.asList(ID3, NAME3, FORTY_ONE, FORTY_ONE));	// 0010 1001
+		computeProcessor.process(and);
+		assertEquals(tableResult, sourceTable.getTable());
+	}
+
+	@Test
 	void testProcessLeftConcat() {
 		initializeSourceTable();
 
@@ -735,78 +791,5 @@
 		rightConcat.setValue("$2");
 		computeProcessor.process(rightConcat);
 		assertEquals(1, computeProcessor.getSourceTable().getTable().size());
-=======
-	void testProcessAnd() {
-
-		SourceTable sourceTable = new SourceTable();
-		ComputeProcessor computeProcessor = new ComputeProcessor();
-		computeProcessor.setSourceTable(sourceTable);
-
-		List<List<String>> table = Arrays.asList(
-			Arrays.asList(ID1, NAME1, MANUFACTURER1, ONE),	// 0000 0001
-			Arrays.asList(ID2, NAME2, MANUFACTURER2, FOURTEEN),	// 0000 1110
-			Arrays.asList(ID3, NAME3, MANUFACTURER3, TWO_HUNDRED_AND_FIFTY_FIVE));	// 1111 1110
-
-		List<List<String>> tableResult = Arrays.asList(
-			Arrays.asList(ID1, NAME1, MANUFACTURER1, ONE),
-			Arrays.asList(ID2, NAME2, MANUFACTURER2, FOURTEEN),
-			Arrays.asList(ID3, NAME3, MANUFACTURER3, TWO_HUNDRED_AND_FIFTY_FIVE));
-
-		sourceTable.setTable(table);
-
-		// test null source to visit
-		computeProcessor.process((And) null);
-		assertEquals(tableResult, sourceTable.getTable());
-
-		// test TranslationTable is null
-		And and = And.builder().column(0).value(ONE).build();	// and : 0000 0001
-		computeProcessor.process(and);
-		assertEquals(tableResult, sourceTable.getTable());
-
-		// test column value is not an integer
-		and.setColumn(3);
-		computeProcessor.process(and);
-		assertEquals(tableResult, sourceTable.getTable());
-
-		// tests OK
-		and.setColumn(4);
-		tableResult = Arrays.asList(
-			Arrays.asList(ID1, NAME1, MANUFACTURER1, ONE),
-			Arrays.asList(ID2, NAME2, MANUFACTURER2, ZERO),
-			Arrays.asList(ID3, NAME3, MANUFACTURER3, ONE));
-		computeProcessor.process(and);
-		assertEquals(tableResult, sourceTable.getTable());
-
-		table = Arrays.asList(
-			Arrays.asList(ID1, NAME1, MANUFACTURER1, ONE),	// 0000 0001
-			Arrays.asList(ID2, NAME2, MANUFACTURER2, FOURTEEN),	// 0000 1110
-			Arrays.asList(ID3, NAME3, MANUFACTURER3, TWO_HUNDRED_AND_FIFTY_FIVE));	// 1111 1110
-		and.setValue(THIRTY);											// and:0001 1110
-
-		sourceTable.setTable(table);
-
-		tableResult = Arrays.asList(
-			Arrays.asList(ID1, NAME1, MANUFACTURER1, ZERO),	// 0000 0001
-			Arrays.asList(ID2, NAME2, MANUFACTURER2, FOURTEEN),	// 0000 1110
-			Arrays.asList(ID3, NAME3, MANUFACTURER3, THIRTY));	// 0001 1110
-		computeProcessor.process(and);
-		assertEquals(tableResult, sourceTable.getTable());
-
-		// test with column
-		table = Arrays.asList(
-			Arrays.asList(ID1, NAME1, TWO_HUNDRED_AND_FIFTY_FOUR, ONE),		// 1111 1110 & 0000 0001
-			Arrays.asList(ID2, NAME2, THIRTY_SIX, FOURTEEN),		// 0010 0100 & 0000 1110
-			Arrays.asList(ID3, NAME3, FORTY_ONE, TWO_HUNDRED_AND_FIFTY_FIVE));	// 0010 1001 & 1111 1111
-		and.setValue(DOLLAR_3);
-
-		sourceTable.setTable(table);
-
-		tableResult = Arrays.asList(
-			Arrays.asList(ID1, NAME1, TWO_HUNDRED_AND_FIFTY_FOUR, ZERO),	// 0000 0000
-			Arrays.asList(ID2, NAME2, THIRTY_SIX, "4"),	// 0000 0100
-			Arrays.asList(ID3, NAME3, FORTY_ONE, FORTY_ONE));	// 0010 1001
-		computeProcessor.process(and);
-		assertEquals(tableResult, sourceTable.getTable());
->>>>>>> f851ebbc
 	}
 }