--- conflicted
+++ resolved
@@ -945,8 +945,174 @@
 	}
 
 	@Test
-<<<<<<< HEAD
-	void testProcessArrayTranslate() throws IOException {
+	void visitSubstringNOK() {
+		final List<List<String>> table = Arrays.asList(
+			Arrays.asList("ID1", "Dell+1"),
+			Arrays.asList("ID2", "Dell+33"),
+			Arrays.asList("ID3", "Dell+xyz")
+		);
+
+		sourceTable.setTable(table);
+		computeProcessor.process((Substring) null);
+		assertEquals(table, sourceTable.getTable());
+
+		computeProcessor.process(Substring.builder().column(-1).start("-1").length("-1").build());
+		assertEquals(table, sourceTable.getTable());
+
+		computeProcessor.process(Substring.builder().column(2).start("TOTO").length("4").build());
+		assertEquals(table, sourceTable.getTable());
+
+		computeProcessor.process(Substring.builder().column(2).start("1").length("TOTO").build());
+		assertEquals(table, sourceTable.getTable());
+	}
+
+	@Test
+	void testCheckSubstring() {
+		assertTrue(computeProcessor.checkSubstring(Substring.builder().column(2).start("1").length("4").build()));
+		assertFalse(computeProcessor.checkSubstring(Substring.builder().column(-2).start("1").length("4").build()));
+		assertFalse(computeProcessor.checkSubstring(Substring.builder().column(-1).start("1").length("4").build()));
+		assertFalse(computeProcessor.checkSubstring(Substring.builder().column(-1).start("-1").length("-1").build()));
+		assertFalse(computeProcessor.checkSubstring(null));
+	}
+
+	@Test
+	void testProcessSubstring() {
+		final List<List<String>> table = Arrays.asList(
+			Arrays.asList("ID1", "Dell+1"),
+			Arrays.asList("ID2", "Dell+33"),
+			Arrays.asList("ID3", "Dell+xyz")
+		);
+
+		sourceTable.setTable(table);
+
+		final Substring substring = Substring.builder().column(2).start("1").length("4").build();
+
+		computeProcessor.process(substring);
+
+		final List<List<String>> expected = Arrays.asList(
+			Arrays.asList("ID1", "Dell"),
+			Arrays.asList("ID2", "Dell"),
+			Arrays.asList("ID3", "Dell")
+		);
+		assertEquals(expected, sourceTable.getTable());
+	}
+
+	@Test
+	void testProcessSubstringViaColumn() {
+		final List<List<String>> table = Arrays.asList(
+			Arrays.asList("ID1", "Dell+1", "4"),
+			Arrays.asList("ID2", "Dell+33", "4"),
+			Arrays.asList("ID3", "Dell+xyz", "4")
+		);
+
+		sourceTable.setTable(table);
+
+		final Substring substring = Substring.builder().column(2).start("1").length("$3").build();
+
+		computeProcessor.process(substring);
+
+		final List<List<String>> expected = Arrays.asList(
+			Arrays.asList("ID1", "Dell", "4"),
+			Arrays.asList("ID2", "Dell", "4"),
+			Arrays.asList("ID3", "Dell", "4")
+		);
+		assertEquals(expected, sourceTable.getTable());
+	}
+
+	@Test
+	void testPerformSubstringWrongBeginIndex() {
+		final List<List<String>> table = Arrays.asList(
+			Arrays.asList("ID1", "Dell+1"),
+			Arrays.asList("ID2", "Dell+33"),
+			Arrays.asList("ID3", "Dell+xyz")
+		);
+
+		sourceTable.setTable(table);
+
+		computeProcessor.performSubstring(1, "Column(4)", 3, "4", -1);
+
+		assertEquals(table, sourceTable.getTable());
+	}
+
+	@Test
+	void testPerformSubstringWrongColumnIndex() {
+		final List<List<String>> table = Arrays.asList(
+			Arrays.asList("ID1", "Dell+1"),
+			Arrays.asList("ID2", "Dell+33"),
+			Arrays.asList("ID3", "Dell+xyz")
+		);
+
+		sourceTable.setTable(table);
+
+		computeProcessor.performSubstring(3, "1", -1, "4", -1);
+
+		assertEquals(table, sourceTable.getTable());
+	}
+
+	@Test
+	void testPerformSubstring() {
+		final List<List<String>> table = Arrays.asList(
+			Arrays.asList("ID1", "Dell+1"),
+			Arrays.asList("ID2", "Dell+33"),
+			Arrays.asList("ID3", "Dell+xyz")
+		);
+
+		sourceTable.setTable(table);
+
+		computeProcessor.performSubstring(1, "1", -1, "4", -1);
+
+		final List<List<String>> expected = Arrays.asList(
+			Arrays.asList("ID1", "Dell"),
+			Arrays.asList("ID2", "Dell"),
+			Arrays.asList("ID3", "Dell")
+		);
+		assertEquals(expected, sourceTable.getTable());
+	}
+
+	@Test
+	void testCheckSubstringArguments() {
+		assertTrue(computeProcessor.checkSubstringArguments(1, 3, 3));
+
+		//noinspection ConstantConditions
+		assertFalse(computeProcessor.checkSubstringArguments(null, 3, 3));
+
+		//noinspection ConstantConditions
+		assertFalse(computeProcessor.checkSubstringArguments(1, null, 3));
+
+		assertFalse(computeProcessor.checkSubstringArguments(0, 3, 3));
+		assertFalse(computeProcessor.checkSubstringArguments(2, 0, 3));
+		assertFalse(computeProcessor.checkSubstringArguments(1, 4, 3));
+	}
+
+	@Test
+	void testTransformToIntegerValue() {
+		assertNull(computeProcessor.transformToIntegerValue(null));
+		assertNull(computeProcessor.transformToIntegerValue("a"));
+		assertEquals(1, computeProcessor.transformToIntegerValue("1"));
+	}
+
+	@Test
+	void testGetValueFunction() {
+		assertNotNull(computeProcessor.getValueFunction(-1));
+		assertNotNull(computeProcessor.getValueFunction(0));
+	}
+
+	@Test
+	void testCheckValueAndColumnIndexConsistency() {
+		assertTrue(computeProcessor.checkValueAndColumnIndexConsistency("1", -1));
+		assertFalse(computeProcessor.checkValueAndColumnIndexConsistency("Column(0)", -1));
+		assertTrue(computeProcessor.checkValueAndColumnIndexConsistency("Column(1)", 0));
+		assertTrue(computeProcessor.checkValueAndColumnIndexConsistency("1", 1));
+	}
+
+	@Test
+	void testGetColumnIndex() {
+		assertEquals(1, computeProcessor.getColumnIndex(" $2 "));
+		assertEquals(-1, computeProcessor.getColumnIndex("2"));
+	}
+
+	@Test
+		void testProcessArrayTranslate() throws IOException {
 		List<List<String>> table = Arrays.asList(
 			Arrays.asList(ID1, null, TYPE1),
 			Arrays.asList(ID2, null, TYPE2),
@@ -1081,171 +1247,5 @@
 
 		computeProcessor.process(arrayTranslate);
 		assertEquals(result, sourceTable.getTable());
-=======
-	void visitSubstringNOK() {
-		final List<List<String>> table = Arrays.asList(
-			Arrays.asList("ID1", "Dell+1"),
-			Arrays.asList("ID2", "Dell+33"),
-			Arrays.asList("ID3", "Dell+xyz")
-		);
-
-		sourceTable.setTable(table);
-		computeProcessor.process((Substring) null);
-		assertEquals(table, sourceTable.getTable());
-
-		computeProcessor.process(Substring.builder().column(-1).start("-1").length("-1").build());
-		assertEquals(table, sourceTable.getTable());
-
-		computeProcessor.process(Substring.builder().column(2).start("TOTO").length("4").build());
-		assertEquals(table, sourceTable.getTable());
-
-		computeProcessor.process(Substring.builder().column(2).start("1").length("TOTO").build());
-		assertEquals(table, sourceTable.getTable());
-	}
-
-	@Test
-	void testCheckSubstring() {
-		assertTrue(computeProcessor.checkSubstring(Substring.builder().column(2).start("1").length("4").build()));
-		assertFalse(computeProcessor.checkSubstring(Substring.builder().column(-2).start("1").length("4").build()));
-		assertFalse(computeProcessor.checkSubstring(Substring.builder().column(-1).start("1").length("4").build()));
-		assertFalse(computeProcessor.checkSubstring(Substring.builder().column(-1).start("-1").length("-1").build()));
-		assertFalse(computeProcessor.checkSubstring(null));
-	}
-
-	@Test
-	void testProcessSubstring() {
-		final List<List<String>> table = Arrays.asList(
-			Arrays.asList("ID1", "Dell+1"),
-			Arrays.asList("ID2", "Dell+33"),
-			Arrays.asList("ID3", "Dell+xyz")
-		);
-
-		sourceTable.setTable(table);
-
-		final Substring substring = Substring.builder().column(2).start("1").length("4").build();
-
-		computeProcessor.process(substring);
-
-		final List<List<String>> expected = Arrays.asList(
-			Arrays.asList("ID1", "Dell"),
-			Arrays.asList("ID2", "Dell"),
-			Arrays.asList("ID3", "Dell")
-		);
-		assertEquals(expected, sourceTable.getTable());
-	}
-
-	@Test
-	void testProcessSubstringViaColumn() {
-		final List<List<String>> table = Arrays.asList(
-			Arrays.asList("ID1", "Dell+1", "4"),
-			Arrays.asList("ID2", "Dell+33", "4"),
-			Arrays.asList("ID3", "Dell+xyz", "4")
-		);
-
-		sourceTable.setTable(table);
-
-		final Substring substring = Substring.builder().column(2).start("1").length("$3").build();
-
-		computeProcessor.process(substring);
-
-		final List<List<String>> expected = Arrays.asList(
-			Arrays.asList("ID1", "Dell", "4"),
-			Arrays.asList("ID2", "Dell", "4"),
-			Arrays.asList("ID3", "Dell", "4")
-		);
-		assertEquals(expected, sourceTable.getTable());
-	}
-
-	@Test
-	void testPerformSubstringWrongBeginIndex() {
-		final List<List<String>> table = Arrays.asList(
-			Arrays.asList("ID1", "Dell+1"),
-			Arrays.asList("ID2", "Dell+33"),
-			Arrays.asList("ID3", "Dell+xyz")
-		);
-
-		sourceTable.setTable(table);
-
-		computeProcessor.performSubstring(1, "Column(4)", 3, "4", -1);
-
-		assertEquals(table, sourceTable.getTable());
-	}
-
-	@Test
-	void testPerformSubstringWrongColumnIndex() {
-		final List<List<String>> table = Arrays.asList(
-			Arrays.asList("ID1", "Dell+1"),
-			Arrays.asList("ID2", "Dell+33"),
-			Arrays.asList("ID3", "Dell+xyz")
-		);
-
-		sourceTable.setTable(table);
-
-		computeProcessor.performSubstring(3, "1", -1, "4", -1);
-
-		assertEquals(table, sourceTable.getTable());
-	}
-
-	@Test
-	void testPerformSubstring() {
-		final List<List<String>> table = Arrays.asList(
-			Arrays.asList("ID1", "Dell+1"),
-			Arrays.asList("ID2", "Dell+33"),
-			Arrays.asList("ID3", "Dell+xyz")
-		);
-
-		sourceTable.setTable(table);
-
-		computeProcessor.performSubstring(1, "1", -1, "4", -1);
-
-		final List<List<String>> expected = Arrays.asList(
-			Arrays.asList("ID1", "Dell"),
-			Arrays.asList("ID2", "Dell"),
-			Arrays.asList("ID3", "Dell")
-		);
-		assertEquals(expected, sourceTable.getTable());
-	}
-
-	@Test
-	void testCheckSubstringArguments() {
-		assertTrue(computeProcessor.checkSubstringArguments(1, 3, 3));
-
-		//noinspection ConstantConditions
-		assertFalse(computeProcessor.checkSubstringArguments(null, 3, 3));
-
-		//noinspection ConstantConditions
-		assertFalse(computeProcessor.checkSubstringArguments(1, null, 3));
-
-		assertFalse(computeProcessor.checkSubstringArguments(0, 3, 3));
-		assertFalse(computeProcessor.checkSubstringArguments(2, 0, 3));
-		assertFalse(computeProcessor.checkSubstringArguments(1, 4, 3));
-	}
-
-	@Test
-	void testTransformToIntegerValue() {
-		assertNull(computeProcessor.transformToIntegerValue(null));
-		assertNull(computeProcessor.transformToIntegerValue("a"));
-		assertEquals(1, computeProcessor.transformToIntegerValue("1"));
-	}
-
-	@Test
-	void testGetValueFunction() {
-		assertNotNull(computeProcessor.getValueFunction(-1));
-		assertNotNull(computeProcessor.getValueFunction(0));
-	}
-
-	@Test
-	void testCheckValueAndColumnIndexConsistency() {
-		assertTrue(computeProcessor.checkValueAndColumnIndexConsistency("1", -1));
-		assertFalse(computeProcessor.checkValueAndColumnIndexConsistency("Column(0)", -1));
-		assertTrue(computeProcessor.checkValueAndColumnIndexConsistency("Column(1)", 0));
-		assertTrue(computeProcessor.checkValueAndColumnIndexConsistency("1", 1));
-	}
-
-	@Test
-	void testGetColumnIndex() {
-		assertEquals(1, computeProcessor.getColumnIndex(" $2 "));
-		assertEquals(-1, computeProcessor.getColumnIndex("2"));
->>>>>>> 3134cf8b
 	}
 }