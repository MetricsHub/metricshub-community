package com.sentrysoftware.matrix.strategy.source.compute;

import static com.sentrysoftware.matrix.constants.Constants.EMPTY;
import static com.sentrysoftware.matrix.constants.Constants.LOCALHOST;
import static com.sentrysoftware.matrix.constants.Constants.SINGLE_SPACE;
import static com.sentrysoftware.matrix.constants.Constants.VALUE_VAL1;
import static com.sentrysoftware.matrix.constants.Constants.VALUE_VAL2;
import static com.sentrysoftware.matrix.constants.Constants.VALUE_VAL3;
import static org.junit.jupiter.api.Assertions.assertEquals;
import static org.junit.jupiter.api.Assertions.assertFalse;
import static org.junit.jupiter.api.Assertions.assertNotEquals;
import static org.junit.jupiter.api.Assertions.assertNotNull;
import static org.junit.jupiter.api.Assertions.assertNull;
import static org.junit.jupiter.api.Assertions.assertTrue;
import static org.mockito.Mockito.doReturn;

import com.sentrysoftware.matrix.common.helpers.ResourceHelper;
import com.sentrysoftware.matrix.configuration.HostConfiguration;
import com.sentrysoftware.matrix.connector.model.Connector;
import com.sentrysoftware.matrix.connector.model.ConnectorStore;
import com.sentrysoftware.matrix.connector.model.common.DeviceKind;
import com.sentrysoftware.matrix.connector.model.common.ReferenceTranslationTable;
import com.sentrysoftware.matrix.connector.model.common.TranslationTable;
import com.sentrysoftware.matrix.connector.model.monitor.task.source.compute.Add;
import com.sentrysoftware.matrix.connector.model.monitor.task.source.compute.And;
import com.sentrysoftware.matrix.connector.model.monitor.task.source.compute.ArrayTranslate;
import com.sentrysoftware.matrix.connector.model.monitor.task.source.compute.Divide;
import com.sentrysoftware.matrix.connector.model.monitor.task.source.compute.ExcludeMatchingLines;
import com.sentrysoftware.matrix.connector.model.monitor.task.source.compute.Extract;
import com.sentrysoftware.matrix.connector.model.monitor.task.source.compute.Json2Csv;
import com.sentrysoftware.matrix.connector.model.monitor.task.source.compute.LeftConcat;
import com.sentrysoftware.matrix.connector.model.monitor.task.source.compute.Multiply;
import com.sentrysoftware.matrix.connector.model.monitor.task.source.compute.Replace;
import com.sentrysoftware.matrix.connector.model.monitor.task.source.compute.RightConcat;
import com.sentrysoftware.matrix.connector.model.monitor.task.source.compute.Substring;
import com.sentrysoftware.matrix.connector.model.monitor.task.source.compute.Subtract;
import com.sentrysoftware.matrix.matsya.MatsyaClientsExecutor;
import com.sentrysoftware.matrix.strategy.source.SourceTable;
import com.sentrysoftware.matrix.telemetry.TelemetryManager;
import java.io.IOException;
import java.util.ArrayList;
import java.util.Arrays;
import java.util.Collections;
import java.util.List;
import java.util.Map;
import org.apache.groovy.util.Maps;
import org.junit.jupiter.api.BeforeEach;
import org.junit.jupiter.api.Test;
import org.junit.jupiter.api.extension.ExtendWith;
import org.mockito.InjectMocks;
import org.mockito.Spy;
import org.mockito.junit.jupiter.MockitoExtension;

@ExtendWith(MockitoExtension.class)
class ComputeProcessorTest {

	private SourceTable sourceTable;

	@InjectMocks
	private ComputeProcessor computeProcessor;

	@Spy
	private MatsyaClientsExecutor matsyaClientsExecutorMock;

	@Mock
	private ConnectorStore connectorStoreMock;

	private static final String DOLLAR_1 = "$1";
	private static final String UNDERSCORE_DOLLAR_1 = "_$1";
	private static final String DOLLAR_3 = "$3";
	private static final String DOLLAR_4 = "$4";
	private static final String DOLLAR_13 = "$13";
	private static final String ZERO = "0";
	private static final String ZERO_POINT_ZERO = "0.0";
	private static final String ONE = "1";
	private static final String TWO = "2";
	private static final String FOUR_POINT_ZERO = "4.0";
	private static final String FIVE = "5";
	private static final String TEN = "10";
	private static final String FOURTEEN = "14";
	private static final String THIRTY = "30";
	private static final String THIRTY_SIX = "36";
	private static final String FORTY_ONE = "41";
	private static final String TWO_HUNDRED = "200";
	private static final String TWO_HUNDRED_AND_FIFTY_FOUR = "254";
	private static final String TWO_HUNDRED_AND_FIFTY_FIVE = "255";
	private static final String FIVE_HUNDRED = "500";
	private static final String ONE_THOUSAND_FIVE_HUNDRED = "1500";
	private static final String ANOTHER_NEW_COLUMN = "AnotherNew.Column";
	private static final String ID1 = "ID1";
	private static final String ID2 = "ID2";
	private static final String ID3 = "ID3";
	private static final String PREFIX_ID1 = "prefix_ID1";
	private static final String PREFIX_ID2 = "prefix_ID2";
	private static final String PREFIX_ID3 = "prefix_ID3";
	private static final String ID1_SUFFIX = "ID1_suffix";
	private static final String ID2_SUFFIX = "ID2_suffix";
	private static final String ID3_SUFFIX = "ID3_suffix";
	private static final String FOO = "FOO";
	private static final String BAR = "BAR";
	private static final String BAZ = "BAZ";
	private static final String MANUFACTURER1 = "MANUFACTURER1";
	private static final String MANUFACTURER2 = "MANUFACTURER2";
	private static final String MANUFACTURER3 = "MANUFACTURER3";
	private static final String PREFIX_MANUFACTURER1 = "prefix_MANUFACTURER1";
	private static final String PREFIX_MANUFACTURER2 = "prefix_MANUFACTURER2";
	private static final String PREFIX_MANUFACTURER3 = "prefix_MANUFACTURER3";
	private static final String MANUFACTURER1_SUFFIX = "MANUFACTURER1_suffix";
	private static final String MANUFACTURER2_SUFFIX = "MANUFACTURER2_suffix";
	private static final String MANUFACTURER3_SUFFIX = "MANUFACTURER3_suffix";
	private static final String NAME1 = "NAME1";
	private static final String NAME2 = "NAME2";
	private static final String NAME3 = "NAME3";
	private static final String NEW_COMMA_COLUMN = "new,Column";
	private static final String NEW_COMMA_DOLLAR_4 = "new,$4";
	private static final String NUMBER_OF_DISKS1 = "NUMBER_OF_DISKS1";
	private static final String NUMBER_OF_DISKS2 = "NUMBER_OF_DISKS2";
	private static final String NUMBER_OF_DISKS3 = "NUMBER_OF_DISKS3";
	private static final String PREFIX = "prefix_";
	private static final String SUFFIX = "_suffix";
	private static final String TYPE1 = "TYPE1";
	private static final String TYPE2 = "TYPE2";
	private static final String TYPE3 = "TYPE3";

	private static final List<String> LINE_1 = Arrays.asList(ID1, NAME1, MANUFACTURER1, NUMBER_OF_DISKS1);
	private static final List<String> LINE_2 = Arrays.asList(ID2, NAME2, MANUFACTURER2, NUMBER_OF_DISKS2);
	private static final List<String> LINE_3 = Arrays.asList(ID3, NAME3, MANUFACTURER3, NUMBER_OF_DISKS3);

	private static final List<String> LINE_1_RESULT_LEFT = new ArrayList<>(
		Arrays.asList(ID1, NAME1, PREFIX_MANUFACTURER1, NUMBER_OF_DISKS1)
	);
	private static final List<String> LINE_2_RESULT_LEFT = new ArrayList<>(
		Arrays.asList(ID2, NAME2, PREFIX_MANUFACTURER2, NUMBER_OF_DISKS2)
	);
	private static final List<String> LINE_3_RESULT_LEFT = new ArrayList<>(
		Arrays.asList(ID3, NAME3, PREFIX_MANUFACTURER3, NUMBER_OF_DISKS3)
	);

	private static final List<String> LINE_1_RESULT_RIGHT = new ArrayList<>(
		Arrays.asList(ID1, NAME1, MANUFACTURER1_SUFFIX, NUMBER_OF_DISKS1)
	);
	private static final List<String> LINE_2_RESULT_RIGHT = new ArrayList<>(
		Arrays.asList(ID2, NAME2, MANUFACTURER2_SUFFIX, NUMBER_OF_DISKS2)
	);
	private static final List<String> LINE_3_RESULT_RIGHT = new ArrayList<>(
		Arrays.asList(ID3, NAME3, MANUFACTURER3_SUFFIX, NUMBER_OF_DISKS3)
	);

	private static final List<String> LINE_1_ONE_COLUMN = new ArrayList<>(Collections.singletonList(ID1));
	private static final List<String> LINE_2_ONE_COLUMN = new ArrayList<>(Collections.singletonList(ID2));
	private static final List<String> LINE_3_ONE_COLUMN = new ArrayList<>(Collections.singletonList(ID3));

	private TelemetryManager telemetryManager;

	@BeforeEach
	void setUp() {
		computeProcessor = new ComputeProcessor();
		sourceTable = new SourceTable();
		computeProcessor.setSourceTable(sourceTable);
		computeProcessor.setHostname(LOCALHOST);
		telemetryManager =
			TelemetryManager
				.builder()
				.hostConfiguration(
					HostConfiguration.builder().hostname(LOCALHOST).hostId(LOCALHOST).hostType(DeviceKind.WINDOWS).build()
				)
				.build();
		matsyaClientsExecutorMock.setTelemetryManager(telemetryManager);
		computeProcessor.setMatsyaClientsExecutor(matsyaClientsExecutorMock);
	}

	private void initializeSourceTable() {
		sourceTable.getTable().clear();
		sourceTable.getTable().add(new ArrayList<>(LINE_1));
		sourceTable.getTable().add(new ArrayList<>(LINE_2));
		sourceTable.getTable().add(new ArrayList<>(LINE_3));
	}

	@Test
	void testProcessAdd() {
		List<List<String>> table = Arrays.asList(
			Arrays.asList(ID1, FIVE_HUNDRED, TWO, VALUE_VAL1),
			Arrays.asList(ID2, ONE_THOUSAND_FIVE_HUNDRED, FIVE, VALUE_VAL2),
			Arrays.asList(ID1, TWO_HUNDRED, TWO, VALUE_VAL3)
		);

		sourceTable.setTable(table);

		computeProcessor.process((Add) null);
		assertEquals(table, sourceTable.getTable());

		Add addition = Add.builder().column(-1).value(EMPTY).build();
		computeProcessor.process(addition);
		assertEquals(table, sourceTable.getTable());

		addition = Add.builder().column(1).value(DOLLAR_13).build();
		computeProcessor.process(addition);
		assertEquals(table, sourceTable.getTable());

		addition = Add.builder().column(1).value(ZERO).build();
		computeProcessor.process(addition);
		assertEquals(table, sourceTable.getTable());

		final List<List<String>> result = Arrays.asList(
			Arrays.asList(ID1, "502.0", TWO, VALUE_VAL1),
			Arrays.asList(ID2, "1505.0", FIVE, VALUE_VAL2),
			Arrays.asList(ID1, "202.0", TWO, VALUE_VAL3)
		);

		Add addColumn = Add.builder().column(2).value(DOLLAR_3).build();
		computeProcessor.process(addColumn);
		assertEquals(result, sourceTable.getTable());

		addColumn = Add.builder().column(2).value(DOLLAR_1).build();
		computeProcessor.process(addColumn);
		assertEquals(result, sourceTable.getTable());

		addColumn = Add.builder().column(2).value(ID1).build();
		computeProcessor.process(addColumn);
		assertEquals(result, sourceTable.getTable());

		final Add addValue = Add.builder().column(2).value(TEN).build();
		computeProcessor.process(addValue);
		assertEquals(
			Arrays.asList(
				Arrays.asList(ID1, "512.0", TWO, VALUE_VAL1),
				Arrays.asList(ID2, "1515.0", FIVE, VALUE_VAL2),
				Arrays.asList(ID1, "212.0", TWO, VALUE_VAL3)
			),
			sourceTable.getTable()
		);

		Add emptyAdd = Add.builder().column(4).value(FIVE).build();
		table =
			Arrays.asList(
				Arrays.asList(ID1, FIVE_HUNDRED, TWO, EMPTY),
				Arrays.asList(ID2, ONE_THOUSAND_FIVE_HUNDRED, FIVE, EMPTY),
				Arrays.asList(ID1, TWO_HUNDRED, TWO, EMPTY)
			);
		sourceTable.setTable(table);
		computeProcessor.process(emptyAdd);
		assertEquals(table, sourceTable.getTable());

		emptyAdd = Add.builder().column(2).value(DOLLAR_4).build();
		computeProcessor.process(emptyAdd);
		assertEquals(table, sourceTable.getTable());
	}

	@Test
	void testProcessDivide() {
		final List<List<String>> table = Arrays.asList(
			Arrays.asList(ID1, FIVE_HUNDRED, TWO, VALUE_VAL1),
			Arrays.asList(ID2, ONE_THOUSAND_FIVE_HUNDRED, FIVE, VALUE_VAL2),
			Arrays.asList(ID1, TWO_HUNDRED, TWO, VALUE_VAL3)
		);

		sourceTable.setTable(table);

		computeProcessor.process((Divide) null);
		assertEquals(table, sourceTable.getTable());

		Divide divide = Divide.builder().column(-1).value(EMPTY).build();
		computeProcessor.process(divide);
		assertEquals(table, sourceTable.getTable());

		divide = Divide.builder().column(2).value(ONE).build();
		computeProcessor.process(divide);
		assertEquals(table, sourceTable.getTable());

		divide = Divide.builder().column(2).value(DOLLAR_13).build();
		computeProcessor.process(divide);
		assertEquals(table, sourceTable.getTable());

		divide = Divide.builder().column(2).value(ZERO).build();
		computeProcessor.process(divide);
		assertEquals(table, sourceTable.getTable());

		final List<List<String>> result1 = Arrays.asList(
			Arrays.asList(ID1, "250.0", TWO, VALUE_VAL1),
			Arrays.asList(ID2, "300.0", FIVE, VALUE_VAL2),
			Arrays.asList(ID1, "100.0", TWO, VALUE_VAL3)
		);

		Divide valueColumn = Divide.builder().column(2).value(DOLLAR_3).build();
		computeProcessor.process(valueColumn);
		assertEquals(result1, sourceTable.getTable());

		valueColumn = Divide.builder().column(2).value(DOLLAR_1).build();
		computeProcessor.process(valueColumn);
		assertEquals(result1, sourceTable.getTable());

		valueColumn = Divide.builder().column(2).value(ID1).build();
		computeProcessor.process(valueColumn);
		assertEquals(result1, sourceTable.getTable());

		final List<List<String>> result2 = Arrays.asList(
			Arrays.asList(ID1, "25.0", TWO, VALUE_VAL1),
			Arrays.asList(ID2, "30.0", FIVE, VALUE_VAL2),
			Arrays.asList(ID1, "10.0", TWO, VALUE_VAL3)
		);

		Divide valueValue = Divide.builder().column(2).value(TEN).build();
		computeProcessor.process(valueValue);
		assertEquals(result2, sourceTable.getTable());

		valueValue = Divide.builder().column(2).value(ZERO).build();
		computeProcessor.process(valueValue);
		assertEquals(result2, sourceTable.getTable());
	}

	@Test
	void testProcessMultiply() {
		final List<List<String>> table = Arrays.asList(
			Arrays.asList(ID1, FIVE_HUNDRED, TWO, VALUE_VAL1),
			Arrays.asList(ID2, ONE_THOUSAND_FIVE_HUNDRED, FIVE, VALUE_VAL2),
			Arrays.asList(ID1, TWO_HUNDRED, TWO, VALUE_VAL3)
		);

		sourceTable.setTable(table);

		computeProcessor.process((Multiply) null);
		assertEquals(table, sourceTable.getTable());

		Multiply multiply = Multiply.builder().column(-1).value(EMPTY).build();
		computeProcessor.process(multiply);
		assertEquals(table, sourceTable.getTable());

		multiply = Multiply.builder().column(2).value(ONE).build();
		computeProcessor.process(multiply);
		assertEquals(table, sourceTable.getTable());

		multiply = Multiply.builder().column(2).value(DOLLAR_13).build();
		computeProcessor.process(multiply);
		assertEquals(table, sourceTable.getTable());

		final List<List<String>> result = Arrays.asList(
			Arrays.asList(ID1, "1000.0", TWO, VALUE_VAL1),
			Arrays.asList(ID2, "7500.0", FIVE, VALUE_VAL2),
			Arrays.asList(ID1, "400.0", TWO, VALUE_VAL3)
		);

		Multiply multiByColumn = Multiply.builder().column(2).value(DOLLAR_3).build();
		computeProcessor.process(multiByColumn);
		assertEquals(result, sourceTable.getTable());

		multiByColumn = Multiply.builder().column(2).value(DOLLAR_1).build();
		computeProcessor.process(multiByColumn);
		assertEquals(result, sourceTable.getTable());

		multiByColumn = Multiply.builder().column(2).value(ID1).build();
		computeProcessor.process(multiByColumn);
		assertEquals(result, sourceTable.getTable());

		Multiply valueValue = Multiply.builder().column(2).value(TEN).build();
		computeProcessor.process(valueValue);
		assertEquals(
			Arrays.asList(
				Arrays.asList(ID1, "10000.0", TWO, VALUE_VAL1),
				Arrays.asList(ID2, "75000.0", FIVE, VALUE_VAL2),
				Arrays.asList(ID1, "4000.0", TWO, VALUE_VAL3)
			),
			sourceTable.getTable()
		);

		valueValue = Multiply.builder().column(2).value(ZERO).build();
		computeProcessor.process(valueValue);
		assertEquals(
			Arrays.asList(
				Arrays.asList(ID1, ZERO_POINT_ZERO, TWO, VALUE_VAL1),
				Arrays.asList(ID2, ZERO_POINT_ZERO, FIVE, VALUE_VAL2),
				Arrays.asList(ID1, ZERO_POINT_ZERO, TWO, VALUE_VAL3)
			),
			sourceTable.getTable()
		);
	}

	@Test
	void testProcessSubtract() {
		final List<List<String>> table = Arrays.asList(
			Arrays.asList(ID1, FIVE_HUNDRED, TWO, VALUE_VAL1),
			Arrays.asList(ID2, ONE_THOUSAND_FIVE_HUNDRED, FIVE, VALUE_VAL2),
			Arrays.asList(ID1, TWO_HUNDRED, TWO, VALUE_VAL3)
		);

		sourceTable.setTable(table);

		computeProcessor.process((Subtract) null);
		assertEquals(table, sourceTable.getTable());

		Subtract substract = Subtract.builder().column(-1).value(EMPTY).build();
		computeProcessor.process(substract);
		assertEquals(table, sourceTable.getTable());

		substract = Subtract.builder().column(1).value(DOLLAR_13).build();
		computeProcessor.process(substract);
		assertEquals(table, sourceTable.getTable());

		substract = Subtract.builder().column(1).value(ZERO).build();
		computeProcessor.process(substract);
		assertEquals(table, sourceTable.getTable());

		final List<List<String>> result = Arrays.asList(
			Arrays.asList(ID1, "498.0", TWO, VALUE_VAL1),
			Arrays.asList(ID2, "1495.0", FIVE, VALUE_VAL2),
			Arrays.asList(ID1, "198.0", TWO, VALUE_VAL3)
		);

		Subtract substractColumn = Subtract.builder().column(2).value(DOLLAR_3).build();
		computeProcessor.process(substractColumn);
		assertEquals(result, sourceTable.getTable());

		substractColumn = Subtract.builder().column(2).value(DOLLAR_1).build();
		computeProcessor.process(substractColumn);
		assertEquals(result, sourceTable.getTable());

		substractColumn = Subtract.builder().column(2).value(ID1).build();
		computeProcessor.process(substractColumn);
		assertEquals(result, sourceTable.getTable());

		final Subtract substractValue = Subtract.builder().column(2).value(TEN).build();
		computeProcessor.process(substractValue);
		assertEquals(
			Arrays.asList(
				Arrays.asList(ID1, "488.0", TWO, VALUE_VAL1),
				Arrays.asList(ID2, "1485.0", FIVE, VALUE_VAL2),
				Arrays.asList(ID1, "188.0", TWO, VALUE_VAL3)
			),
			sourceTable.getTable()
		);
	}

	@Test
	void testPerformMathComputeOnLine() {
		final List<List<String>> table = Collections.singletonList(Arrays.asList(SINGLE_SPACE, FOO, FOUR_POINT_ZERO));
		sourceTable.setTable(table);

		// column index > row size
		final Divide divide = Divide.builder().value(TWO).column(4).build();
		computeProcessor.process(divide);
		assertEquals(table, sourceTable.getTable());

		// column index <= row size, op1 is blank
		divide.setColumn(1);
		computeProcessor.process(divide);
		assertEquals(table, sourceTable.getTable());

		// column index <= row size, op1 is not blank, op2Index == -1
		table.get(0).set(0, "8.0");
		List<List<String>> result = Collections.singletonList(Arrays.asList(FOUR_POINT_ZERO, FOO, FOUR_POINT_ZERO));
		computeProcessor.process(divide);
		assertEquals(result, sourceTable.getTable());

		// column index <= row size, op1 is not blank, op2Index != -1, op2Index >= row size
		divide.setValue(DOLLAR_4);
		computeProcessor.process(divide);
		assertEquals(result, sourceTable.getTable());

		// column index <= row size, op1 is not blank, op2Index != -1, op2Index < row size
		divide.setValue(DOLLAR_3);
		result = Collections.singletonList(Arrays.asList("1.0", FOO, FOUR_POINT_ZERO));
		computeProcessor.process(divide);
		assertEquals(result, sourceTable.getTable());
	}

	@Test
	void testProcessAnd() {
		List<List<String>> table = Arrays.asList(
			Arrays.asList(ID1, NAME1, MANUFACTURER1, ONE), // 0000 0001
			Arrays.asList(ID2, NAME2, MANUFACTURER2, FOURTEEN), // 0000 1110
			Arrays.asList(ID3, NAME3, MANUFACTURER3, TWO_HUNDRED_AND_FIFTY_FIVE)
		); // 1111 1110

		List<List<String>> tableResult = Arrays.asList(
			Arrays.asList(ID1, NAME1, MANUFACTURER1, ONE),
			Arrays.asList(ID2, NAME2, MANUFACTURER2, FOURTEEN),
			Arrays.asList(ID3, NAME3, MANUFACTURER3, TWO_HUNDRED_AND_FIFTY_FIVE)
		);

		sourceTable.setTable(table);

		// test null source to visit
		computeProcessor.process((And) null);
		assertEquals(tableResult, sourceTable.getTable());

		// test TranslationTable is null
		final And and = And.builder().column(0).value(ONE).build(); // and : 0000 0001
		computeProcessor.process(and);
		assertEquals(tableResult, sourceTable.getTable());

		// test column value is not an integer
		and.setColumn(3);
		computeProcessor.process(and);
		assertEquals(tableResult, sourceTable.getTable());

		// tests OK
		and.setColumn(4);
		tableResult =
			Arrays.asList(
				Arrays.asList(ID1, NAME1, MANUFACTURER1, ONE),
				Arrays.asList(ID2, NAME2, MANUFACTURER2, ZERO),
				Arrays.asList(ID3, NAME3, MANUFACTURER3, ONE)
			);
		computeProcessor.process(and);
		assertEquals(tableResult, sourceTable.getTable());

		table =
			Arrays.asList(
				Arrays.asList(ID1, NAME1, MANUFACTURER1, ONE), // 0000 0001
				Arrays.asList(ID2, NAME2, MANUFACTURER2, FOURTEEN), // 0000 1110
				Arrays.asList(ID3, NAME3, MANUFACTURER3, TWO_HUNDRED_AND_FIFTY_FIVE)
			); // 1111 1110
		and.setValue(THIRTY); // and:0001 1110

		sourceTable.setTable(table);

		tableResult =
			Arrays.asList(
				Arrays.asList(ID1, NAME1, MANUFACTURER1, ZERO), // 0000 0001
				Arrays.asList(ID2, NAME2, MANUFACTURER2, FOURTEEN), // 0000 1110
				Arrays.asList(ID3, NAME3, MANUFACTURER3, THIRTY)
			); // 0001 1110
		computeProcessor.process(and);
		assertEquals(tableResult, sourceTable.getTable());

		// test with column
		table =
			Arrays.asList(
				Arrays.asList(ID1, NAME1, TWO_HUNDRED_AND_FIFTY_FOUR, ONE), // 1111 1110 & 0000 0001
				Arrays.asList(ID2, NAME2, THIRTY_SIX, FOURTEEN), // 0010 0100 & 0000 1110
				Arrays.asList(ID3, NAME3, FORTY_ONE, TWO_HUNDRED_AND_FIFTY_FIVE)
			); // 0010 1001 & 1111 1111
		and.setValue(DOLLAR_3);

		sourceTable.setTable(table);

		tableResult =
			Arrays.asList(
				Arrays.asList(ID1, NAME1, TWO_HUNDRED_AND_FIFTY_FOUR, ZERO), // 0000 0000
				Arrays.asList(ID2, NAME2, THIRTY_SIX, "4"), // 0000 0100
				Arrays.asList(ID3, NAME3, FORTY_ONE, FORTY_ONE)
			); // 0010 1001
		computeProcessor.process(and);
		assertEquals(tableResult, sourceTable.getTable());
	}

	@Test
	void testProcessLeftConcat() {
		initializeSourceTable();

		// Test with empty LeftConcat
		final LeftConcat leftConcat = new LeftConcat();

		computeProcessor.process(leftConcat);

		final List<List<String>> table = sourceTable.getTable();

		assertEquals(LINE_1, table.get(0));
		assertEquals(LINE_2, table.get(1));
		assertEquals(LINE_3, table.get(2));

		// Test with LeftConcat without Value
		leftConcat.setColumn(3);

		computeProcessor.process(leftConcat);

		assertEquals(LINE_1, table.get(0));
		assertEquals(LINE_2, table.get(1));
		assertEquals(LINE_3, table.get(2));

		// Test with correct LeftConcat
		leftConcat.setValue(PREFIX);

		computeProcessor.process(leftConcat);

		assertEquals(LINE_1_RESULT_LEFT, table.get(0));
		assertEquals(LINE_2_RESULT_LEFT, table.get(1));
		assertEquals(LINE_3_RESULT_LEFT, table.get(2));

		// empty lines in table => add new column
		sourceTable.getTable().clear();
		sourceTable.getTable().add(new ArrayList<>());
		sourceTable.getTable().add(new ArrayList<>());
		sourceTable.getTable().add(new ArrayList<>());
		leftConcat.setColumn(1);
		leftConcat.setValue(FOO);
		computeProcessor.process(leftConcat);
		assertEquals(new ArrayList<>(Arrays.asList(FOO)), table.get(0));
		assertEquals(new ArrayList<>(Arrays.asList(FOO)), table.get(1));
		assertEquals(new ArrayList<>(Arrays.asList(FOO)), table.get(2));
	}

	@Test
	void testProcessLeftConcatOneColumn() {
		sourceTable.getTable().add(new ArrayList<>(LINE_1_ONE_COLUMN));
		sourceTable.getTable().add(new ArrayList<>(LINE_2_ONE_COLUMN));
		sourceTable.getTable().add(new ArrayList<>(LINE_3_ONE_COLUMN));

		final LeftConcat leftConcat = LeftConcat.builder().column(1).value(PREFIX).build();

		computeProcessor.process(leftConcat);

		final List<List<String>> table = sourceTable.getTable();

		assertEquals(new ArrayList<>(Collections.singletonList(PREFIX_ID1)), table.get(0));
		assertEquals(new ArrayList<>(Collections.singletonList(PREFIX_ID2)), table.get(1));
		assertEquals(new ArrayList<>(Collections.singletonList(PREFIX_ID3)), table.get(2));
	}

	@Test
	void testProcessLeftConcatColumn() {
		initializeSourceTable();

		final LeftConcat leftConcat = LeftConcat.builder().column(3).value(DOLLAR_1).build();

		computeProcessor.process(leftConcat);

		final List<List<String>> table = sourceTable.getTable();

		assertEquals(new ArrayList<>(Arrays.asList(ID1, NAME1, "ID1MANUFACTURER1", NUMBER_OF_DISKS1)), table.get(0));
		assertEquals(new ArrayList<>(Arrays.asList(ID2, NAME2, "ID2MANUFACTURER2", NUMBER_OF_DISKS2)), table.get(1));
		assertEquals(new ArrayList<>(Arrays.asList(ID3, NAME3, "ID3MANUFACTURER3", NUMBER_OF_DISKS3)), table.get(2));
	}

	@Test
	void testProcessLeftConcatNotColumn1() {
		initializeSourceTable();

		final LeftConcat leftConcat = LeftConcat.builder().column(3).value("$1_").build();

		computeProcessor.process(leftConcat);

		final List<List<String>> table = sourceTable.getTable();

		assertEquals(new ArrayList<>(Arrays.asList(ID1, NAME1, "$1_MANUFACTURER1", NUMBER_OF_DISKS1)), table.get(0));
		assertEquals(new ArrayList<>(Arrays.asList(ID2, NAME2, "$1_MANUFACTURER2", NUMBER_OF_DISKS2)), table.get(1));
		assertEquals(new ArrayList<>(Arrays.asList(ID3, NAME3, "$1_MANUFACTURER3", NUMBER_OF_DISKS3)), table.get(2));
	}

	@Test
	void testProcessLeftConcatNotColumn2() {
		initializeSourceTable();

		final LeftConcat leftConcat = LeftConcat.builder().column(3).value(UNDERSCORE_DOLLAR_1).build();

		computeProcessor.process(leftConcat);

		final List<List<String>> table = sourceTable.getTable();

		assertEquals(new ArrayList<>(Arrays.asList(ID1, NAME1, "_$1MANUFACTURER1", NUMBER_OF_DISKS1)), table.get(0));
		assertEquals(new ArrayList<>(Arrays.asList(ID2, NAME2, "_$1MANUFACTURER2", NUMBER_OF_DISKS2)), table.get(1));
		assertEquals(new ArrayList<>(Arrays.asList(ID3, NAME3, "_$1MANUFACTURER3", NUMBER_OF_DISKS3)), table.get(2));
	}

	@Test
	void testProcessLeftConcatNewColumn() {
		initializeSourceTable();

		final LeftConcat leftConcat = LeftConcat.builder().column(3).value("new,Column;prefix_").build();

		computeProcessor.process(leftConcat);

		final List<List<String>> table = sourceTable.getTable();

		assertEquals(
			new ArrayList<>(Arrays.asList(ID1, NAME1, NEW_COMMA_COLUMN, PREFIX_MANUFACTURER1, NUMBER_OF_DISKS1)),
			table.get(0)
		);
		assertEquals(
			new ArrayList<>(Arrays.asList(ID2, NAME2, NEW_COMMA_COLUMN, PREFIX_MANUFACTURER2, NUMBER_OF_DISKS2)),
			table.get(1)
		);
		assertEquals(
			new ArrayList<>(Arrays.asList(ID3, NAME3, NEW_COMMA_COLUMN, PREFIX_MANUFACTURER3, NUMBER_OF_DISKS3)),
			table.get(2)
		);
	}

	@Test
	void testProcessLeftConcatTwoNewColumns() {
		initializeSourceTable();

		final LeftConcat leftConcat = LeftConcat.builder().column(1).value("new,$4;AnotherNew.Column;prefix_").build();

		computeProcessor.process(leftConcat);

		final List<List<String>> table = sourceTable.getTable();

		assertEquals(
			new ArrayList<>(
				Arrays.asList(NEW_COMMA_DOLLAR_4, ANOTHER_NEW_COLUMN, PREFIX_ID1, NAME1, MANUFACTURER1, NUMBER_OF_DISKS1)
			),
			table.get(0)
		);
		assertEquals(
			new ArrayList<>(
				Arrays.asList(NEW_COMMA_DOLLAR_4, ANOTHER_NEW_COLUMN, PREFIX_ID2, NAME2, MANUFACTURER2, NUMBER_OF_DISKS2)
			),
			table.get(1)
		);
		assertEquals(
			new ArrayList<>(
				Arrays.asList(NEW_COMMA_DOLLAR_4, ANOTHER_NEW_COLUMN, PREFIX_ID3, NAME3, MANUFACTURER3, NUMBER_OF_DISKS3)
			),
			table.get(2)
		);
	}

	@Test
	void testProcessRightConcat() {
		initializeSourceTable();

		// Test with empty RightConcat
		final RightConcat rightConcat = new RightConcat();

		computeProcessor.process(rightConcat);

		final List<List<String>> table = sourceTable.getTable();

		assertEquals(LINE_1, table.get(0));
		assertEquals(LINE_2, table.get(1));
		assertEquals(LINE_3, table.get(2));

		// Test with RightConcat without Value
		rightConcat.setColumn(3);

		computeProcessor.process(rightConcat);

		assertEquals(LINE_1, table.get(0));
		assertEquals(LINE_2, table.get(1));
		assertEquals(LINE_3, table.get(2));

		// Test with correct RightConcat
		rightConcat.setValue(SUFFIX);

		computeProcessor.process(rightConcat);

		assertEquals(LINE_1_RESULT_RIGHT, table.get(0));
		assertEquals(LINE_2_RESULT_RIGHT, table.get(1));
		assertEquals(LINE_3_RESULT_RIGHT, table.get(2));
		// index = size + 1 => add new column
		rightConcat.setColumn(5);
		rightConcat.setValue(FOO);
		computeProcessor.process(rightConcat);
		final List<List<String>> expected = Arrays.asList(LINE_1_RESULT_RIGHT, LINE_2_RESULT_RIGHT, LINE_3_RESULT_RIGHT);
		expected.get(0).add(FOO);
		expected.get(1).add(FOO);
		expected.get(2).add(FOO);
		assertEquals(expected, table);

		// index > size + 1  => out of bounds nothing changed
		rightConcat.setColumn(15);
		rightConcat.setValue(FOO);
		computeProcessor.process(rightConcat);
		assertEquals(expected, table);
	}

	@Test
	void testProcessRightConcatOneColumn() {
		sourceTable.getTable().add(new ArrayList<>(LINE_1_ONE_COLUMN));
		sourceTable.getTable().add(new ArrayList<>(LINE_2_ONE_COLUMN));
		sourceTable.getTable().add(new ArrayList<>(LINE_3_ONE_COLUMN));

		final RightConcat rightConcat = RightConcat.builder().column(1).value(SUFFIX).build();

		computeProcessor.process(rightConcat);

		final List<List<String>> table = sourceTable.getTable();

		assertEquals(new ArrayList<>(Collections.singletonList(ID1_SUFFIX)), table.get(0));
		assertEquals(new ArrayList<>(Collections.singletonList(ID2_SUFFIX)), table.get(1));
		assertEquals(new ArrayList<>(Collections.singletonList(ID3_SUFFIX)), table.get(2));
	}

	@Test
	void testProcessRightConcatColumn() {
		initializeSourceTable();

		final RightConcat rightConcat = RightConcat.builder().column(3).value(DOLLAR_1).build();

		computeProcessor.process(rightConcat);

		final List<List<String>> table = sourceTable.getTable();

		assertEquals(new ArrayList<>(Arrays.asList(ID1, NAME1, "MANUFACTURER1ID1", NUMBER_OF_DISKS1)), table.get(0));
		assertEquals(new ArrayList<>(Arrays.asList(ID2, NAME2, "MANUFACTURER2ID2", NUMBER_OF_DISKS2)), table.get(1));
		assertEquals(new ArrayList<>(Arrays.asList(ID3, NAME3, "MANUFACTURER3ID3", NUMBER_OF_DISKS3)), table.get(2));
	}

	@Test
	void testProcessRightConcatNotColumn1() {
		initializeSourceTable();

		final RightConcat rightConcat = RightConcat.builder().column(3).value(UNDERSCORE_DOLLAR_1).build();

		computeProcessor.process(rightConcat);

		final List<List<String>> table = sourceTable.getTable();

		assertEquals(new ArrayList<>(Arrays.asList(ID1, NAME1, "MANUFACTURER1_$1", NUMBER_OF_DISKS1)), table.get(0));
		assertEquals(new ArrayList<>(Arrays.asList(ID2, NAME2, "MANUFACTURER2_$1", NUMBER_OF_DISKS2)), table.get(1));
		assertEquals(new ArrayList<>(Arrays.asList(ID3, NAME3, "MANUFACTURER3_$1", NUMBER_OF_DISKS3)), table.get(2));
	}

	@Test
	void testProcessRightConcatNewColumn() {
		initializeSourceTable();

		final RightConcat rightConcat = RightConcat.builder().column(3).value("_suffix;new,Column").build();

		computeProcessor.process(rightConcat);

		final List<List<String>> table = sourceTable.getTable();

		assertEquals(
			new ArrayList<>(Arrays.asList(ID1, NAME1, MANUFACTURER1_SUFFIX, NEW_COMMA_COLUMN, NUMBER_OF_DISKS1)),
			table.get(0)
		);
		assertEquals(
			new ArrayList<>(Arrays.asList(ID2, NAME2, MANUFACTURER2_SUFFIX, NEW_COMMA_COLUMN, NUMBER_OF_DISKS2)),
			table.get(1)
		);
		assertEquals(
			new ArrayList<>(Arrays.asList(ID3, NAME3, MANUFACTURER3_SUFFIX, NEW_COMMA_COLUMN, NUMBER_OF_DISKS3)),
			table.get(2)
		);
	}

	@Test
	void testProcessRightConcatTwoNewColumns() {
		initializeSourceTable();

		final RightConcat rightConcat = RightConcat.builder().column(1).value("_suffix;new,$4;AnotherNew.Column").build();

		computeProcessor.process(rightConcat);

		final List<List<String>> table = sourceTable.getTable();

		assertEquals(
			new ArrayList<>(
				Arrays.asList(ID1_SUFFIX, NEW_COMMA_DOLLAR_4, ANOTHER_NEW_COLUMN, NAME1, MANUFACTURER1, NUMBER_OF_DISKS1)
			),
			table.get(0)
		);
		assertEquals(
			new ArrayList<>(
				Arrays.asList(ID2_SUFFIX, NEW_COMMA_DOLLAR_4, ANOTHER_NEW_COLUMN, NAME2, MANUFACTURER2, NUMBER_OF_DISKS2)
			),
			table.get(1)
		);
		assertEquals(
			new ArrayList<>(
				Arrays.asList(ID3_SUFFIX, NEW_COMMA_DOLLAR_4, ANOTHER_NEW_COLUMN, NAME3, MANUFACTURER3, NUMBER_OF_DISKS3)
			),
			table.get(2)
		);
	}

	@Test
	void testProcessRightConcatNoOperation() {
		initializeSourceTable();

		// RightConcat is null
		computeProcessor.setSourceTable(SourceTable.empty());
		computeProcessor.process((RightConcat) null);
		assertNotNull(computeProcessor.getSourceTable().getTable());
		assertTrue(computeProcessor.getSourceTable().getTable().isEmpty());

		// RightConcat is not null, RightConcat.getColumn() is not null, RightConcat.getValue() is not null,
		// RightConcat.getColumn() <= 0
		final RightConcat rightConcat = RightConcat.builder().value(SUFFIX).column(0).build();
		computeProcessor.process(rightConcat);
		assertTrue(computeProcessor.getSourceTable().getTable().isEmpty());

		// RightConcat is not null, RightConcat.getColumn() is not null, RightConcat.getValue() is not null,
		// RightConcat.getColumn() > 0,
		// computeProcessor.getSourceTable() is null
		rightConcat.setColumn(1);
		computeProcessor.setSourceTable(null);
		computeProcessor.process(rightConcat);
		assertNull(computeProcessor.getSourceTable());

		// RightConcat is not null, RightConcat.getColumn() is not null, RightConcat.getValue() is not null,
		// RightConcat.getColumn() > 0,
		// computeProcessor.getSourceTable() is not null, computeProcessor.getSourceTable().getTable() is null
		computeProcessor.setSourceTable(SourceTable.builder().table(null).build());
		computeProcessor.process(rightConcat);
		assertNull(computeProcessor.getSourceTable().getTable());

		// RightConcat is not null, RightConcat.getColumn() is not null, RightConcat.getValue() is not null,
		// RightConcat.getColumn() > 0,
		// computeProcessor.getSourceTable() is not null, computeProcessor.getSourceTable().getTable() is not null,
		// computeProcessor.getSourceTable().getTable().isEmpty()
		computeProcessor.setSourceTable(SourceTable.empty());
		computeProcessor.process(rightConcat);
		assertTrue(computeProcessor.getSourceTable().getTable().isEmpty());

		// RightConcat is not null, RightConcat.getColumn() is not null, RightConcat.getValue() is not null,
		// RightConcat.getColumn() > 0,
		// computeProcessor.getSourceTable() is not null, computeProcessor.getSourceTable().getTable() is not null,
		// computeProcessor.getSourceTable().getTable() is not empty,
		// RightConcat.getColumn() > sourceTable.getTable().get(0).size()
		computeProcessor.setSourceTable(
			SourceTable.builder().table(Collections.singletonList(Collections.singletonList(FOO))).build()
		);
		rightConcat.setColumn(5);
		computeProcessor.process(rightConcat);
		assertEquals(1, computeProcessor.getSourceTable().getTable().size());

		// RightConcat is not null, RightConcat.getColumn() is not null, RightConcat.getValue() is not null,
		// RightConcat.getColumn() > 0,
		// computeProcessor.getSourceTable() is not null, computeProcessor.getSourceTable().getTable() is not null,
		// computeProcessor.getSourceTable().getTable() is not empty,
		// RightConcat.getColumn() <= sourceTable.getTable().get(0).size(),
		// matcher.matches, concatColumnIndex < sourceTable.getTable().get(0).size()
		rightConcat.setColumn(1);
		rightConcat.setValue("$2");
		computeProcessor.process(rightConcat);
		assertEquals(1, computeProcessor.getSourceTable().getTable().size());
	}

	@Test
	void testJson2Csv() {
		// Retrieve the Json file and extract its content as String
		final String rawData = ResourceHelper
			.getResourceAsString("/test-files/compute/json2Csv/json2CsvSample.json", ComputeProcessor.class)
			.replaceAll("\\s", "");

		// Set the extracted rawData in the source table
		sourceTable.setRawData(rawData);

		// Check the case of a null {@link Json2Csv} instance
		Json2Csv jsonToCsv = null;
		computeProcessor.process(jsonToCsv);
		assertEquals(rawData, sourceTable.getRawData());

		// Check the case of an empty {@link Json2Csv} instance
		jsonToCsv = Json2Csv.builder().build();
		computeProcessor.process(jsonToCsv);
		assertEquals(rawData, sourceTable.getRawData());

		// Check the case of a non-null {@link Json2Csv} instance
		jsonToCsv =
			Json2Csv.builder().entryKey("/monitors").separator(";").properties("id,name,monitorType,hostId").build();

		computeProcessor.process(jsonToCsv);

		final String expectedRawDataResult =
			"/monitors[0];enclosure-1;enclosure-1;ENCLOSURE;hostId;\n" +
			"/monitors[1];enclosure-2;enclosure-2;ENCLOSURE;hostId;\n";
		assertEquals(expectedRawDataResult, sourceTable.getRawData());
	}

	@Test
<<<<<<< HEAD
	void testReplace() {
		sourceTable.getTable().add(new ArrayList<>(Arrays.asList("ID1", "val1", "1value1")));
		sourceTable.getTable().add(new ArrayList<>(Arrays.asList("ID2", "val2", "1value11")));
		sourceTable.getTable().add(new ArrayList<>(Arrays.asList("ID3", "val3", "va1lue12")));

		// Check the case of a null {@link Replace} object
		computeProcessor.process((Replace) null);
		assertEquals(
			Arrays.asList(
				Arrays.asList("ID1", "val1", "1value1"),
				Arrays.asList("ID2", "val2", "1value11"),
				Arrays.asList("ID3", "val3", "va1lue12")
			),
			sourceTable.getTable()
		);

		// // Check the case of an invalid column index
		final Replace replace = Replace.builder().column(-1).build();
		computeProcessor.process(replace);
		assertEquals(
			Arrays.asList(
				Arrays.asList("ID1", "val1", "1value1"),
				Arrays.asList("ID2", "val2", "1value11"),
				Arrays.asList("ID3", "val3", "va1lue12")
			),
			sourceTable.getTable()
		);

		replace.setColumn(2);
		computeProcessor.process(replace);
		assertEquals(
			Arrays.asList(
				Arrays.asList("ID1", "val1", "1value1"),
				Arrays.asList("ID2", "val2", "1value11"),
				Arrays.asList("ID3", "val3", "va1lue12")
			),
			sourceTable.getTable()
		);

		replace.setExistingValue("al");
		computeProcessor.process(replace);
		assertEquals(
			Arrays.asList(
				Arrays.asList("ID1", "val1", "1value1"),
				Arrays.asList("ID2", "val2", "1value11"),
				Arrays.asList("ID3", "val3", "va1lue12")
			),
			sourceTable.getTable()
		);

		replace.setExistingValue(null);
		replace.setNewValue("");
		computeProcessor.process(replace);
		assertEquals(
			Arrays.asList(
				Arrays.asList("ID1", "val1", "1value1"),
				Arrays.asList("ID2", "val2", "1value11"),
				Arrays.asList("ID3", "val3", "va1lue12")
			),
			sourceTable.getTable()
		);

		replace.setExistingValue("al");
		computeProcessor.process(replace);
		assertEquals(
			Arrays.asList(
				Arrays.asList("ID1", "v1", "1value1"),
				Arrays.asList("ID2", "v2", "1value11"),
				Arrays.asList("ID3", "v3", "va1lue12")
			),
			sourceTable.getTable()
		);

		replace.setColumn(3);
		replace.setExistingValue("1");
		replace.setNewValue("f");
		computeProcessor.process(replace);
		assertEquals(
			Arrays.asList(
				Arrays.asList("ID1", "v1", "fvaluef"),
				Arrays.asList("ID2", "v2", "fvalueff"),
				Arrays.asList("ID3", "v3", "vafluef2")
			),
			sourceTable.getTable()
		);

		replace.setExistingValue("ue");
		replace.setNewValue("$2");
		computeProcessor.process(replace);
		assertEquals(
			Arrays.asList(
				Arrays.asList("ID1", "v1", "fvalv1f"),
				Arrays.asList("ID2", "v2", "fvalv2ff"),
				Arrays.asList("ID3", "v3", "vaflv3f2")
			),
			sourceTable.getTable()
		);

		// Check the case when both existing and new values match COLUMN_PATTERN regex
		replace.setExistingValue("lv");
		replace.setNewValue("val1;val2");
		computeProcessor.process(replace);
		assertEquals(
			Arrays.asList(
				Arrays.asList("ID1", "v1", "fvaval1", "val21f"),
				Arrays.asList("ID2", "v2", "fvaval1", "val22ff"),
				Arrays.asList("ID3", "v3", "vafval1", "val23f2")
			),
			sourceTable.getTable()
		);

		// Check the case when existing value matches COLUMN_PATTERN regex and the new value is hard-coded
		replace.setExistingValue("$3");
		replace.setNewValue("v1v2");
		computeProcessor.process(replace);
		assertEquals(
			Arrays.asList(
				Arrays.asList("ID1", "v1", "v1v2", "val21f"),
				Arrays.asList("ID2", "v2", "v1v2", "val22ff"),
				Arrays.asList("ID3", "v3", "v1v2", "val23f2")
			),
			sourceTable.getTable()
		);

		// Check the case when both existing value and new value match COLUMN_PATTERN regex
		replace.setExistingValue("$2");
		replace.setNewValue("$1");
		computeProcessor.process(replace);
		assertEquals(
			Arrays.asList(
				Arrays.asList("ID1", "v1", "ID1v2", "val21f"),
				Arrays.asList("ID2", "v2", "v1ID2", "val22ff"),
				Arrays.asList("ID3", "v3", "v1v2", "val23f2")
			),
			sourceTable.getTable()
		);
=======
	void visitSubstringNOK() {
		final List<List<String>> table = Arrays.asList(
			Arrays.asList("ID1", "Dell+1"),
			Arrays.asList("ID2", "Dell+33"),
			Arrays.asList("ID3", "Dell+xyz")
		);

		sourceTable.setTable(table);
		computeProcessor.process((Substring) null);
		assertEquals(table, sourceTable.getTable());

		computeProcessor.process(Substring.builder().column(-1).start("-1").length("-1").build());
		assertEquals(table, sourceTable.getTable());

		computeProcessor.process(Substring.builder().column(2).start("TOTO").length("4").build());
		assertEquals(table, sourceTable.getTable());

		computeProcessor.process(Substring.builder().column(2).start("1").length("TOTO").build());
		assertEquals(table, sourceTable.getTable());
	}

	@Test
	void testCheckSubstring() {
		assertTrue(ComputeProcessor.checkSubstring(Substring.builder().column(2).start("1").length("4").build()));
		assertFalse(ComputeProcessor.checkSubstring(Substring.builder().column(-2).start("1").length("4").build()));
		assertFalse(ComputeProcessor.checkSubstring(Substring.builder().column(-1).start("1").length("4").build()));
		assertFalse(ComputeProcessor.checkSubstring(Substring.builder().column(-1).start("-1").length("-1").build()));
		assertFalse(ComputeProcessor.checkSubstring(null));
	}

	@Test
	void testProcessSubstring() {
		final List<List<String>> table = Arrays.asList(
			Arrays.asList("ID1", "Dell+1"),
			Arrays.asList("ID2", "Dell+33"),
			Arrays.asList("ID3", "Dell+xyz")
		);

		sourceTable.setTable(table);

		final Substring substring = Substring.builder().column(2).start("1").length("4").build();

		computeProcessor.process(substring);

		final List<List<String>> expected = Arrays.asList(
			Arrays.asList("ID1", "Dell"),
			Arrays.asList("ID2", "Dell"),
			Arrays.asList("ID3", "Dell")
		);
		assertEquals(expected, sourceTable.getTable());
	}

	@Test
	void testProcessSubstringViaColumn() {
		final List<List<String>> table = Arrays.asList(
			Arrays.asList("ID1", "Dell+1", "4"),
			Arrays.asList("ID2", "Dell+33", "4"),
			Arrays.asList("ID3", "Dell+xyz", "4")
		);

		sourceTable.setTable(table);

		final Substring substring = Substring.builder().column(2).start("1").length("$3").build();

		computeProcessor.process(substring);

		final List<List<String>> expected = Arrays.asList(
			Arrays.asList("ID1", "Dell", "4"),
			Arrays.asList("ID2", "Dell", "4"),
			Arrays.asList("ID3", "Dell", "4")
		);
		assertEquals(expected, sourceTable.getTable());
	}

	@Test
	void testPerformSubstringWrongBeginIndex() {
		final List<List<String>> table = Arrays.asList(
			Arrays.asList("ID1", "Dell+1"),
			Arrays.asList("ID2", "Dell+33"),
			Arrays.asList("ID3", "Dell+xyz")
		);

		sourceTable.setTable(table);

		computeProcessor.performSubstring(1, "Column(4)", 3, "4", -1);

		assertEquals(table, sourceTable.getTable());
	}

	@Test
	void testPerformSubstringWrongColumnIndex() {
		final List<List<String>> table = Arrays.asList(
			Arrays.asList("ID1", "Dell+1"),
			Arrays.asList("ID2", "Dell+33"),
			Arrays.asList("ID3", "Dell+xyz")
		);

		sourceTable.setTable(table);

		computeProcessor.performSubstring(3, "1", -1, "4", -1);

		assertEquals(table, sourceTable.getTable());
	}

	@Test
	void testPerformSubstring() {
		final List<List<String>> table = Arrays.asList(
			Arrays.asList("ID1", "Dell+1"),
			Arrays.asList("ID2", "Dell+33"),
			Arrays.asList("ID3", "Dell+xyz")
		);

		sourceTable.setTable(table);

		computeProcessor.performSubstring(1, "1", -1, "4", -1);

		final List<List<String>> expected = Arrays.asList(
			Arrays.asList("ID1", "Dell"),
			Arrays.asList("ID2", "Dell"),
			Arrays.asList("ID3", "Dell")
		);
		assertEquals(expected, sourceTable.getTable());
	}

	@Test
	void testCheckSubstringArguments() {
		assertTrue(ComputeProcessor.checkSubstringArguments(1, 3, 3));

		//noinspection ConstantConditions
		assertFalse(ComputeProcessor.checkSubstringArguments(null, 3, 3));

		//noinspection ConstantConditions
		assertFalse(ComputeProcessor.checkSubstringArguments(1, null, 3));

		assertFalse(ComputeProcessor.checkSubstringArguments(0, 3, 3));
		assertFalse(ComputeProcessor.checkSubstringArguments(2, 0, 3));
		assertFalse(ComputeProcessor.checkSubstringArguments(1, 4, 3));
	}

	@Test
	void testTransformToIntegerValue() {
		assertNull(ComputeProcessor.transformToIntegerValue(null));
		assertNull(ComputeProcessor.transformToIntegerValue("a"));
		assertEquals(1, ComputeProcessor.transformToIntegerValue("1"));
	}

	@Test
	void testGetValueFunction() {
		assertNotNull(ComputeProcessor.getValueFunction(-1));
		assertNotNull(ComputeProcessor.getValueFunction(0));
	}

	@Test
	void testCheckValueAndColumnIndexConsistency() {
		assertTrue(ComputeProcessor.checkValueAndColumnIndexConsistency("1", -1));
		assertFalse(ComputeProcessor.checkValueAndColumnIndexConsistency("Column(0)", -1));
		assertTrue(ComputeProcessor.checkValueAndColumnIndexConsistency("Column(1)", 0));
		assertTrue(ComputeProcessor.checkValueAndColumnIndexConsistency("1", 1));
	}

	@Test
	void testGetColumnIndex() {
		assertEquals(1, ComputeProcessor.getColumnIndex(" $2 "));
		assertEquals(-1, ComputeProcessor.getColumnIndex("2"));
	}

	@Test
	void testProcessArrayTranslate() throws IOException {
		List<List<String>> table = Arrays.asList(
			Arrays.asList(ID1, null, TYPE1),
			Arrays.asList(ID2, null, TYPE2),
			Arrays.asList(ID3, null, TYPE3)
		);

		List<List<String>> result = Arrays.asList(
			Arrays.asList(ID1, "TRANSLATED_STATUS11|TRANSLATED_STATUS12|TRANSLATED_STATUS13", TYPE1),
			Arrays.asList(ID2, "NO_VALUE|TRANSLATED_STATUS22", TYPE2),
			Arrays.asList(ID3, "TRANSLATED_STATUS31", TYPE3)
		);

		final Map<String, String> translations = Maps.of(
			"",
			"NO_VALUE",
			"status11",
			"TRANSLATED_STATUS11",
			"status12",
			"TRANSLATED_STATUS12",
			"status13",
			"TRANSLATED_STATUS13",
			"status22",
			"TRANSLATED_STATUS22", // No translation for STATUS22
			"status31",
			"TRANSLATED_STATUS31"
		);
		final String translationTableName = "translationTableName";
		final TranslationTable connectorTranslationTable = TranslationTable.builder().translations(translations).build();
		final String connectorName = "connectorName";
		final Connector connector = Connector
			.builder()
			.translations(Collections.singletonMap(translationTableName, connectorTranslationTable))
			.build();

		Map<String, Connector> store = Maps.of(connectorName, connector);

		final TelemetryManager telemetryManager = TelemetryManager.builder().connectorStore(connectorStoreMock).build();

		doReturn(store).when(connectorStoreMock).getStore();
		computeProcessor.setConnectorName(connectorName);
		computeProcessor.setTelemetryManager(telemetryManager);

		sourceTable.setTable(table);

		// ArrayTranslate is null
		computeProcessor.process((ArrayTranslate) null);
		assertEquals(table, sourceTable.getTable());

		// ArrayTranslate is not null, translationTable is null
		ArrayTranslate arrayTranslate = new ArrayTranslate();
		computeProcessor.process(arrayTranslate);
		assertEquals(table, sourceTable.getTable());

		// ArrayTranslate is not null, translationTable is not null, translations is not null,
		// column < 1
		ReferenceTranslationTable translationTable = new ReferenceTranslationTable("");
		arrayTranslate.setTranslationTable(translationTable);
		arrayTranslate.setColumn(0);
		computeProcessor.process(arrayTranslate);
		assertEquals(table, sourceTable.getTable());

		// ArrayTranslate is not null, translationTable is not null, translations is not null,
		// column >= 1, arraySeparator is null, resultSeparator is null, columnIndex >= row size
		arrayTranslate.setColumn(4);
		computeProcessor.process(arrayTranslate);
		assertEquals(table, sourceTable.getTable());

		// ArrayTranslate is not null, translationTable is not null, translations is not null,
		// column >= 1, arraySeparator is not null, resultSeparator is not null, columnIndex >= row size
		arrayTranslate.setArraySeparator(",");
		arrayTranslate.setResultSeparator("|");
		computeProcessor.process(arrayTranslate);
		assertEquals(table, sourceTable.getTable());

		// ArrayTranslate is not null, translationTable is not null, translations is not null,
		// column >= 1, arraySeparator is not null, resultSeparator is not null, columnIndex < row size,
		// arrayValue is null
		arrayTranslate.setColumn(2);
		computeProcessor.process(arrayTranslate);
		assertEquals(table, sourceTable.getTable());

		// Test ReferenceTranslationTable OK
		table =
			Arrays.asList(
				Arrays.asList(ID1, "STATUS11,STATUS12,STATUS13", TYPE1),
				Arrays.asList(ID2, ",STATUS22,STATUS23,", TYPE2),
				Arrays.asList(ID3, "STATUS31", TYPE3)
			);

		sourceTable.setTable(table);

		translationTable = new ReferenceTranslationTable("${translation::translationTableName}");
		arrayTranslate.setTranslationTable(translationTable);

		computeProcessor.process(arrayTranslate);
		assertEquals(result, sourceTable.getTable());

		// Test ReferenceTranslationTable OK
		sourceTable.setTable(
			Arrays.asList(
				Arrays.asList(ID1, "STATUS11,STATUS12,STATUS13", TYPE1),
				Arrays.asList(ID2, "STATUS22,STATUS23,", TYPE2),
				Arrays.asList(ID3, "STATUS31", TYPE3)
			)
		);

		result =
			Arrays.asList(
				Arrays.asList(ID1, "TRANSLATED_STATUS11|TRANSLATED_STATUS12|TRANSLATED_STATUS13", TYPE1),
				Arrays.asList(ID2, "TRANSLATED_STATUS22", TYPE2),
				Arrays.asList(ID3, "TRANSLATED_STATUS31", TYPE3)
			);

		final TranslationTable referenceTranslationTable = TranslationTable
			.builder()
			.translations(
				Map.of(
					"status11",
					"TRANSLATED_STATUS11",
					"status12",
					"TRANSLATED_STATUS12",
					"status13",
					"TRANSLATED_STATUS13",
					"status22",
					"TRANSLATED_STATUS22",
					"status31",
					"TRANSLATED_STATUS31"
				)
			)
			.build();
		arrayTranslate.setTranslationTable(referenceTranslationTable);

		computeProcessor.process(arrayTranslate);
		assertEquals(result, sourceTable.getTable());
	}

	@Test
	void testExcludeMatchingLines() {
		final List<String> line1 = Arrays.asList(FOO, "1", "2", "3");
		final List<String> line2 = Arrays.asList(BAR, "10", "20", "30");
		final List<String> line3 = Arrays.asList(BAZ, "100", "200", "300");
		final List<List<String>> table = Arrays.asList(line1, line2, line3);

		computeProcessor.setSourceTable(SourceTable.builder().table(table).build());

		// regexp is null, valueSet is null
		final ExcludeMatchingLines excludeMatchingLines = ExcludeMatchingLines
			.builder()
			.column(1)
			.regExp(null)
			.valueList(null)
			.build();
		computeProcessor.process(excludeMatchingLines);
		assertEquals(table, computeProcessor.getSourceTable().getTable());

		// regexp is empty, valueSet is null
		excludeMatchingLines.setRegExp("");
		computeProcessor.process(excludeMatchingLines);
		assertEquals(table, computeProcessor.getSourceTable().getTable());

		// regexp is empty, valueSet is empty
		excludeMatchingLines.setValueList(EMPTY);
		computeProcessor.process(excludeMatchingLines);
		assertEquals(table, computeProcessor.getSourceTable().getTable());

		// regex is not null, not empty
		excludeMatchingLines.setRegExp("^B.*");
		computeProcessor.process(excludeMatchingLines);
		assertNotEquals(table, computeProcessor.getSourceTable().getTable());
		List<List<String>> resultTable = computeProcessor.getSourceTable().getTable();
		assertNotNull(resultTable);
		assertEquals(1, resultTable.size());
		assertEquals(line1, resultTable.get(0));

		// regex is null,
		// valueSet is not null, not empty
		computeProcessor.getSourceTable().setTable(table);
		excludeMatchingLines.setRegExp(null);
		excludeMatchingLines.setValueList("3,300");
		excludeMatchingLines.setColumn(4);
		computeProcessor.process(excludeMatchingLines);
		assertNotEquals(table, computeProcessor.getSourceTable().getTable());
		resultTable = computeProcessor.getSourceTable().getTable();
		assertNotNull(resultTable);
		assertEquals(1, resultTable.size());
		assertEquals(line2, resultTable.get(0));

		// regex is not null, not empty
		// valueSet is not null, not empty
		computeProcessor.getSourceTable().setTable(table);
		excludeMatchingLines.setColumn(1);
		excludeMatchingLines.setRegExp(".*R.*"); // Applying only the regex would exclude line2
		excludeMatchingLines.setValueList("FOO,BAR,BAB"); // Applying only the valueSet would exclude line1 and line2
		computeProcessor.process(excludeMatchingLines);
		assertNotEquals(table, computeProcessor.getSourceTable().getTable());
		resultTable = computeProcessor.getSourceTable().getTable();
		assertNotNull(resultTable);
		assertEquals(1, resultTable.size()); // Applying both the regex and the valueSet leaves only line3
		assertEquals(line3, resultTable.get(0));
	}

	@Test
	void testExtract() {
		List<List<String>> table = Arrays.asList(
			Arrays.asList("ID1", "STATUS1", "TYPE1", null, "NAME1"),
			Arrays.asList("ID2", "STATUS2", "TYPE2", null, "NAME2"),
			Arrays.asList("ID3", "STATUS3", "TYPE3", null, "NAME3")
		);

		sourceTable.setTable(table);

		// Extract is null
		computeProcessor.process((Extract) null);
		assertEquals(table, sourceTable.getTable());

		// Extract is not null, column is not valid, subColumn is not valid
		Extract extract = Extract.builder().column(-1).subColumn(-1).build();
		computeProcessor.process(extract);
		assertEquals(table, sourceTable.getTable());

		// Extract is not null, column < 1
		extract.setColumn(0);
		computeProcessor.process(extract);
		assertEquals(table, sourceTable.getTable());

		// Extract is not null, column >= 1, subColumn is null
		extract.setColumn(1);
		computeProcessor.process(extract);
		assertEquals(table, sourceTable.getTable());

		// Extract is not null, column >= 1, subColumn < 1
		extract.setSubColumn(-1);
		computeProcessor.process(extract);
		assertEquals(table, sourceTable.getTable());

		// Extract is not null, column >= 1, subColumn >= 1, subSeparators is null
		extract.setSubColumn(1);
		computeProcessor.process(extract);
		assertEquals(table, sourceTable.getTable());

		// Extract is not null, column >= 1, subColumn >= 1, subSeparators is empty
		extract.setSubSeparators("");
		computeProcessor.process(extract);
		assertEquals(table, sourceTable.getTable());

		// Extract is not null, column >= 1, subColumn >= 1, subSeparators is not null and not empty,
		// column > row size
		extract.setSubSeparators("|");
		extract.setColumn(6);
		computeProcessor.process(extract);
		assertEquals(table, sourceTable.getTable());

		// Extract is not null, column >= 1, subColumn >= 1, subSeparators is not null and not empty,
		// column is valid, text is null
		extract.setColumn(4);
		computeProcessor.process(extract);
		assertEquals(table, sourceTable.getTable());

		// Extract is not null, column >= 1, subColumn >= 1, subSeparators is not null and not empty,
		// column is valid, text is not null, subColumn < 1
		table.get(0).set(3, "|OK|1");
		table.get(1).set(3, "|OK|2");
		table.get(2).set(3, "|OK|3");
		extract.setSubColumn(0);
		computeProcessor.process(extract);
		assertEquals(table, sourceTable.getTable());

		// Extract is not null, column >= 1, subColumn >= 1, subSeparators is not null and not empty,
		// column is valid, text is not null, subColumn > text.length()
		extract.setSubColumn(4);
		computeProcessor.process(extract);
		List<List<String>> expected = Arrays.asList(
			Arrays.asList("ID1", "STATUS1", "TYPE1", "", "NAME1"),
			Arrays.asList("ID2", "STATUS2", "TYPE2", "", "NAME2"),
			Arrays.asList("ID3", "STATUS3", "TYPE3", "", "NAME3")
		);
		assertEquals(expected, sourceTable.getTable());

		// Test OK, subSeparators is a single character
		List<List<String>> result = Arrays.asList(
			Arrays.asList("ID1", "STATUS1", "TYPE1", "1", "NAME1"),
			Arrays.asList("ID2", "STATUS2", "TYPE2", "2", "NAME2"),
			Arrays.asList("ID3", "STATUS3", "TYPE3", "3", "NAME3")
		);
		extract.setSubColumn(3);
		computeProcessor.process(extract);
		assertEquals(expected, sourceTable.getTable());

		// Test OK, subSeparators is "()"
		table.get(0).set(3, "STATUS1 (1)");
		table.get(1).set(3, "STATUS2 (2)");
		table.get(2).set(3, "STATUS3 (3)");
		sourceTable.setTable(table);
		extract.setSubColumn(2);
		extract.setSubSeparators("()");
		computeProcessor.process(extract);
		assertEquals(result, sourceTable.getTable());

		// Test OK, subSeparators is "%%"
		table.get(0).set(3, "1% of maximum");
		table.get(1).set(3, "2% of maximum");
		table.get(2).set(3, "3% of maximum");
		sourceTable.setTable(table);
		extract.setSubColumn(1);
		extract.setSubSeparators("%%");
		computeProcessor.process(extract);
		assertEquals(result, sourceTable.getTable());
>>>>>>> d919eb0a
	}
}<|MERGE_RESOLUTION|>--- conflicted
+++ resolved
@@ -48,6 +48,7 @@
 import org.junit.jupiter.api.Test;
 import org.junit.jupiter.api.extension.ExtendWith;
 import org.mockito.InjectMocks;
+import org.mockito.Mock;
 import org.mockito.Spy;
 import org.mockito.junit.jupiter.MockitoExtension;
 
@@ -951,144 +952,6 @@
 	}
 
 	@Test
-<<<<<<< HEAD
-	void testReplace() {
-		sourceTable.getTable().add(new ArrayList<>(Arrays.asList("ID1", "val1", "1value1")));
-		sourceTable.getTable().add(new ArrayList<>(Arrays.asList("ID2", "val2", "1value11")));
-		sourceTable.getTable().add(new ArrayList<>(Arrays.asList("ID3", "val3", "va1lue12")));
-
-		// Check the case of a null {@link Replace} object
-		computeProcessor.process((Replace) null);
-		assertEquals(
-			Arrays.asList(
-				Arrays.asList("ID1", "val1", "1value1"),
-				Arrays.asList("ID2", "val2", "1value11"),
-				Arrays.asList("ID3", "val3", "va1lue12")
-			),
-			sourceTable.getTable()
-		);
-
-		// // Check the case of an invalid column index
-		final Replace replace = Replace.builder().column(-1).build();
-		computeProcessor.process(replace);
-		assertEquals(
-			Arrays.asList(
-				Arrays.asList("ID1", "val1", "1value1"),
-				Arrays.asList("ID2", "val2", "1value11"),
-				Arrays.asList("ID3", "val3", "va1lue12")
-			),
-			sourceTable.getTable()
-		);
-
-		replace.setColumn(2);
-		computeProcessor.process(replace);
-		assertEquals(
-			Arrays.asList(
-				Arrays.asList("ID1", "val1", "1value1"),
-				Arrays.asList("ID2", "val2", "1value11"),
-				Arrays.asList("ID3", "val3", "va1lue12")
-			),
-			sourceTable.getTable()
-		);
-
-		replace.setExistingValue("al");
-		computeProcessor.process(replace);
-		assertEquals(
-			Arrays.asList(
-				Arrays.asList("ID1", "val1", "1value1"),
-				Arrays.asList("ID2", "val2", "1value11"),
-				Arrays.asList("ID3", "val3", "va1lue12")
-			),
-			sourceTable.getTable()
-		);
-
-		replace.setExistingValue(null);
-		replace.setNewValue("");
-		computeProcessor.process(replace);
-		assertEquals(
-			Arrays.asList(
-				Arrays.asList("ID1", "val1", "1value1"),
-				Arrays.asList("ID2", "val2", "1value11"),
-				Arrays.asList("ID3", "val3", "va1lue12")
-			),
-			sourceTable.getTable()
-		);
-
-		replace.setExistingValue("al");
-		computeProcessor.process(replace);
-		assertEquals(
-			Arrays.asList(
-				Arrays.asList("ID1", "v1", "1value1"),
-				Arrays.asList("ID2", "v2", "1value11"),
-				Arrays.asList("ID3", "v3", "va1lue12")
-			),
-			sourceTable.getTable()
-		);
-
-		replace.setColumn(3);
-		replace.setExistingValue("1");
-		replace.setNewValue("f");
-		computeProcessor.process(replace);
-		assertEquals(
-			Arrays.asList(
-				Arrays.asList("ID1", "v1", "fvaluef"),
-				Arrays.asList("ID2", "v2", "fvalueff"),
-				Arrays.asList("ID3", "v3", "vafluef2")
-			),
-			sourceTable.getTable()
-		);
-
-		replace.setExistingValue("ue");
-		replace.setNewValue("$2");
-		computeProcessor.process(replace);
-		assertEquals(
-			Arrays.asList(
-				Arrays.asList("ID1", "v1", "fvalv1f"),
-				Arrays.asList("ID2", "v2", "fvalv2ff"),
-				Arrays.asList("ID3", "v3", "vaflv3f2")
-			),
-			sourceTable.getTable()
-		);
-
-		// Check the case when both existing and new values match COLUMN_PATTERN regex
-		replace.setExistingValue("lv");
-		replace.setNewValue("val1;val2");
-		computeProcessor.process(replace);
-		assertEquals(
-			Arrays.asList(
-				Arrays.asList("ID1", "v1", "fvaval1", "val21f"),
-				Arrays.asList("ID2", "v2", "fvaval1", "val22ff"),
-				Arrays.asList("ID3", "v3", "vafval1", "val23f2")
-			),
-			sourceTable.getTable()
-		);
-
-		// Check the case when existing value matches COLUMN_PATTERN regex and the new value is hard-coded
-		replace.setExistingValue("$3");
-		replace.setNewValue("v1v2");
-		computeProcessor.process(replace);
-		assertEquals(
-			Arrays.asList(
-				Arrays.asList("ID1", "v1", "v1v2", "val21f"),
-				Arrays.asList("ID2", "v2", "v1v2", "val22ff"),
-				Arrays.asList("ID3", "v3", "v1v2", "val23f2")
-			),
-			sourceTable.getTable()
-		);
-
-		// Check the case when both existing value and new value match COLUMN_PATTERN regex
-		replace.setExistingValue("$2");
-		replace.setNewValue("$1");
-		computeProcessor.process(replace);
-		assertEquals(
-			Arrays.asList(
-				Arrays.asList("ID1", "v1", "ID1v2", "val21f"),
-				Arrays.asList("ID2", "v2", "v1ID2", "val22ff"),
-				Arrays.asList("ID3", "v3", "v1v2", "val23f2")
-			),
-			sourceTable.getTable()
-		);
-=======
 	void visitSubstringNOK() {
 		final List<List<String>> table = Arrays.asList(
 			Arrays.asList("ID1", "Dell+1"),
@@ -1564,6 +1427,144 @@
 		extract.setSubSeparators("%%");
 		computeProcessor.process(extract);
 		assertEquals(result, sourceTable.getTable());
->>>>>>> d919eb0a
+	}
+
+	@Test
+	void testReplace() {
+		sourceTable.getTable().add(new ArrayList<>(Arrays.asList("ID1", "val1", "1value1")));
+		sourceTable.getTable().add(new ArrayList<>(Arrays.asList("ID2", "val2", "1value11")));
+		sourceTable.getTable().add(new ArrayList<>(Arrays.asList("ID3", "val3", "va1lue12")));
+
+		// Check the case of a null {@link Replace} object
+		computeProcessor.process((Replace) null);
+		assertEquals(
+			Arrays.asList(
+				Arrays.asList("ID1", "val1", "1value1"),
+				Arrays.asList("ID2", "val2", "1value11"),
+				Arrays.asList("ID3", "val3", "va1lue12")
+			),
+			sourceTable.getTable()
+		);
+
+		// // Check the case of an invalid column index
+		final Replace replace = Replace.builder().column(-1).build();
+		computeProcessor.process(replace);
+		assertEquals(
+			Arrays.asList(
+				Arrays.asList("ID1", "val1", "1value1"),
+				Arrays.asList("ID2", "val2", "1value11"),
+				Arrays.asList("ID3", "val3", "va1lue12")
+			),
+			sourceTable.getTable()
+		);
+
+		replace.setColumn(2);
+		computeProcessor.process(replace);
+		assertEquals(
+			Arrays.asList(
+				Arrays.asList("ID1", "val1", "1value1"),
+				Arrays.asList("ID2", "val2", "1value11"),
+				Arrays.asList("ID3", "val3", "va1lue12")
+			),
+			sourceTable.getTable()
+		);
+
+		replace.setExistingValue("al");
+		computeProcessor.process(replace);
+		assertEquals(
+			Arrays.asList(
+				Arrays.asList("ID1", "val1", "1value1"),
+				Arrays.asList("ID2", "val2", "1value11"),
+				Arrays.asList("ID3", "val3", "va1lue12")
+			),
+			sourceTable.getTable()
+		);
+
+		replace.setExistingValue(null);
+		replace.setNewValue("");
+		computeProcessor.process(replace);
+		assertEquals(
+			Arrays.asList(
+				Arrays.asList("ID1", "val1", "1value1"),
+				Arrays.asList("ID2", "val2", "1value11"),
+				Arrays.asList("ID3", "val3", "va1lue12")
+			),
+			sourceTable.getTable()
+		);
+
+		replace.setExistingValue("al");
+		computeProcessor.process(replace);
+		assertEquals(
+			Arrays.asList(
+				Arrays.asList("ID1", "v1", "1value1"),
+				Arrays.asList("ID2", "v2", "1value11"),
+				Arrays.asList("ID3", "v3", "va1lue12")
+			),
+			sourceTable.getTable()
+		);
+
+		replace.setColumn(3);
+		replace.setExistingValue("1");
+		replace.setNewValue("f");
+		computeProcessor.process(replace);
+		assertEquals(
+			Arrays.asList(
+				Arrays.asList("ID1", "v1", "fvaluef"),
+				Arrays.asList("ID2", "v2", "fvalueff"),
+				Arrays.asList("ID3", "v3", "vafluef2")
+			),
+			sourceTable.getTable()
+		);
+
+		replace.setExistingValue("ue");
+		replace.setNewValue("$2");
+		computeProcessor.process(replace);
+		assertEquals(
+			Arrays.asList(
+				Arrays.asList("ID1", "v1", "fvalv1f"),
+				Arrays.asList("ID2", "v2", "fvalv2ff"),
+				Arrays.asList("ID3", "v3", "vaflv3f2")
+			),
+			sourceTable.getTable()
+		);
+
+		// Check the case when both existing and new values match COLUMN_PATTERN regex
+		replace.setExistingValue("lv");
+		replace.setNewValue("val1;val2");
+		computeProcessor.process(replace);
+		assertEquals(
+			Arrays.asList(
+				Arrays.asList("ID1", "v1", "fvaval1", "val21f"),
+				Arrays.asList("ID2", "v2", "fvaval1", "val22ff"),
+				Arrays.asList("ID3", "v3", "vafval1", "val23f2")
+			),
+			sourceTable.getTable()
+		);
+
+		// Check the case when existing value matches COLUMN_PATTERN regex and the new value is hard-coded
+		replace.setExistingValue("$3");
+		replace.setNewValue("v1v2");
+		computeProcessor.process(replace);
+		assertEquals(
+			Arrays.asList(
+				Arrays.asList("ID1", "v1", "v1v2", "val21f"),
+				Arrays.asList("ID2", "v2", "v1v2", "val22ff"),
+				Arrays.asList("ID3", "v3", "v1v2", "val23f2")
+			),
+			sourceTable.getTable()
+		);
+
+		// Check the case when both existing value and new value match COLUMN_PATTERN regex
+		replace.setExistingValue("$2");
+		replace.setNewValue("$1");
+		computeProcessor.process(replace);
+		assertEquals(
+			Arrays.asList(
+				Arrays.asList("ID1", "v1", "ID1v2", "val21f"),
+				Arrays.asList("ID2", "v2", "v1ID2", "val22ff"),
+				Arrays.asList("ID3", "v3", "v1v2", "val23f2")
+			),
+			sourceTable.getTable()
+		);
 	}
 }