--- conflicted
+++ resolved
@@ -2248,7 +2248,156 @@
 	}
 
 	@Test
-<<<<<<< HEAD
+	void testKeepColumns() {
+		List<List<String>> table = Arrays.asList(LINE_1, LINE_2, LINE_3);
+
+		sourceTable.setTable(table);
+
+		// KeepColumns is null
+		computeProcessor.process((KeepColumns) null);
+		assertEquals(table, sourceTable.getTable());
+
+		// KeepColumns is null, keepColumns.getColumnNumbers() is invalid
+		KeepColumns keepColumns = KeepColumns.builder().columnNumbers("-1").build();
+		computeProcessor.process(keepColumns);
+		assertEquals(table, sourceTable.getTable());
+
+		// KeepColumns is null, keepColumns.getColumnNumbers() is not null and not empty,
+		// 1 column number is lower than 1
+		keepColumns.setColumnNumbers("1,0,3");
+		computeProcessor.process(keepColumns);
+		assertEquals(table, sourceTable.getTable());
+
+		// KeepColumns is null, keepColumns.getColumnNumbers() is not null and not empty,
+		// 1 column number is greater than the rows' size
+		keepColumns.setColumnNumbers("1,5,3");
+		computeProcessor.process(keepColumns);
+		assertEquals(table, sourceTable.getTable());
+
+		// KeepColumns is null, keepColumns.getColumnNumbers() is not null and not empty,
+		// 1 column number is not valid
+		keepColumns.setColumnNumbers("1,-1,3");
+		computeProcessor.process(keepColumns);
+		List<List<String>> expectedTable = Arrays.asList(LINE_1, LINE_2, LINE_3);
+		assertEquals(expectedTable, sourceTable.getTable()); // null index will be skipped
+
+		// test OK
+		sourceTable.setTable(table);
+		List<List<String>> result = Arrays.asList(
+			Arrays.asList(LINE_1.get(0), LINE_1.get(1), LINE_1.get(3)),
+			Arrays.asList(LINE_2.get(0), LINE_2.get(1), LINE_2.get(3)),
+			Arrays.asList(LINE_3.get(0), LINE_3.get(1), LINE_3.get(3))
+		);
+
+		keepColumns.setColumnNumbers("1,2,4");
+		computeProcessor.process(keepColumns);
+		assertEquals(result, sourceTable.getTable());
+
+		// test OK but index are not sorted
+		sourceTable.setTable(table);
+		keepColumns.setColumnNumbers("1,4,2");
+		computeProcessor.process(keepColumns);
+		assertEquals(result, sourceTable.getTable());
+	}
+
+	@Test
+	void testDuplicateColumn() {
+		sourceTable.getTable().add(new ArrayList<>(LINE_1));
+		// test null arg
+		computeProcessor.process((DuplicateColumn) null);
+		assertEquals(
+			Collections.singletonList(Arrays.asList("ID1", "NAME1", "MANUFACTURER1", "NUMBER_OF_DISKS1")),
+			sourceTable.getTable()
+		);
+
+		// test out of bounds
+		DuplicateColumn duplicateColumn = new DuplicateColumn("1", 0);
+		computeProcessor.process(duplicateColumn);
+		assertEquals(
+			Collections.singletonList(Arrays.asList("ID1", "NAME1", "MANUFACTURER1", "NUMBER_OF_DISKS1")),
+			sourceTable.getTable()
+		);
+
+		duplicateColumn = new DuplicateColumn("10", 10);
+		computeProcessor.process(duplicateColumn);
+		assertEquals(
+			Collections.singletonList(Arrays.asList("ID1", "NAME1", "MANUFACTURER1", "NUMBER_OF_DISKS1")),
+			sourceTable.getTable()
+		);
+
+		// test actual index
+		duplicateColumn = new DuplicateColumn("1", 1);
+		computeProcessor.process(duplicateColumn);
+		assertEquals(
+			Collections.singletonList(Arrays.asList("ID1", "ID1", "NAME1", "MANUFACTURER1", "NUMBER_OF_DISKS1")),
+			sourceTable.getTable()
+		);
+
+		duplicateColumn = new DuplicateColumn("2", 2);
+		computeProcessor.process(duplicateColumn);
+		assertEquals(
+			Collections.singletonList(Arrays.asList("ID1", "ID1", "ID1", "NAME1", "MANUFACTURER1", "NUMBER_OF_DISKS1")),
+			sourceTable.getTable()
+		);
+
+		duplicateColumn = new DuplicateColumn("3", 6);
+		computeProcessor.process(duplicateColumn);
+		assertEquals(
+			Collections.singletonList(
+				Arrays.asList("ID1", "ID1", "ID1", "NAME1", "MANUFACTURER1", "NUMBER_OF_DISKS1", "NUMBER_OF_DISKS1")
+			),
+			sourceTable.getTable()
+		);
+
+		// test multiple lines
+		initializeSourceTable();
+
+		duplicateColumn = new DuplicateColumn("13", 3);
+		computeProcessor.process(duplicateColumn);
+		assertEquals(
+			Arrays.asList(
+				Arrays.asList("ID1", "NAME1", "MANUFACTURER1", "MANUFACTURER1", "NUMBER_OF_DISKS1"),
+				Arrays.asList("ID2", "NAME2", "MANUFACTURER2", "MANUFACTURER2", "NUMBER_OF_DISKS2"),
+				Arrays.asList("ID3", "NAME3", "MANUFACTURER3", "MANUFACTURER3", "NUMBER_OF_DISKS3")
+			),
+			sourceTable.getTable()
+		);
+
+		duplicateColumn = new DuplicateColumn("13", 7);
+		computeProcessor.process(duplicateColumn);
+		assertEquals(
+			Arrays.asList(
+				Arrays.asList("ID1", "NAME1", "MANUFACTURER1", "MANUFACTURER1", "NUMBER_OF_DISKS1"),
+				Arrays.asList("ID2", "NAME2", "MANUFACTURER2", "MANUFACTURER2", "NUMBER_OF_DISKS2"),
+				Arrays.asList("ID3", "NAME3", "MANUFACTURER3", "MANUFACTURER3", "NUMBER_OF_DISKS3")
+			),
+			sourceTable.getTable()
+		);
+
+		duplicateColumn = new DuplicateColumn("13", -1);
+		computeProcessor.process(duplicateColumn);
+		assertEquals(
+			Arrays.asList(
+				Arrays.asList("ID1", "NAME1", "MANUFACTURER1", "MANUFACTURER1", "NUMBER_OF_DISKS1"),
+				Arrays.asList("ID2", "NAME2", "MANUFACTURER2", "MANUFACTURER2", "NUMBER_OF_DISKS2"),
+				Arrays.asList("ID3", "NAME3", "MANUFACTURER3", "MANUFACTURER3", "NUMBER_OF_DISKS3")
+			),
+			sourceTable.getTable()
+		);
+
+		duplicateColumn = new DuplicateColumn("13", 0);
+		computeProcessor.process(duplicateColumn);
+		assertEquals(
+			Arrays.asList(
+				Arrays.asList("ID1", "NAME1", "MANUFACTURER1", "MANUFACTURER1", "NUMBER_OF_DISKS1"),
+				Arrays.asList("ID2", "NAME2", "MANUFACTURER2", "MANUFACTURER2", "NUMBER_OF_DISKS2"),
+				Arrays.asList("ID3", "NAME3", "MANUFACTURER3", "MANUFACTURER3", "NUMBER_OF_DISKS3")
+			),
+			sourceTable.getTable()
+		);
+	}
+
+	@Test
 	void testProcessConvert() {
 		{
 			final List<List<String>> table = Arrays.asList(
@@ -2293,154 +2442,5 @@
 
 			assertEquals(expected, table);
 		}
-=======
-	void testKeepColumns() {
-		List<List<String>> table = Arrays.asList(LINE_1, LINE_2, LINE_3);
-
-		sourceTable.setTable(table);
-
-		// KeepColumns is null
-		computeProcessor.process((KeepColumns) null);
-		assertEquals(table, sourceTable.getTable());
-
-		// KeepColumns is null, keepColumns.getColumnNumbers() is invalid
-		KeepColumns keepColumns = KeepColumns.builder().columnNumbers("-1").build();
-		computeProcessor.process(keepColumns);
-		assertEquals(table, sourceTable.getTable());
-
-		// KeepColumns is null, keepColumns.getColumnNumbers() is not null and not empty,
-		// 1 column number is lower than 1
-		keepColumns.setColumnNumbers("1,0,3");
-		computeProcessor.process(keepColumns);
-		assertEquals(table, sourceTable.getTable());
-
-		// KeepColumns is null, keepColumns.getColumnNumbers() is not null and not empty,
-		// 1 column number is greater than the rows' size
-		keepColumns.setColumnNumbers("1,5,3");
-		computeProcessor.process(keepColumns);
-		assertEquals(table, sourceTable.getTable());
-
-		// KeepColumns is null, keepColumns.getColumnNumbers() is not null and not empty,
-		// 1 column number is not valid
-		keepColumns.setColumnNumbers("1,-1,3");
-		computeProcessor.process(keepColumns);
-		List<List<String>> expectedTable = Arrays.asList(LINE_1, LINE_2, LINE_3);
-		assertEquals(expectedTable, sourceTable.getTable()); // null index will be skipped
-
-		// test OK
-		sourceTable.setTable(table);
-		List<List<String>> result = Arrays.asList(
-			Arrays.asList(LINE_1.get(0), LINE_1.get(1), LINE_1.get(3)),
-			Arrays.asList(LINE_2.get(0), LINE_2.get(1), LINE_2.get(3)),
-			Arrays.asList(LINE_3.get(0), LINE_3.get(1), LINE_3.get(3))
-		);
-
-		keepColumns.setColumnNumbers("1,2,4");
-		computeProcessor.process(keepColumns);
-		assertEquals(result, sourceTable.getTable());
-
-		// test OK but index are not sorted
-		sourceTable.setTable(table);
-		keepColumns.setColumnNumbers("1,4,2");
-		computeProcessor.process(keepColumns);
-		assertEquals(result, sourceTable.getTable());
-	}
-
-	@Test
-	void testDuplicateColumn() {
-		sourceTable.getTable().add(new ArrayList<>(LINE_1));
-		// test null arg
-		computeProcessor.process((DuplicateColumn) null);
-		assertEquals(
-			Collections.singletonList(Arrays.asList("ID1", "NAME1", "MANUFACTURER1", "NUMBER_OF_DISKS1")),
-			sourceTable.getTable()
-		);
-
-		// test out of bounds
-		DuplicateColumn duplicateColumn = new DuplicateColumn("1", 0);
-		computeProcessor.process(duplicateColumn);
-		assertEquals(
-			Collections.singletonList(Arrays.asList("ID1", "NAME1", "MANUFACTURER1", "NUMBER_OF_DISKS1")),
-			sourceTable.getTable()
-		);
-
-		duplicateColumn = new DuplicateColumn("10", 10);
-		computeProcessor.process(duplicateColumn);
-		assertEquals(
-			Collections.singletonList(Arrays.asList("ID1", "NAME1", "MANUFACTURER1", "NUMBER_OF_DISKS1")),
-			sourceTable.getTable()
-		);
-
-		// test actual index
-		duplicateColumn = new DuplicateColumn("1", 1);
-		computeProcessor.process(duplicateColumn);
-		assertEquals(
-			Collections.singletonList(Arrays.asList("ID1", "ID1", "NAME1", "MANUFACTURER1", "NUMBER_OF_DISKS1")),
-			sourceTable.getTable()
-		);
-
-		duplicateColumn = new DuplicateColumn("2", 2);
-		computeProcessor.process(duplicateColumn);
-		assertEquals(
-			Collections.singletonList(Arrays.asList("ID1", "ID1", "ID1", "NAME1", "MANUFACTURER1", "NUMBER_OF_DISKS1")),
-			sourceTable.getTable()
-		);
-
-		duplicateColumn = new DuplicateColumn("3", 6);
-		computeProcessor.process(duplicateColumn);
-		assertEquals(
-			Collections.singletonList(
-				Arrays.asList("ID1", "ID1", "ID1", "NAME1", "MANUFACTURER1", "NUMBER_OF_DISKS1", "NUMBER_OF_DISKS1")
-			),
-			sourceTable.getTable()
-		);
-
-		// test multiple lines
-		initializeSourceTable();
-
-		duplicateColumn = new DuplicateColumn("13", 3);
-		computeProcessor.process(duplicateColumn);
-		assertEquals(
-			Arrays.asList(
-				Arrays.asList("ID1", "NAME1", "MANUFACTURER1", "MANUFACTURER1", "NUMBER_OF_DISKS1"),
-				Arrays.asList("ID2", "NAME2", "MANUFACTURER2", "MANUFACTURER2", "NUMBER_OF_DISKS2"),
-				Arrays.asList("ID3", "NAME3", "MANUFACTURER3", "MANUFACTURER3", "NUMBER_OF_DISKS3")
-			),
-			sourceTable.getTable()
-		);
-
-		duplicateColumn = new DuplicateColumn("13", 7);
-		computeProcessor.process(duplicateColumn);
-		assertEquals(
-			Arrays.asList(
-				Arrays.asList("ID1", "NAME1", "MANUFACTURER1", "MANUFACTURER1", "NUMBER_OF_DISKS1"),
-				Arrays.asList("ID2", "NAME2", "MANUFACTURER2", "MANUFACTURER2", "NUMBER_OF_DISKS2"),
-				Arrays.asList("ID3", "NAME3", "MANUFACTURER3", "MANUFACTURER3", "NUMBER_OF_DISKS3")
-			),
-			sourceTable.getTable()
-		);
-
-		duplicateColumn = new DuplicateColumn("13", -1);
-		computeProcessor.process(duplicateColumn);
-		assertEquals(
-			Arrays.asList(
-				Arrays.asList("ID1", "NAME1", "MANUFACTURER1", "MANUFACTURER1", "NUMBER_OF_DISKS1"),
-				Arrays.asList("ID2", "NAME2", "MANUFACTURER2", "MANUFACTURER2", "NUMBER_OF_DISKS2"),
-				Arrays.asList("ID3", "NAME3", "MANUFACTURER3", "MANUFACTURER3", "NUMBER_OF_DISKS3")
-			),
-			sourceTable.getTable()
-		);
-
-		duplicateColumn = new DuplicateColumn("13", 0);
-		computeProcessor.process(duplicateColumn);
-		assertEquals(
-			Arrays.asList(
-				Arrays.asList("ID1", "NAME1", "MANUFACTURER1", "MANUFACTURER1", "NUMBER_OF_DISKS1"),
-				Arrays.asList("ID2", "NAME2", "MANUFACTURER2", "MANUFACTURER2", "NUMBER_OF_DISKS2"),
-				Arrays.asList("ID3", "NAME3", "MANUFACTURER3", "MANUFACTURER3", "NUMBER_OF_DISKS3")
-			),
-			sourceTable.getTable()
-		);
->>>>>>> 4917cdde
 	}
 }