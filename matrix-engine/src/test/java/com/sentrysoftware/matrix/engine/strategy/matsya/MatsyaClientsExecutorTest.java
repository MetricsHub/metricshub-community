package com.sentrysoftware.matrix.engine.strategy.matsya;

import com.sentrysoftware.matrix.common.exception.LocalhostCheckException;
import com.sentrysoftware.matrix.common.helpers.HardwareConstants;
import com.sentrysoftware.matrix.common.helpers.NetworkHelper;
import com.sentrysoftware.matrix.connector.model.common.http.ResultContent;
import com.sentrysoftware.matrix.connector.model.common.http.body.StringBody;
import com.sentrysoftware.matrix.connector.model.common.http.header.StringHeader;
import com.sentrysoftware.matrix.connector.model.detection.criteria.http.HTTP;
import com.sentrysoftware.matrix.engine.protocol.HTTPProtocol;
import com.sentrysoftware.matsya.http.HttpClient;
import com.sentrysoftware.matsya.http.HttpResponse;
import org.junit.jupiter.api.BeforeAll;
import org.junit.jupiter.api.Test;
import org.junit.jupiter.api.extension.ExtendWith;
import org.mockito.MockedStatic;
import org.mockito.junit.jupiter.MockitoExtension;

import java.io.IOException;
import java.util.Arrays;
import java.util.List;
import java.util.Map;
import java.util.concurrent.ExecutionException;
import java.util.concurrent.TimeoutException;

import static com.sentrysoftware.matrix.common.helpers.HardwareConstants.COLON;
import static com.sentrysoftware.matrix.common.helpers.HardwareConstants.COLON_DOUBLE_SLASH;
import static com.sentrysoftware.matrix.common.helpers.HardwareConstants.NEW_LINE;
import static com.sentrysoftware.matrix.common.helpers.HardwareConstants.SLASH;
import static com.sentrysoftware.matrix.common.helpers.HardwareConstants.WHITE_SPACE;
import static java.net.HttpURLConnection.HTTP_BAD_REQUEST;
import static java.net.HttpURLConnection.HTTP_OK;
import static org.junit.jupiter.api.Assertions.assertEquals;
import static org.junit.jupiter.api.Assertions.assertNotNull;
import static org.junit.jupiter.api.Assertions.assertNull;
import static org.junit.jupiter.api.Assertions.assertThrows;
import static org.junit.jupiter.api.Assertions.assertTrue;
import static org.mockito.ArgumentMatchers.any;
import static org.mockito.ArgumentMatchers.anyInt;
import static org.mockito.ArgumentMatchers.anyMap;
import static org.mockito.ArgumentMatchers.anyString;
import static org.mockito.ArgumentMatchers.eq;
import static org.mockito.ArgumentMatchers.isNull;
import static org.mockito.Mockito.mockStatic;
import static org.mockito.internal.verification.VerificationModeFactory.times;

@ExtendWith(MockitoExtension.class)
class MatsyaClientsExecutorTest {

	private static MatsyaClientsExecutor matsyaClientsExecutor;

	private static final String PUREM_SAN = "purem-san";
	private static final String FOO = "FOO";
	private static final String BAR = "BAR";
	private static final String BAZ = "BAZ";
	private static final int DEFAULT_PORT = 8080;

	@BeforeAll
	static void setUp() {

		matsyaClientsExecutor = new MatsyaClientsExecutor();
	}

	@Test
	void testExecute() throws InterruptedException, ExecutionException, TimeoutException {
		assertEquals("value", new MatsyaClientsExecutor().execute(() -> "value", 10L));
	}

	@Test
	void testBuildWMINetworkResource() throws LocalhostCheckException {
		try (MockedStatic<NetworkHelper> networkHelper = mockStatic(NetworkHelper.class)) {
			networkHelper.when(() -> NetworkHelper.isLocalhost("hostname")).thenReturn(true);
			assertEquals("root/cimv2", new MatsyaClientsExecutor().buildWmiNetworkResource("hostname", "root/cimv2"));
		}

		try (MockedStatic<NetworkHelper> networkHelper = mockStatic(NetworkHelper.class)) {
			networkHelper.when(() -> NetworkHelper.isLocalhost("hostname")).thenReturn(false);
			assertEquals("\\\\hostname\\root/cimv2", new MatsyaClientsExecutor()
<<<<<<< HEAD
				.buildWMINetworkResource("hostname", "root/cimv2"));
=======
					.buildWmiNetworkResource("hostname", "root/cimv2"));
>>>>>>> 63d965ea
		}
	}

	@Test
<<<<<<< HEAD
	void testBuildWMITable() {
		final List<List<String>> result = new MatsyaClientsExecutor().buildWMITable(
			Arrays.asList(
				Map.of("DeviceID", "1.1", "Name", "Disk 1"),
				Map.of("DeviceID", "1.2", "Name", "Disk 2"),
				Map.of("DeviceID", "1.3", "Name", "Disk 3")),
			Arrays.asList("DeviceID", "Name"));
=======
	void testBuildWmiTable() {
		final List<List<String>> result = new MatsyaClientsExecutor().buildWmiTable(
				Arrays.asList(
						Map.of("DeviceID", "1.1","Name", "Disk 1"),
						Map.of("DeviceID", "1.2","Name", "Disk 2"),
						Map.of("DeviceID", "1.3","Name", "Disk 3")), 
				Arrays.asList("DeviceID", "Name"));
>>>>>>> 63d965ea
		final List<List<String>> expected = Arrays.asList(
			Arrays.asList("1.1", "Disk 1"),
			Arrays.asList("1.2", "Disk 2"),
			Arrays.asList("1.3", "Disk 3"));

		assertEquals(expected, result);
	}

	@Test
	void testExecuteHttpWithoutSendHttpRequest() {

		// http is null
		assertThrows(IllegalArgumentException.class, () -> matsyaClientsExecutor.executeHttp(null, null, null, false));

		// http is not null, protocol is null
		HTTP http = new HTTP();
		assertThrows(IllegalArgumentException.class, () -> matsyaClientsExecutor.executeHttp(http, null, null, false));

		// http is not null, protocol is not null, hostname is null
		HTTPProtocol httpProtocol = new HTTPProtocol();
		assertThrows(IllegalArgumentException.class,
			() -> matsyaClientsExecutor.executeHttp(http, httpProtocol, null, false));

		// http is not null, protocol is not null, hostname is not null, header is null, body is null, url is null
		assertThrows(IllegalArgumentException.class,
			() -> matsyaClientsExecutor.executeHttp(http, httpProtocol, PUREM_SAN, false));

		// http is not null, protocol is not null, hostname is not null, header is not null, username is null
		http.setHeader(StringHeader.builder().header(FOO).build());
		assertThrows(IllegalArgumentException.class,
			() -> matsyaClientsExecutor.executeHttp(http, httpProtocol, PUREM_SAN, false));

		// http is not null, protocol is not null, hostname is not null, header is not null, username is not null,
		// password is null
		httpProtocol.setUsername(FOO);
		assertThrows(IllegalArgumentException.class,
			() -> matsyaClientsExecutor.executeHttp(http, httpProtocol, PUREM_SAN, false));

		// http is not null, protocol is not null, hostname is not null, header is not null, username is not null,
		// password is not null, invalid header
		httpProtocol.setPassword(FOO.toCharArray());
		assertThrows(IllegalArgumentException.class,
			() -> matsyaClientsExecutor.executeHttp(http, httpProtocol, PUREM_SAN, false));

		// http is not null, protocol is not null, hostname is not null, header is not null, username is not null,
		// password is not null, header content is not null and valid, body content is not null, url is null
		http.setHeader(StringHeader.builder().header(FOO + COLON + FOO).build());
		http.setBody(StringBody.builder().body(FOO).build());
		assertThrows(IllegalArgumentException.class,
			() -> matsyaClientsExecutor.executeHttp(http, httpProtocol, PUREM_SAN, false));
	}

	@Test
	void testExecuteHttpWithSendHttpRequest() {

		HTTP http = new HTTP();
		http.setHeader(StringHeader.builder().header(FOO + COLON + FOO).build());
		http.setBody(StringBody.builder().body(FOO).build());
		http.setUrl(FOO);

		HTTPProtocol httpProtocol = new HTTPProtocol();
		httpProtocol.setUsername(FOO);
		httpProtocol.setPassword(FOO.toCharArray());

		try (MockedStatic<HttpClient> mockedHttpClient = mockStatic(HttpClient.class)) {

			// protocol.getHttps() is null, logMode is true
			String fullHttpUrl = HardwareConstants.HTTP + COLON_DOUBLE_SLASH + PUREM_SAN + COLON + DEFAULT_PORT + SLASH
				+ FOO;
			mockedHttpClient.when(() -> HttpClient.sendRequest(
				anyString(), // URL
				isNull(), // method
				isNull(),
				anyString(), // username
				any(char[].class), // password
				isNull(),
				eq(0),
				isNull(),
				isNull(),
				isNull(),
				anyMap(), // header content
				anyString(), // body content
				anyInt(), // timeout
				isNull()))
				.thenThrow(IOException.class);
			assertNull(matsyaClientsExecutor.executeHttp(http, httpProtocol, PUREM_SAN, true));
			mockedHttpClient.verify(() -> HttpClient.sendRequest(eq(fullHttpUrl), isNull(), isNull(), anyString(),
				any(char[].class), isNull(), eq(0), isNull(), isNull(), isNull(), anyMap(), anyString(), anyInt(),
				isNull()));

			// protocol.getHttps() is false, logMode is false
			httpProtocol.setHttps(false);
			assertNull(matsyaClientsExecutor.executeHttp(http, httpProtocol, PUREM_SAN, false));
			mockedHttpClient.verify(times(2), () -> HttpClient.sendRequest(eq(fullHttpUrl), isNull(), isNull(),
				anyString(), any(char[].class), isNull(), eq(0), isNull(), isNull(), isNull(), anyMap(), anyString(),
				anyInt(), isNull()));

			// protocol.getHttps() is true
			String fullHttpsUrl = HardwareConstants.HTTPS + COLON_DOUBLE_SLASH + PUREM_SAN + COLON + DEFAULT_PORT
				+ SLASH + FOO;
			httpProtocol.setHttps(true);
			assertNull(matsyaClientsExecutor.executeHttp(http, httpProtocol, PUREM_SAN, false));
			mockedHttpClient.verify(() -> HttpClient.sendRequest(eq(fullHttpsUrl), isNull(), isNull(),
				anyString(), any(char[].class), isNull(), eq(0), isNull(), isNull(), isNull(), anyMap(), anyString(),
				anyInt(), isNull()));

			// protocol.getHttps() is true, url starts with /
			http.setUrl(SLASH + FOO);
			assertNull(matsyaClientsExecutor.executeHttp(http, httpProtocol, PUREM_SAN, false));
			mockedHttpClient.verify(times(2), () -> HttpClient.sendRequest(eq(fullHttpsUrl), isNull(), isNull(),
				anyString(), any(char[].class), isNull(), eq(0), isNull(), isNull(), isNull(), anyMap(), anyString(),
				anyInt(), isNull()));

			// httpResponse.getStatusCode() >= HTTP_BAD_REQUEST
			HttpResponse httpResponse = new HttpResponse();
			httpResponse.setStatusCode(HTTP_BAD_REQUEST);
			mockedHttpClient.when(() -> HttpClient.sendRequest(
				anyString(), // URL
				isNull(), // method
				isNull(),
				anyString(), // username
				any(char[].class), // password
				isNull(),
				eq(0),
				isNull(),
				isNull(),
				isNull(),
				anyMap(), // header content
				anyString(), // body content
				anyInt(), // timeout
				isNull()))
				.thenReturn(httpResponse);
			String result = matsyaClientsExecutor.executeHttp(http, httpProtocol, PUREM_SAN, false);
			assertNotNull(result);
			assertTrue(result.startsWith("HTTP Error " + HTTP_BAD_REQUEST));
			mockedHttpClient.verify(times(5), () -> HttpClient.sendRequest(anyString(), isNull(), isNull(),
				anyString(), any(char[].class), isNull(), eq(0), isNull(), isNull(), isNull(), anyMap(), anyString(),
				anyInt(), isNull()));

			// httpResponse.getStatusCode() < HTTP_BAD_REQUEST, ResultContent == BODY
			httpResponse.setStatusCode(HTTP_OK);
			httpResponse.appendHeader(FOO, BAR);
			httpResponse.appendBody(BAZ);
			mockedHttpClient.when(() -> HttpClient.sendRequest(
				anyString(), // URL
				isNull(), // method
				isNull(),
				anyString(), // username
				any(char[].class), // password
				isNull(),
				eq(0),
				isNull(),
				isNull(),
				isNull(),
				anyMap(), // header content
				anyString(), // body content
				anyInt(), // timeout
				isNull()))
				.thenReturn(httpResponse);
			http.setResultContent(ResultContent.BODY);
			result = matsyaClientsExecutor.executeHttp(http, httpProtocol, PUREM_SAN, false);
			assertNotNull(result);
			assertEquals(BAZ, result);
			mockedHttpClient.verify(times(6), () -> HttpClient.sendRequest(anyString(), isNull(), isNull(),
				anyString(), any(char[].class), isNull(), eq(0), isNull(), isNull(), isNull(), anyMap(), anyString(),
				anyInt(), isNull()));

			// httpResponse.getStatusCode() < HTTP_BAD_REQUEST, ResultContent == HEADER
			http.setResultContent(ResultContent.HEADER);
			result = matsyaClientsExecutor.executeHttp(http, httpProtocol, PUREM_SAN, false);
			assertNotNull(result);
			assertEquals(FOO + COLON + WHITE_SPACE + BAR + NEW_LINE, result);
			mockedHttpClient.verify(times(7), () -> HttpClient.sendRequest(anyString(), isNull(), isNull(),
				anyString(), any(char[].class), isNull(), eq(0), isNull(), isNull(), isNull(), anyMap(), anyString(),
				anyInt(), isNull()));

			// httpResponse.getStatusCode() < HTTP_BAD_REQUEST, ResultContent == HTTP_STATUS
			http.setResultContent(ResultContent.HTTP_STATUS);
			result = matsyaClientsExecutor.executeHttp(http, httpProtocol, PUREM_SAN, false);
			assertNotNull(result);
			assertEquals(String.valueOf(HTTP_OK), result);
			mockedHttpClient.verify(times(8), () -> HttpClient.sendRequest(anyString(), isNull(), isNull(),
				anyString(), any(char[].class), isNull(), eq(0), isNull(), isNull(), isNull(), anyMap(), anyString(),
				anyInt(), isNull()));

			// httpResponse.getStatusCode() < HTTP_BAD_REQUEST, ResultContent == ALL
			http.setResultContent(ResultContent.ALL);
			result = matsyaClientsExecutor.executeHttp(http, httpProtocol, PUREM_SAN, false);
			assertNotNull(result);
			assertEquals(FOO + COLON + WHITE_SPACE + BAR + NEW_LINE + NEW_LINE + BAZ, result);
			mockedHttpClient.verify(times(9), () -> HttpClient.sendRequest(anyString(), isNull(), isNull(),
				anyString(), any(char[].class), isNull(), eq(0), isNull(), isNull(), isNull(), anyMap(), anyString(),
				anyInt(), isNull()));
		}
	}
}<|MERGE_RESOLUTION|>--- conflicted
+++ resolved
@@ -76,32 +76,20 @@
 		try (MockedStatic<NetworkHelper> networkHelper = mockStatic(NetworkHelper.class)) {
 			networkHelper.when(() -> NetworkHelper.isLocalhost("hostname")).thenReturn(false);
 			assertEquals("\\\\hostname\\root/cimv2", new MatsyaClientsExecutor()
-<<<<<<< HEAD
-				.buildWMINetworkResource("hostname", "root/cimv2"));
-=======
-					.buildWmiNetworkResource("hostname", "root/cimv2"));
->>>>>>> 63d965ea
+				.buildWmiNetworkResource("hostname", "root/cimv2"));
 		}
 	}
 
 	@Test
-<<<<<<< HEAD
 	void testBuildWMITable() {
-		final List<List<String>> result = new MatsyaClientsExecutor().buildWMITable(
+
+		final List<List<String>> result = new MatsyaClientsExecutor().buildWmiTable(
 			Arrays.asList(
 				Map.of("DeviceID", "1.1", "Name", "Disk 1"),
 				Map.of("DeviceID", "1.2", "Name", "Disk 2"),
 				Map.of("DeviceID", "1.3", "Name", "Disk 3")),
 			Arrays.asList("DeviceID", "Name"));
-=======
-	void testBuildWmiTable() {
-		final List<List<String>> result = new MatsyaClientsExecutor().buildWmiTable(
-				Arrays.asList(
-						Map.of("DeviceID", "1.1","Name", "Disk 1"),
-						Map.of("DeviceID", "1.2","Name", "Disk 2"),
-						Map.of("DeviceID", "1.3","Name", "Disk 3")), 
-				Arrays.asList("DeviceID", "Name"));
->>>>>>> 63d965ea
+
 		final List<List<String>> expected = Arrays.asList(
 			Arrays.asList("1.1", "Disk 1"),
 			Arrays.asList("1.2", "Disk 2"),
