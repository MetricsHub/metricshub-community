--- conflicted
+++ resolved
@@ -206,7 +206,6 @@
 				.sequential(true)
 				.build();
 
-<<<<<<< HEAD
 		engineConfigWithAlertConfig = EngineConfiguration
 				.builder()
 				.target(HardwareTarget
@@ -215,14 +214,11 @@
 						.id(TEST_HOST_01)
 						.type(TargetType.LINUX)
 						.build())
-				.protocolConfigurations(Map.of(SNMPProtocol.class, protocol))
+				.protocolConfigurations(Map.of(SnmpProtocol.class, protocol))
 				.alertTrigger(alertInfo -> {})
 				.build();
 
-		criterion = SNMPGetNext.builder().oid(CRITERION_OID).build();
-=======
 		criterion = SnmpGetNext.builder().oid(CRITERION_OID).build();
->>>>>>> 4495ad8a
 
 		connector = Connector.builder()
 				.compiledFilename(CONNECTOR_NAME)
