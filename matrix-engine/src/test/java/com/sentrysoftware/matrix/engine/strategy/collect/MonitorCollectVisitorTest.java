--- conflicted
+++ resolved
@@ -1354,7 +1354,6 @@
 		assertEquals(42.0, usedTimePercentParameter.getRawValue());
 		assertEquals(25.0, usedTimePercentParameter.getValue());
 	}
-<<<<<<< HEAD
 
 	@Test
 	void testCollectVoltage() {
@@ -1405,7 +1404,6 @@
 		voltageParameter = monitor.getParameter(HardwareConstants.VOLTAGE_PARAMETER, NumberParam.class);
 		assertNull(voltageParameter);
 	}
-=======
 	
 	@Test
 	void testCollectTapeDriveMountCount() {
@@ -1574,5 +1572,4 @@
 		
 	}
 	
->>>>>>> 499f8153
 }