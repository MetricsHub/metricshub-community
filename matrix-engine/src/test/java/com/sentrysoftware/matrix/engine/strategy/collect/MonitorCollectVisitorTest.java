--- conflicted
+++ resolved
@@ -1191,7 +1191,6 @@
 
 	}
 
-<<<<<<< HEAD
 	@Test
 	void testCollectBatteryCharge() {
 
@@ -1256,6 +1255,4 @@
 		assertEquals(60.0, timeLeftParameter.getRawValue());
 		assertEquals(3600.0, timeLeftParameter.getValue());
 	}
-=======
->>>>>>> 5f5817b0
 }