--- conflicted
+++ resolved
@@ -77,8 +77,6 @@
 	private static final String TEMPERATURE = "20.0";
 	private static final String TEMPERATURE_TOO_LOW = "-101.0";
 	private static final String TEMPERATURE_TOO_HIGH = "201.0";
-	private static final String PREDICTED_FAILURE_TRUE = "true";
-	private static final String PREDICTED_FAILURE_FALSE = "false";
 	private static final String ENDURANCE_REMAINING = "10.0";
 	private static final String ENDURANCE_REMAINING_TOO_LOW = "-10.0";
 	private static final String ENDURANCE_REMAINING_TOO_HIGH = "110.0";
@@ -374,11 +372,12 @@
 	@Test
 	void testVisitPhysicalDisk() {
 		final IHostMonitoring hostMonitoring = new HostMonitoring();
-<<<<<<< HEAD
-		final Monitor monitor = Monitor.builder().name("disk 1").id(MONITOR_ID).parentId(PARENT_ID).build();
-=======
-		final Monitor monitor = Monitor.builder().id(MONITOR_ID).monitorType(MonitorType.PHYSICAL_DISK).build();
->>>>>>> 102cf570
+		final Monitor monitor = Monitor.builder()
+				.id(MONITOR_ID)
+				.monitorType(MonitorType.PHYSICAL_DISK)
+				.parentId(PARENT_ID)
+				.name("Disk 1 (1TB)")
+				.build();
 		final MonitorCollectVisitor monitorCollectVisitor = buildMonitorCollectVisitor(hostMonitoring, monitor);
 
 		monitorCollectVisitor.visit(new PhysicalDisk());
@@ -1521,7 +1520,6 @@
 	}
 
 	@Test
-<<<<<<< HEAD
 	void testEstimateDiskControllerPowerConsumption() {
 		final IHostMonitoring hostMonitoring = new HostMonitoring();
 		final Monitor monitor = Monitor.builder().id(MONITOR_ID).monitorType(MonitorType.DISK_CONTROLLER).build();
@@ -2045,7 +2043,9 @@
 			monitorCollectVisitor.estimateTapeDrivePowerConsumption();
 			assertEquals(55.0, CollectHelper.getNumberParamValue(monitor, HardwareConstants.POWER_CONSUMPTION_PARAMETER));
 		}
-=======
+	}
+
+	@Test
 	void testCollectPhysicalDiskParameters() {
 		final IHostMonitoring hostMonitoring = new HostMonitoring();
 		final Monitor monitor = Monitor.builder().id(MONITOR_ID).monitorType(MonitorType.PHYSICAL_DISK).build();
@@ -2094,6 +2094,5 @@
 		monitorCollectVisitor.collectPhysicalDiskParameters();
 		enduranceRemaining = monitor.getParameter(HardwareConstants.ENDURANCE_REMAINING_PARAMETER, NumberParam.class);
 		assertNull(enduranceRemaining);
->>>>>>> 102cf570
 	}
 }