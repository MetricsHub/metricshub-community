package com.sentrysoftware.matrix.engine.strategy.collect;

<<<<<<< HEAD
import java.util.Arrays;
import java.util.Collections;
import java.util.Date;
import java.util.HashMap;
import java.util.List;
import java.util.Map;
import java.util.stream.Collectors;

import org.junit.jupiter.api.Test;

=======
import com.sentrysoftware.matrix.common.helpers.HardwareConstants;
>>>>>>> 12aae257
import com.sentrysoftware.matrix.common.meta.monitor.Battery;
import com.sentrysoftware.matrix.common.meta.monitor.Blade;
import com.sentrysoftware.matrix.common.meta.monitor.Cpu;
import com.sentrysoftware.matrix.common.meta.monitor.CpuCore;
import com.sentrysoftware.matrix.common.meta.monitor.DiskController;
import com.sentrysoftware.matrix.common.meta.monitor.Enclosure;
import com.sentrysoftware.matrix.common.meta.monitor.Fan;
import com.sentrysoftware.matrix.common.meta.monitor.Led;
import com.sentrysoftware.matrix.common.meta.monitor.LogicalDisk;
import com.sentrysoftware.matrix.common.meta.monitor.Lun;
import com.sentrysoftware.matrix.common.meta.monitor.Memory;
import com.sentrysoftware.matrix.common.meta.monitor.MetaConnector;
import com.sentrysoftware.matrix.common.meta.monitor.NetworkCard;
import com.sentrysoftware.matrix.common.meta.monitor.OtherDevice;
import com.sentrysoftware.matrix.common.meta.monitor.PhysicalDisk;
import com.sentrysoftware.matrix.common.meta.monitor.PowerSupply;
import com.sentrysoftware.matrix.common.meta.monitor.Robotic;
import com.sentrysoftware.matrix.common.meta.monitor.TapeDrive;
import com.sentrysoftware.matrix.common.meta.monitor.Target;
import com.sentrysoftware.matrix.common.meta.monitor.Temperature;
import com.sentrysoftware.matrix.common.meta.monitor.Voltage;
import com.sentrysoftware.matrix.common.meta.parameter.MetaParameter;
import com.sentrysoftware.matrix.connector.model.monitor.MonitorType;
import com.sentrysoftware.matrix.model.monitor.Monitor;
import com.sentrysoftware.matrix.model.monitoring.HostMonitoring;
import com.sentrysoftware.matrix.model.monitoring.IHostMonitoring;
import com.sentrysoftware.matrix.model.parameter.IParameterValue;
import com.sentrysoftware.matrix.model.parameter.NumberParam;
import com.sentrysoftware.matrix.model.parameter.ParameterState;
import com.sentrysoftware.matrix.model.parameter.StatusParam;
import org.junit.jupiter.api.Test;

import java.util.ArrayList;
import java.util.Arrays;
import java.util.Collections;
import java.util.Date;
import java.util.HashMap;
import java.util.List;
import java.util.Map;
import java.util.TreeMap;
import java.util.stream.Collectors;

import static com.sentrysoftware.matrix.common.helpers.HardwareConstants.COLOR_PARAMETER;
import static com.sentrysoftware.matrix.common.helpers.HardwareConstants.STATUS_PARAMETER;
import static org.junit.jupiter.api.Assertions.assertDoesNotThrow;
import static org.junit.jupiter.api.Assertions.assertEquals;
import static org.junit.jupiter.api.Assertions.assertFalse;
import static org.junit.jupiter.api.Assertions.assertNotNull;
import static org.junit.jupiter.api.Assertions.assertNull;
import static org.junit.jupiter.api.Assertions.assertTrue;

import static com.sentrysoftware.matrix.common.helpers.HardwareConstants.ADDITIONAL_INFORMATION1;
import static com.sentrysoftware.matrix.common.helpers.HardwareConstants.BANDWIDTH_UTILIZATION_PARAMETER;
import static com.sentrysoftware.matrix.common.helpers.HardwareConstants.CHARGE_PARAMETER;
import static com.sentrysoftware.matrix.common.helpers.HardwareConstants.ENDURANCE_REMAINING_PARAMETER;
import static com.sentrysoftware.matrix.common.helpers.HardwareConstants.ENERGY_USAGE_PARAMETER;
import static com.sentrysoftware.matrix.common.helpers.HardwareConstants.ENERGY_USAGE_PARAMETER_UNIT;
import static com.sentrysoftware.matrix.common.helpers.HardwareConstants.ERROR_COUNT_PARAMETER;
import static com.sentrysoftware.matrix.common.helpers.HardwareConstants.INTRUSION_STATUS_PARAMETER;
import static com.sentrysoftware.matrix.common.helpers.HardwareConstants.INTRUSION_STATUS_PARAMETER_UNIT;
import static com.sentrysoftware.matrix.common.helpers.HardwareConstants.LINK_SPEED_PARAMETER;
import static com.sentrysoftware.matrix.common.helpers.HardwareConstants.LINK_STATUS_PARAMETER;
import static com.sentrysoftware.matrix.common.helpers.HardwareConstants.MOUNT_COUNT_PARAMETER;
import static com.sentrysoftware.matrix.common.helpers.HardwareConstants.MOUNT_COUNT_PARAMETER_UNIT;
import static com.sentrysoftware.matrix.common.helpers.HardwareConstants.MOVE_COUNT_PARAMETER;
import static com.sentrysoftware.matrix.common.helpers.HardwareConstants.MOVE_COUNT_PARAMETER_UNIT;
import static com.sentrysoftware.matrix.common.helpers.HardwareConstants.POWER_CONSUMPTION_PARAMETER;
import static com.sentrysoftware.matrix.common.helpers.HardwareConstants.POWER_CONSUMPTION_PARAMETER_UNIT;
import static com.sentrysoftware.matrix.common.helpers.HardwareConstants.POWER_SUPPLY_POWER;
import static com.sentrysoftware.matrix.common.helpers.HardwareConstants.POWER_SUPPLY_USED_PERCENT;
import static com.sentrysoftware.matrix.common.helpers.HardwareConstants.POWER_SUPPLY_USED_WATTS;
import static com.sentrysoftware.matrix.common.helpers.HardwareConstants.PREDICTED_FAILURE_PARAMETER;
import static com.sentrysoftware.matrix.common.helpers.HardwareConstants.PREVIOUS_ERROR_COUNT_PARAMETER;
import static com.sentrysoftware.matrix.common.helpers.HardwareConstants.SPEED_MBITS_PARAMETER_UNIT;
import static com.sentrysoftware.matrix.common.helpers.HardwareConstants.SPEED_PARAMETER;
import static com.sentrysoftware.matrix.common.helpers.HardwareConstants.SPEED_PERCENT_PARAMETER;
import static com.sentrysoftware.matrix.common.helpers.HardwareConstants.STARTING_ERROR_COUNT_PARAMETER;
import static com.sentrysoftware.matrix.common.helpers.HardwareConstants.STATUS_INFORMATION_PARAMETER;
import static com.sentrysoftware.matrix.common.helpers.HardwareConstants.STATUS_PARAMETER;
import static com.sentrysoftware.matrix.common.helpers.HardwareConstants.STATUS_PARAMETER_UNIT;
import static com.sentrysoftware.matrix.common.helpers.HardwareConstants.TEMPERATURE_PARAMETER;
import static com.sentrysoftware.matrix.common.helpers.HardwareConstants.TIME_LEFT_PARAMETER;
import static com.sentrysoftware.matrix.common.helpers.HardwareConstants.UNALLOCATED_SPACE_PARAMETER;
import static com.sentrysoftware.matrix.common.helpers.HardwareConstants.UNMOUNT_COUNT_PARAMETER;
import static com.sentrysoftware.matrix.common.helpers.HardwareConstants.UNMOUNT_COUNT_PARAMETER_UNIT;
import static com.sentrysoftware.matrix.common.helpers.HardwareConstants.USED_CAPACITY_PARAMETER;
import static com.sentrysoftware.matrix.common.helpers.HardwareConstants.USED_TIME_PERCENT_PARAMETER;
import static com.sentrysoftware.matrix.common.helpers.HardwareConstants.VOLTAGE_PARAMETER;
import static org.junit.jupiter.api.Assertions.assertDoesNotThrow;
import static org.junit.jupiter.api.Assertions.assertEquals;
import static org.junit.jupiter.api.Assertions.assertFalse;
import static org.junit.jupiter.api.Assertions.assertNotNull;
import static org.junit.jupiter.api.Assertions.assertNull;
import static org.junit.jupiter.api.Assertions.assertTrue;

class MonitorCollectVisitorTest {

	private static final String PARENT_ID = "myConnecctor1.connector_monitor_ecs1-01_parent";
	private static final String POWER_CONSUMPTION = "150";
	private static final String OK_RAW_STATUS = "OK";
	private static final String OPERABLE = "Operable";
	private static final String CHARGE = "39";
	private static final String TIME_LEFT = "60";
	private static final String UNALLOCATED_SPACE = "10737418240";
	private static final String VALUETABLE_COLUMN_1 = "Valuetable.Column(1)";
	private static final String VALUETABLE_COLUMN_2 = "Valuetable.Column(2)";
	private static final String VALUETABLE_COLUMN_3 = "Valuetable.Column(3)";
	private static final String VALUETABLE_COLUMN_4 = "Valuetable.Column(4)";
	private static final String VALUETABLE_COLUMN_5 = "Valuetable.Column(5)";
	private static final String VALUETABLE_COLUMN_6 = "Valuetable.Column(6)";
	private static final String MONITOR_DEVICE_ID = "1.1";
	private static final String MONITOR_ID = "myConnecctor1.connector_monitor_ecs1-01_1.1";
	private static final String ECS1_01 = "ecs1-01";
	private static final String MY_CONNECTOR_NAME = "myConnecctor.connector";
	private static final String VALUE_TABLE = "MonitorType.Collect.Source(1)";
	private static final String DEVICE_ID = "deviceId";
	private static final ParameterState UNKNOWN_STATUS_WARN = ParameterState.WARN;
	private static final String VOLTAGE = "50000";
	private static final String VOLTAGE_LOW = "-200000";
	private static final String VOLTAGE_HIGH = "460000";
	private static final String MEMORY_LAST_ERROR = "error 1234";
	private static final String TEMPERATURE = "20.0";
	private static final String TEMPERATURE_TOO_LOW = "-101.0";
	private static final String TEMPERATURE_TOO_HIGH = "201.0";
	private static final String ENDURANCE_REMAINING = "10.0";
	private static final String ENDURANCE_REMAINING_TOO_LOW = "-10.0";
	private static final String ENDURANCE_REMAINING_TOO_HIGH = "110.0";

	private static Long collectTime = new Date().getTime();

	private static Map<String, String> mapping = Map.of(
			DEVICE_ID, VALUETABLE_COLUMN_1,
			STATUS_PARAMETER, VALUETABLE_COLUMN_2,
<<<<<<< HEAD
			STATUS_INFORMATION_PARAMETER, VALUETABLE_COLUMN_3,
			INTRUSION_STATUS_PARAMETER, VALUETABLE_COLUMN_4,
			POWER_CONSUMPTION_PARAMETER, VALUETABLE_COLUMN_5);
=======
			HardwareConstants.STATUS_INFORMATION_PARAMETER, VALUETABLE_COLUMN_3,
			HardwareConstants.INTRUSION_STATUS_PARAMETER, VALUETABLE_COLUMN_4,
			HardwareConstants.POWER_CONSUMPTION_PARAMETER, VALUETABLE_COLUMN_5);
>>>>>>> 12aae257

	private static List<String> row = Arrays.asList(MONITOR_DEVICE_ID,
			OK_RAW_STATUS,
			OPERABLE,
			OK_RAW_STATUS,
			POWER_CONSUMPTION);

	private static IParameterValue powerConsumptionParam = NumberParam
			.builder()
			.name(POWER_CONSUMPTION_PARAMETER)
			.collectTime(collectTime)
			.unit(POWER_CONSUMPTION_PARAMETER_UNIT)
			.value(Double.parseDouble(POWER_CONSUMPTION))
			.rawValue(Double.parseDouble(POWER_CONSUMPTION))
			.build();

	private static IParameterValue intructionStatusParam = StatusParam
			.builder()
			.name(INTRUSION_STATUS_PARAMETER)
			.collectTime(collectTime)
			.state(ParameterState.OK)
			.unit(INTRUSION_STATUS_PARAMETER_UNIT)
			.statusInformation("intrusionStatus: 0 (No Intrusion Detected)")
			.build();

	private static IParameterValue statusParam = StatusParam
			.builder()
			.name(STATUS_PARAMETER)
			.collectTime(collectTime)
			.state(ParameterState.OK)
			.unit(STATUS_PARAMETER_UNIT)
			.statusInformation("status: 0 (Operable)")
			.build();

	private static IParameterValue statusParamWithIntrusion = StatusParam
			.builder()
			.name(STATUS_PARAMETER)
			.collectTime(collectTime)
			.state(ParameterState.OK)
			.unit(STATUS_PARAMETER_UNIT)
			.statusInformation("status: 0 (Operable)\nintrusionStatus: 0 (No Intrusion Detected)")
			.build();


	@Test
	void testVisitConcreteConnector() {
		final IHostMonitoring hostMonitoring = new HostMonitoring();
		final Monitor monitor = Monitor.builder().id(MONITOR_ID).build();
		final MonitorCollectVisitor monitorCollectVisitor = buildMonitorCollectVisitor(hostMonitoring, monitor);

		assertDoesNotThrow(() -> monitorCollectVisitor.visit(new MetaConnector()));
	}

	@Test
	void testVisitTarget() {
		final IHostMonitoring hostMonitoring = new HostMonitoring();
		final Monitor monitor = Monitor.builder().id(MONITOR_ID).build();
		final MonitorCollectVisitor monitorCollectVisitor = buildMonitorCollectVisitor(hostMonitoring, monitor);

		assertDoesNotThrow(() -> monitorCollectVisitor.visit(new Target()));
	}

	@Test
	void testVisitBattery() {
		final IHostMonitoring hostMonitoring = new HostMonitoring();
		final Monitor monitor = Monitor.builder().id(MONITOR_ID).monitorType(MonitorType.BATTERY).build();
		final MonitorCollectVisitor monitorCollectVisitor = buildMonitorCollectVisitor(hostMonitoring, monitor);

		monitorCollectVisitor.visit(new Battery());

		final IParameterValue actual = monitor.getParameters().get(STATUS_PARAMETER);

		assertEquals(statusParam, actual);
	}

	@Test
	void testVisitBlade() {
		final IHostMonitoring hostMonitoring = new HostMonitoring();
		final Monitor monitor = Monitor.builder().id(MONITOR_ID).build();
		final MonitorCollectVisitor monitorCollectVisitor = buildMonitorCollectVisitor(hostMonitoring, monitor);

		monitorCollectVisitor.visit(new Blade());

		final IParameterValue actual = monitor.getParameters().get(STATUS_PARAMETER);

		assertEquals(statusParam, actual);
	}

	@Test
	void testVisitCpu() {
		final IHostMonitoring hostMonitoring = new HostMonitoring();
		final Monitor monitor = Monitor.builder().id(MONITOR_ID).build();
		final MonitorCollectVisitor monitorCollectVisitor = buildMonitorCollectVisitor(hostMonitoring, monitor);

		monitorCollectVisitor.visit(new Cpu());

		final IParameterValue actual = monitor.getParameters().get(STATUS_PARAMETER);

		assertEquals(statusParam, actual);
	}

	@Test
	void testVisitCpuCore() {
		final IHostMonitoring hostMonitoring = new HostMonitoring();
		final Monitor monitor = Monitor.builder().id(MONITOR_ID).monitorType(MonitorType.CPU_CORE).build();
		final MonitorCollectVisitor monitorCollectVisitor = buildMonitorCollectVisitor(hostMonitoring, monitor);

		monitorCollectVisitor.visit(new CpuCore());

		final IParameterValue actual = monitor.getParameters().get(STATUS_PARAMETER);

		assertEquals(statusParam, actual);
	}

	@Test
	void testVisitDiskController() {
		final IHostMonitoring hostMonitoring = new HostMonitoring();
		final Monitor monitor = Monitor.builder().id(MONITOR_ID).build();
		final MonitorCollectVisitor monitorCollectVisitor = buildMonitorCollectVisitor(hostMonitoring, monitor);

		monitorCollectVisitor.visit(new DiskController());

		final IParameterValue actual = monitor.getParameters().get(STATUS_PARAMETER);

		assertEquals(statusParam, actual);

		assertEquals(15.0, CollectHelper.getNumberParamValue(monitor, POWER_CONSUMPTION_PARAMETER));
	}

	@Test
	void testVisitEnclosure() {
		final IHostMonitoring hostMonitoring = new HostMonitoring();
		final Monitor monitor = Monitor.builder()
				.id(MONITOR_ID)
				.monitorType(MonitorType.ENCLOSURE)
				.build();
		final MonitorCollectVisitor monitorCollectVisitor = buildMonitorCollectVisitor(hostMonitoring, monitor);

		monitorCollectVisitor.visit(new Enclosure());


		final String statusInformation = new StringBuilder()
				.append("status: 0 (Operable)")
				.append("\n")
				.append("intrusionStatus: 0 (No Intrusion Detected)")
				.append("\n")
				.append("powerConsumption: 150.0 Watts")
				.toString();

		final IParameterValue expected = StatusParam
				.builder()
				.name(STATUS_PARAMETER)
				.collectTime(collectTime)
				.state(ParameterState.OK)
				.unit(STATUS_PARAMETER_UNIT)
				.statusInformation(statusInformation)
				.build();

		final IParameterValue actual = monitor.getParameters().get(STATUS_PARAMETER);

		assertEquals(expected, actual);
	}

	@Test
	void testVisitFan() {
		final IHostMonitoring hostMonitoring = new HostMonitoring();
		final Monitor monitor = Monitor
				.builder()
				.id(MONITOR_ID)
				.monitorType(MonitorType.FAN)
				.build();
		final MonitorCollectVisitor monitorCollectVisitor = buildMonitorCollectVisitor(hostMonitoring, monitor);

		monitorCollectVisitor.visit(new Fan());

		final IParameterValue actual = monitor.getParameters().get(STATUS_PARAMETER);

		assertEquals(statusParam, actual);
	}

	@Test
	void testVisitLed() {

		final IHostMonitoring hostMonitoring = new HostMonitoring();

		Map<String, String> customMetadata = new TreeMap<>(String.CASE_INSENSITIVE_ORDER);
		customMetadata.put("offstatus", "0");

		final Monitor monitor = Monitor
			.builder()
			.id(MONITOR_ID)
			.metadata(customMetadata)
			.build();

		Map<String, String> customMapping = new HashMap<>(mapping);
		customMapping.put(STATUS_PARAMETER, VALUETABLE_COLUMN_6);

		List<String> customRow = new ArrayList<>(row);
		customRow.add("off");

		MonitorCollectVisitor monitorCollectVisitor = new MonitorCollectVisitor(
			buildCollectMonitorInfo(hostMonitoring,
				customMapping,
				monitor,
				customRow)
		);

		monitorCollectVisitor.visit(new Led());

<<<<<<< HEAD
		final IParameterValue actual = monitor.getParameters().get(STATUS_PARAMETER);
=======
		final IParameterValue expected = StatusParam
			.builder()
			.name(STATUS_PARAMETER)
			.collectTime(collectTime)
			.state(ParameterState.OK)
			.unit(HardwareConstants.STATUS_PARAMETER_UNIT)
			.statusInformation("status: 0 (OK)")
			.build();
>>>>>>> 12aae257

		final IParameterValue actual = monitor.getParameters().get(STATUS_PARAMETER);

		assertEquals(expected, actual);
	}

	@Test
	void testVisitLogicalDisk() {
		final IHostMonitoring hostMonitoring = new HostMonitoring();
		final Monitor monitor = Monitor
				.builder()
				.id(MONITOR_ID)
				.monitorType(MonitorType.LOGICAL_DISK)
				.build();
		final MonitorCollectVisitor monitorCollectVisitor = buildMonitorCollectVisitor(hostMonitoring, monitor);

		monitorCollectVisitor.visit(new LogicalDisk());

		final IParameterValue actual = monitor.getParameters().get(STATUS_PARAMETER);

		assertEquals(statusParam, actual);
	}

	@Test
	void testVisitLun() {
		final IHostMonitoring hostMonitoring = new HostMonitoring();
		final Monitor monitor = Monitor.builder().id(MONITOR_ID).build();
		final MonitorCollectVisitor monitorCollectVisitor = buildMonitorCollectVisitor(hostMonitoring, monitor);

		monitorCollectVisitor.visit(new Lun());

		final IParameterValue actual = monitor.getParameters().get(STATUS_PARAMETER);

		assertEquals(statusParam, actual);
	}

	@Test
	void testVisitMemory() {
		final IHostMonitoring hostMonitoring = new HostMonitoring();
		final Monitor monitor = Monitor
				.builder()
				.id(MONITOR_ID)
				.monitorType(MonitorType.MEMORY)
				.build();
		final MonitorCollectVisitor monitorCollectVisitor = buildMonitorCollectVisitor(hostMonitoring, monitor);

		monitorCollectVisitor.visit(new Memory());

		final IParameterValue actual = monitor.getParameters().get(STATUS_PARAMETER);

		assertEquals(statusParam, actual);
	
		assertEquals(4.0, CollectHelper.getNumberParamValue(monitor, POWER_CONSUMPTION_PARAMETER));
	}

	@Test
	void testVisitNetworkCard() {
		final IHostMonitoring hostMonitoring = new HostMonitoring();
		final Monitor monitor = Monitor.builder().id(MONITOR_ID).name("eth0").build();
		final MonitorCollectVisitor monitorCollectVisitor = buildMonitorCollectVisitor(hostMonitoring, monitor);

		monitorCollectVisitor.visit(new NetworkCard());

		final IParameterValue actual = monitor.getParameters().get(STATUS_PARAMETER);

		assertEquals(statusParam, actual);
	}

	@Test
	void testVisitOtherDevice() {
		final IHostMonitoring hostMonitoring = new HostMonitoring();
		final Monitor monitor = Monitor.builder().id(MONITOR_ID).monitorType(MonitorType.OTHER_DEVICE).build();
		MonitorCollectVisitor monitorCollectVisitor = buildMonitorCollectVisitor(hostMonitoring, monitor);

		monitorCollectVisitor.visit(new OtherDevice());

		final IParameterValue actual = monitor.getParameters().get(STATUS_PARAMETER);

		assertEquals(statusParam, actual);

		monitorCollectVisitor = new MonitorCollectVisitor(
				buildCollectMonitorInfo(hostMonitoring,
						Map.of(POWER_CONSUMPTION_PARAMETER, VALUETABLE_COLUMN_1),
						monitor,
						Collections.singletonList(POWER_CONSUMPTION))
				);
		monitorCollectVisitor.visit(new OtherDevice());
		NumberParam powerConsumptionParameter = monitor.getParameter(POWER_CONSUMPTION_PARAMETER, NumberParam.class);
		assertNotNull(powerConsumptionParameter);
		assertEquals(150.0, powerConsumptionParameter.getRawValue());
		assertEquals(150.0, powerConsumptionParameter.getValue());
	}

	@Test
	void testVisitPhysicalDisk() {
		final IHostMonitoring hostMonitoring = new HostMonitoring();
		final Monitor monitor = Monitor.builder()
				.id(MONITOR_ID)
				.monitorType(MonitorType.PHYSICAL_DISK)
				.parentId(PARENT_ID)
				.name("Disk 1 (1TB)")
				.build();
		final MonitorCollectVisitor monitorCollectVisitor = buildMonitorCollectVisitor(hostMonitoring, monitor);

		monitorCollectVisitor.visit(new PhysicalDisk());

		final IParameterValue actual = monitor.getParameters().get(STATUS_PARAMETER);

		assertEquals(statusParamWithIntrusion, actual);
	}

	@Test
	void testVisitPowerSupply() {
		final IHostMonitoring hostMonitoring = new HostMonitoring();
		final Monitor monitor = Monitor
				.builder().
				id(MONITOR_ID)
				.monitorType(MonitorType.POWER_SUPPLY)
				.build();
		final MonitorCollectVisitor monitorCollectVisitor = buildMonitorCollectVisitor(hostMonitoring, monitor);

		monitorCollectVisitor.visit(new PowerSupply());

		final IParameterValue actual = monitor.getParameters().get(STATUS_PARAMETER);

		assertEquals(statusParam, actual);
	}

	@Test
	void testVisitRobotic() {
		final IHostMonitoring hostMonitoring = new HostMonitoring();
		final Monitor monitor = Monitor
				.builder().
				id(MONITOR_ID)
				.monitorType(MonitorType.ROBOTIC)
				.build();
		final MonitorCollectVisitor monitorCollectVisitor = buildMonitorCollectVisitor(hostMonitoring, monitor);

		monitorCollectVisitor.visit(new Robotic());

		final IParameterValue actual = monitor.getParameters().get(STATUS_PARAMETER);

		assertEquals(statusParam, actual);
	}

	@Test
	void testVisitTapeDrive() {
		final IHostMonitoring hostMonitoring = new HostMonitoring();
		final Monitor monitor = Monitor
				.builder()
				.name("TapeDrive 1")
				.id(MONITOR_ID)
				.monitorType(MonitorType.TAPE_DRIVE)
				.build();
		final MonitorCollectVisitor monitorCollectVisitor = buildMonitorCollectVisitor(hostMonitoring, monitor);

		monitorCollectVisitor.visit(new TapeDrive());

		final IParameterValue actual = monitor.getParameters().get(STATUS_PARAMETER);

		assertEquals(statusParam, actual);
	}

	@Test
	void testVisitTemperature() {
		final IHostMonitoring hostMonitoring = new HostMonitoring();
		final Monitor monitor = Monitor.builder().id(MONITOR_ID).monitorType(MonitorType.TEMPERATURE).build();
		final MonitorCollectVisitor monitorCollectVisitor = buildMonitorCollectVisitor(hostMonitoring, monitor);

		monitorCollectVisitor.visit(new Temperature());

		final IParameterValue actual = monitor.getParameters().get(STATUS_PARAMETER);

		assertEquals(statusParam, actual);
	}

	@Test
	void testVisitVoltage() {
		final IHostMonitoring hostMonitoring = new HostMonitoring();
		final Monitor monitor = Monitor.builder().id(MONITOR_ID).monitorType(MonitorType.VOLTAGE).build();
		final MonitorCollectVisitor monitorCollectVisitor = buildMonitorCollectVisitor(hostMonitoring, monitor);

		monitorCollectVisitor.visit(new Voltage());

		final IParameterValue actual = monitor.getParameters().get(STATUS_PARAMETER);

		assertEquals(statusParam, actual);
	}

	@Test
	void testCollectStatusParameterStatusInformationNotCollected() {
		{
			final IHostMonitoring hostMonitoring = new HostMonitoring();
			final Monitor monitor = Monitor.builder().id(MONITOR_ID).build();
			final MonitorCollectVisitor monitorCollectVisitor = new MonitorCollectVisitor(
					buildCollectMonitorInfo(hostMonitoring,
							mapping,
							monitor,
							Arrays.asList(MONITOR_DEVICE_ID,
									OK_RAW_STATUS,
									"",
									OK_RAW_STATUS,
									POWER_CONSUMPTION))
					);

			monitorCollectVisitor.collectStatusParameter(MonitorType.ENCLOSURE,
					STATUS_PARAMETER,
<<<<<<< HEAD
					STATUS_PARAMETER_UNIT);
=======
					HardwareConstants.STATUS_PARAMETER_UNIT);
>>>>>>> 12aae257

			final Map<String, IParameterValue> parameters = monitor.getParameters();
			final StatusParam expected = StatusParam
					.builder()
					.name(STATUS_PARAMETER)
					.collectTime(collectTime)
					.state(ParameterState.OK)
					.unit(STATUS_PARAMETER_UNIT)
					.statusInformation("status: 0 (OK)")
					.build();

			final IParameterValue actual = parameters.get(STATUS_PARAMETER);

			assertEquals(expected, actual);

		}

		{
			final IHostMonitoring hostMonitoring = new HostMonitoring();
			final Monitor monitor = Monitor.builder().id(MONITOR_ID).build();
			final MonitorCollectVisitor monitorCollectVisitor = new MonitorCollectVisitor(
					buildCollectMonitorInfo(hostMonitoring,
							mapping,
							monitor,
							Arrays.asList(MONITOR_DEVICE_ID,
									OK_RAW_STATUS,
									null,
									OK_RAW_STATUS,
									POWER_CONSUMPTION))
					);

			monitorCollectVisitor.collectStatusParameter(MonitorType.ENCLOSURE,
					STATUS_PARAMETER,
<<<<<<< HEAD
					STATUS_PARAMETER_UNIT);
=======
					HardwareConstants.STATUS_PARAMETER_UNIT);
>>>>>>> 12aae257

			final Map<String, IParameterValue> parameters = monitor.getParameters();
			final StatusParam expected = StatusParam
					.builder()
					.name(STATUS_PARAMETER)
					.collectTime(collectTime)
					.state(ParameterState.OK)
					.unit(STATUS_PARAMETER_UNIT)
					.statusInformation("status: 0 (OK)")
					.build();

			final IParameterValue actual = parameters.get(STATUS_PARAMETER);

			assertEquals(expected, actual);

		}
	}

	@Test
	void testCollectStatusParameterButCannotExtractValue() {
		final IHostMonitoring hostMonitoring = new HostMonitoring();
		final Monitor monitor = Monitor.builder().id(MONITOR_ID).build();
		final MonitorCollectVisitor monitorCollectVisitor = new MonitorCollectVisitor(
				buildCollectMonitorInfo(hostMonitoring,
						mapping,
						monitor,
						Collections.emptyList())
				);

		monitorCollectVisitor.collectStatusParameter(MonitorType.ENCLOSURE,
				STATUS_PARAMETER,
<<<<<<< HEAD
				STATUS_PARAMETER_UNIT);
=======
				HardwareConstants.STATUS_PARAMETER_UNIT);
>>>>>>> 12aae257

		final Map<String, IParameterValue> parameters = monitor.getParameters();
		assertTrue(parameters.isEmpty());

	}

	@Test
	void testCollectStatusParameter() {
		final IHostMonitoring hostMonitoring = new HostMonitoring();
		final Monitor monitor = Monitor.builder().id(MONITOR_ID).build();
		final MonitorCollectVisitor monitorCollectVisitor = buildMonitorCollectVisitor(hostMonitoring, monitor);

		monitorCollectVisitor.collectStatusParameter(MonitorType.ENCLOSURE,
				STATUS_PARAMETER,
<<<<<<< HEAD
				STATUS_PARAMETER_UNIT);
=======
				HardwareConstants.STATUS_PARAMETER_UNIT);
>>>>>>> 12aae257

		final Map<String, IParameterValue> parameters = monitor.getParameters();
		assertFalse(parameters.isEmpty());

		final IParameterValue actual = parameters.get(STATUS_PARAMETER);

		assertEquals(statusParam, actual);
	}

	private static MonitorCollectVisitor buildMonitorCollectVisitor(final IHostMonitoring hostMonitoring, final Monitor monitor) {
		return new MonitorCollectVisitor(
				buildCollectMonitorInfo(hostMonitoring,
						mapping,
						monitor,
						row)
				);
	}

	@Test
	void testAppendToStatusInformation() {
		final StatusParam statusParam = StatusParam
				.builder()
				.name(STATUS_PARAMETER)
				.collectTime(collectTime)
				.state(ParameterState.OK)
				.unit(STATUS_PARAMETER_UNIT)
				.statusInformation(null)
				.build();

		MonitorCollectVisitor.appendToStatusInformation(statusParam, intructionStatusParam);

		assertNotNull(statusParam.getStatusInformation());
	}

	@Test
	void testAppendToStatusInformationNullParameters() {

		assertDoesNotThrow(() -> MonitorCollectVisitor.appendToStatusInformation(null, null));
		assertDoesNotThrow(() -> MonitorCollectVisitor.appendToStatusInformation(new StatusParam(), null));
		assertDoesNotThrow(() -> MonitorCollectVisitor.appendToStatusInformation(null, intructionStatusParam));
	}

	@Test
	void testAppendToStatusInformationNullValue() {

		final StatusParam statusParam = StatusParam
				.builder()
				.name(STATUS_PARAMETER)
				.collectTime(collectTime)
				.state(ParameterState.OK)
				.unit(STATUS_PARAMETER_UNIT)
				.statusInformation(null)
				.build();

		MonitorCollectVisitor.appendToStatusInformation(statusParam, NumberParam.builder().build());

		assertNull(statusParam.getStatusInformation());
	}

	@Test
	void testAppendValuesToStatusParameterButNoStatusParam() {

		final IHostMonitoring hostMonitoring = new HostMonitoring();
		final Monitor monitor = new Monitor();
		monitor.collectParameter(intructionStatusParam);
		monitor.collectParameter(powerConsumptionParam);

		final MonitorCollectVisitor monitorCollectVisitor = buildMonitorCollectVisitor(hostMonitoring, monitor);
<<<<<<< HEAD
		monitorCollectVisitor.appendValuesToStatusParameter(INTRUSION_STATUS_PARAMETER,
				POWER_CONSUMPTION_PARAMETER);
=======
		monitorCollectVisitor.appendValuesToStatusParameter(HardwareConstants.INTRUSION_STATUS_PARAMETER,
				HardwareConstants.POWER_CONSUMPTION_PARAMETER);
>>>>>>> 12aae257
		assertNull(monitor.getParameters().get(STATUS_PARAMETER));
	}

	@Test
	void testAppendValuesToStatusParameter() {
		final IParameterValue statusParam = StatusParam
				.builder()
				.name(STATUS_PARAMETER)
				.collectTime(collectTime)
				.state(ParameterState.OK)
				.unit(STATUS_PARAMETER_UNIT)
				.statusInformation("status: 0 (Operable)")
				.build();

		final IHostMonitoring hostMonitoring = new HostMonitoring();
		final Monitor monitor = new Monitor();
		monitor.collectParameter(statusParam);
		monitor.collectParameter(intructionStatusParam);
		monitor.collectParameter(powerConsumptionParam);

		final MonitorCollectVisitor monitorCollectVisitor = buildMonitorCollectVisitor(hostMonitoring, monitor);

		monitorCollectVisitor.appendValuesToStatusParameter(INTRUSION_STATUS_PARAMETER,
				POWER_CONSUMPTION_PARAMETER);

		final IParameterValue actual = monitor.getParameters().get(STATUS_PARAMETER);

		final String statusInformation = new StringBuilder()
				.append("status: 0 (Operable)")
				.append("\n")
				.append("intrusionStatus: 0 (No Intrusion Detected)")
				.append("\n")
				.append("powerConsumption: 150.0 Watts")
				.toString();

		final IParameterValue expected = StatusParam
				.builder()
				.name(STATUS_PARAMETER)
				.collectTime(collectTime)
				.state(ParameterState.OK)
				.unit(STATUS_PARAMETER_UNIT)
				.statusInformation(statusInformation)
				.build();

		assertEquals(expected, actual);
	}

	@Test
	void testCollectNumberParameterIncorrectValue() {
		final IHostMonitoring hostMonitoring = new HostMonitoring();
		final Monitor monitor = new Monitor();
		final MonitorCollectVisitor monitorCollectVisitor = new MonitorCollectVisitor(
				buildCollectMonitorInfo(hostMonitoring,
						mapping,
						monitor,
						Arrays.asList(MONITOR_DEVICE_ID, OK_RAW_STATUS, OPERABLE, OK_RAW_STATUS, "NotEnergyUsageNumber"))
				);

		monitorCollectVisitor.collectNumberParameter(MonitorType.ENCLOSURE,
				POWER_CONSUMPTION_PARAMETER,
				POWER_CONSUMPTION_PARAMETER_UNIT);

		final Map<String, IParameterValue> parameters = monitor.getParameters();

		assertTrue(parameters.isEmpty());

	}

	@Test
	void testCollectNumberParameterValueNotFound() {
		final IHostMonitoring hostMonitoring = new HostMonitoring();
		final Monitor monitor = new Monitor();
		final MonitorCollectVisitor monitorCollectVisitor = new MonitorCollectVisitor(
				buildCollectMonitorInfo(hostMonitoring,
						Collections.emptyMap(),
						monitor,
						row)
				);

		monitorCollectVisitor.collectNumberParameter(MonitorType.ENCLOSURE,
				POWER_CONSUMPTION_PARAMETER,
				POWER_CONSUMPTION_PARAMETER_UNIT);

		final Map<String, IParameterValue> parameters = monitor.getParameters();

		assertTrue(parameters.isEmpty());

	}

	@Test
	void testCollectNumberParameter() {
		final IHostMonitoring hostMonitoring = new HostMonitoring();
		final Monitor monitor = new Monitor();
		final MonitorCollectVisitor monitorCollectVisitor = buildMonitorCollectVisitor(hostMonitoring, monitor);

		monitorCollectVisitor.collectNumberParameter(MonitorType.ENCLOSURE,
				POWER_CONSUMPTION_PARAMETER,
				POWER_CONSUMPTION_PARAMETER_UNIT);

		final Map<String, IParameterValue> parameters = monitor.getParameters();
		assertFalse(parameters.isEmpty());

		final IParameterValue actual = parameters.get(POWER_CONSUMPTION_PARAMETER);

		assertEquals(powerConsumptionParam, actual);

	}

	private static MonitorCollectInfo buildCollectMonitorInfo(final IHostMonitoring hostMonitoring, final Map<String, String> mapping,
			Monitor monitor, final List<String> row) {
		return MonitorCollectInfo
		.builder()
		.collectTime(collectTime)
		.connectorName(MY_CONNECTOR_NAME)
		.hostMonitoring(hostMonitoring)
		.hostname(ECS1_01)
		.mapping(mapping)
		.monitor(monitor)
		.row(row)
		.unknownStatus(UNKNOWN_STATUS_WARN)
		.valueTable(VALUE_TABLE)
		.build();
	}

	private static MonitorCollectInfo buildCollectMonitorInfo(final IHostMonitoring hostMonitoring, final Map<String, String> mapping,
															  Monitor monitor, final List<String> row, Long collectTime) {
		return MonitorCollectInfo
			.builder()
			.collectTime(collectTime)
			.connectorName(MY_CONNECTOR_NAME)
			.hostMonitoring(hostMonitoring)
			.hostname(ECS1_01)
			.mapping(mapping)
			.monitor(monitor)
			.row(row)
			.unknownStatus(UNKNOWN_STATUS_WARN)
			.valueTable(VALUE_TABLE)
			.build();
	}

	@Test
	void testGetIntrusionStatusInformation() {
		assertNotNull(MonitorCollectVisitor.getIntrusionStatusInformation(ParameterState.OK));
		assertNotNull(MonitorCollectVisitor.getIntrusionStatusInformation(ParameterState.WARN));
		assertNotNull(MonitorCollectVisitor.getIntrusionStatusInformation(ParameterState.ALARM));
	}

	@Test
	void testStatusParamFirstComparatorCompare() {
		assertEquals(Arrays.asList("status", "energy", "energyUsage", "intrusionStatus", "powerConsumption"),
				new Enclosure()
				.getMetaParameters()
				.values()
				.stream()
				.sorted(new MonitorCollectVisitor.StatusParamFirstComparator())
				.map(MetaParameter::getName)
				.collect(Collectors.toList()));
	}

	@Test
	void testCollectPowerConsumptionFromEnergyUsageFirstCollect() {
		final IHostMonitoring hostMonitoring = new HostMonitoring();
		final Monitor monitor = Monitor
				.builder()
				.id(MONITOR_ID)
				.monitorType(MonitorType.ENCLOSURE)
				.build();
		final Map<String, String> mapping = Map.of(
				DEVICE_ID, VALUETABLE_COLUMN_1,
				HardwareConstants.ENERGY_USAGE_PARAMETER, VALUETABLE_COLUMN_2);

		final List<String> row = Arrays.asList(MONITOR_DEVICE_ID, "3138.358");

		final MonitorCollectVisitor monitorCollectVisitor = new MonitorCollectVisitor(
				buildCollectMonitorInfo(hostMonitoring, mapping, monitor, row));

		monitorCollectVisitor.collectPowerConsumption();

		assertEquals(3138.358D,
				monitor.getParameter(HardwareConstants.ENERGY_USAGE_PARAMETER, NumberParam.class).getRawValue());
	}

	@Test
	void testCollectPowerConsumptionFromEnergyUsage() {
		final NumberParam energyUsage = NumberParam
				.builder()
				.name(ENERGY_USAGE_PARAMETER)
				.unit(ENERGY_USAGE_PARAMETER_UNIT)
				.collectTime(collectTime - (2 * 60 * 1000))
				.value(null)
				.rawValue(3138.358D)
				.build();

		energyUsage.reset();

		final IHostMonitoring hostMonitoring = new HostMonitoring();
		final Monitor monitor = Monitor
				.builder()
				.id(MONITOR_ID)
				.monitorType(MonitorType.ENCLOSURE)
				.parameters(new HashMap<>(Map.of(ENERGY_USAGE_PARAMETER, energyUsage)))
				.build();
		final Map<String, String> mapping = Map.of(
				DEVICE_ID, VALUETABLE_COLUMN_1,
				ENERGY_USAGE_PARAMETER, VALUETABLE_COLUMN_2);

		final List<String> row = Arrays.asList(MONITOR_DEVICE_ID, "3138.360");

		final MonitorCollectVisitor monitorCollectVisitor = new MonitorCollectVisitor(
				buildCollectMonitorInfo(hostMonitoring, mapping, monitor, row));

		monitorCollectVisitor.collectPowerConsumption();

		Double joules = monitor.getParameter(ENERGY_USAGE_PARAMETER, NumberParam.class).getValue();
		joules = Math.round(joules * 100000D) / 100000D;
		assertEquals(7200.0, joules);
		assertEquals(60, Math.round(monitor.getParameter(POWER_CONSUMPTION_PARAMETER, NumberParam.class).getValue()));
	}

	@Test
	void testCollectPowerConsumptionViaPowerFirstCollect() {
		final IHostMonitoring hostMonitoring = new HostMonitoring();
		final Monitor monitor = Monitor
				.builder()
				.id(MONITOR_ID)
				.monitorType(MonitorType.ENCLOSURE)
				.build();
		final Map<String, String> mapping = Map.of(
				DEVICE_ID, VALUETABLE_COLUMN_1,
				POWER_CONSUMPTION_PARAMETER, VALUETABLE_COLUMN_2);

		final List<String> row = Arrays.asList(MONITOR_DEVICE_ID, POWER_CONSUMPTION);

		final MonitorCollectVisitor monitorCollectVisitor = new MonitorCollectVisitor(
				buildCollectMonitorInfo(hostMonitoring, mapping, monitor, row));

		monitorCollectVisitor.collectPowerConsumption();

		assertEquals(Double.parseDouble(POWER_CONSUMPTION),
				monitor.getParameter(POWER_CONSUMPTION_PARAMETER, NumberParam.class).getRawValue());
		assertEquals(Double.parseDouble(POWER_CONSUMPTION),
						monitor.getParameter(POWER_CONSUMPTION_PARAMETER, NumberParam.class).getValue());
	}

	@Test
	void testCollectPowerConsumptionFromPower() {
		final NumberParam powerConsumption = NumberParam
				.builder()
				.name(POWER_CONSUMPTION_PARAMETER)
				.unit(POWER_CONSUMPTION_PARAMETER)
				.collectTime(collectTime - (2 * 60 * 1000))
				.value(null)
				.rawValue(60.0)
				.build();

		powerConsumption.reset();

		final IHostMonitoring hostMonitoring = new HostMonitoring();
		final Monitor monitor = Monitor
				.builder()
				.id(MONITOR_ID)
				.monitorType(MonitorType.ENCLOSURE)
				.parameters(new HashMap<>(Map.of(POWER_CONSUMPTION_PARAMETER, powerConsumption)))
				.build();
		final Map<String, String> mapping = Map.of(
				DEVICE_ID, VALUETABLE_COLUMN_1,
				POWER_CONSUMPTION_PARAMETER, VALUETABLE_COLUMN_2);

		final List<String> row = Arrays.asList(MONITOR_DEVICE_ID, "60.2");

		final MonitorCollectVisitor monitorCollectVisitor = new MonitorCollectVisitor(
				buildCollectMonitorInfo(hostMonitoring, mapping, monitor, row));

		monitorCollectVisitor.collectPowerConsumption();

		assertEquals(60.2, monitor.getParameter(POWER_CONSUMPTION_PARAMETER, NumberParam.class).getValue());
		assertEquals(60.2, monitor.getParameter(POWER_CONSUMPTION_PARAMETER, NumberParam.class).getRawValue());

		assertEquals(7224, Math.round(monitor.getParameter(ENERGY_USAGE_PARAMETER, NumberParam.class).getValue()));
	}

	@Test
	void testCollectPowerConsumptionNoPowerCollected() {

		final IHostMonitoring hostMonitoring = new HostMonitoring();
		final Monitor monitor = Monitor
				.builder()
				.id(MONITOR_ID)
				.monitorType(MonitorType.ENCLOSURE)
				.build();

		final Map<String, String> mapping = Map.of(
				DEVICE_ID, VALUETABLE_COLUMN_1,
				POWER_CONSUMPTION_PARAMETER, VALUETABLE_COLUMN_2);

		final List<String> row = Arrays.asList(MONITOR_DEVICE_ID, "");

		final MonitorCollectVisitor monitorCollectVisitor = new MonitorCollectVisitor(
				buildCollectMonitorInfo(hostMonitoring, mapping, monitor, row));

		monitorCollectVisitor.collectPowerConsumption();

		assertNull(monitor.getParameter(POWER_CONSUMPTION_PARAMETER, NumberParam.class));
		assertNull(monitor.getParameter(ENERGY_USAGE_PARAMETER, NumberParam.class));

	}

	@Test
	void testCollectPowerConsumptionPowerNegative() {

		final IHostMonitoring hostMonitoring = new HostMonitoring();
		final Monitor monitor = Monitor
				.builder()
				.id(MONITOR_ID)
				.monitorType(MonitorType.ENCLOSURE)
				.build();

		final Map<String, String> mapping = Map.of(
				DEVICE_ID, VALUETABLE_COLUMN_1,
				POWER_CONSUMPTION_PARAMETER, VALUETABLE_COLUMN_2);

		final List<String> row = Arrays.asList(MONITOR_DEVICE_ID, "-1");

		final MonitorCollectVisitor monitorCollectVisitor = new MonitorCollectVisitor(
				buildCollectMonitorInfo(hostMonitoring, mapping, monitor, row));

		monitorCollectVisitor.collectPowerConsumption();

		assertNull(monitor.getParameter(POWER_CONSUMPTION_PARAMETER, NumberParam.class));
		assertNull(monitor.getParameter(ENERGY_USAGE_PARAMETER, NumberParam.class));

	}

	@Test
	void testCollectPowerConsumptionNoEnergyUsage() {

		final IHostMonitoring hostMonitoring = new HostMonitoring();
		final Monitor monitor = Monitor
				.builder()
				.id(MONITOR_ID)
				.monitorType(MonitorType.ENCLOSURE)
				.build();

		final Map<String, String> mapping = Map.of(
				DEVICE_ID, VALUETABLE_COLUMN_1,
				ENERGY_USAGE_PARAMETER, VALUETABLE_COLUMN_2);

		final List<String> row = Arrays.asList(MONITOR_DEVICE_ID, "");

		final MonitorCollectVisitor monitorCollectVisitor = new MonitorCollectVisitor(
				buildCollectMonitorInfo(hostMonitoring, mapping, monitor, row));

		monitorCollectVisitor.collectPowerConsumption();

		assertNull(monitor.getParameter(POWER_CONSUMPTION_PARAMETER, NumberParam.class));
		assertNull(monitor.getParameter(ENERGY_USAGE_PARAMETER, NumberParam.class));

	}

	@Test
	void testCollectPowerConsumptionEnergyUsageNegative() {

		final IHostMonitoring hostMonitoring = new HostMonitoring();
		final Monitor monitor = Monitor
				.builder()
				.id(MONITOR_ID)
				.monitorType(MonitorType.ENCLOSURE)
				.build();

		final Map<String, String> mapping = Map.of(
				DEVICE_ID, VALUETABLE_COLUMN_1,
				ENERGY_USAGE_PARAMETER, VALUETABLE_COLUMN_2);

		final List<String> row = Arrays.asList(MONITOR_DEVICE_ID, "-1");

		final MonitorCollectVisitor monitorCollectVisitor = new MonitorCollectVisitor(
				buildCollectMonitorInfo(hostMonitoring, mapping, monitor, row));

		monitorCollectVisitor.collectPowerConsumption();

		assertNull(monitor.getParameter(POWER_CONSUMPTION_PARAMETER, NumberParam.class));
		assertNull(monitor.getParameter(ENERGY_USAGE_PARAMETER, NumberParam.class));

	}

	@Test
	void testCollectBatteryCharge() {

		final IHostMonitoring hostMonitoring = new HostMonitoring();
		final Monitor monitor = Monitor.builder().id(MONITOR_ID).monitorType(MonitorType.BATTERY).build();
		MonitorCollectVisitor monitorCollectVisitor = buildMonitorCollectVisitor(hostMonitoring, monitor);

		// No charge value
		monitorCollectVisitor.collectBatteryCharge();
		NumberParam chargeParameter = monitor.getParameter(CHARGE_PARAMETER, NumberParam.class);
		assertNull(chargeParameter);

		// Charge value collected, value is lower than 100
		monitorCollectVisitor = new MonitorCollectVisitor(
			buildCollectMonitorInfo(hostMonitoring,
				Map.of(CHARGE_PARAMETER, VALUETABLE_COLUMN_1),
				monitor,
				Collections.singletonList(CHARGE))
		);
		monitorCollectVisitor.collectBatteryCharge();
		chargeParameter = monitor.getParameter(CHARGE_PARAMETER, NumberParam.class);
		assertNotNull(chargeParameter);
		assertEquals(39.0, chargeParameter.getRawValue());
		assertEquals(39.0, chargeParameter.getValue());

		// Charge value collected, value is greater than 100
		monitorCollectVisitor = new MonitorCollectVisitor(
			buildCollectMonitorInfo(hostMonitoring,
				Map.of(CHARGE_PARAMETER, VALUETABLE_COLUMN_1),
				monitor,
				Collections.singletonList("125"))
		);
		monitorCollectVisitor.collectBatteryCharge();
		chargeParameter = monitor.getParameter(CHARGE_PARAMETER, NumberParam.class);
		assertNotNull(chargeParameter);
		assertEquals(125.0, chargeParameter.getRawValue());
		assertEquals(100.0, chargeParameter.getValue());
	}

	@Test
	void testCollectBatteryTimeLeft() {

		final IHostMonitoring hostMonitoring = new HostMonitoring();
		final Monitor monitor = Monitor.builder().id(MONITOR_ID).monitorType(MonitorType.BATTERY).build();
		MonitorCollectVisitor monitorCollectVisitor = buildMonitorCollectVisitor(hostMonitoring, monitor);

		// No time left value
		monitorCollectVisitor.collectBatteryTimeLeft();
		NumberParam timeLeftParameter = monitor.getParameter(TIME_LEFT_PARAMETER, NumberParam.class);
		assertNull(timeLeftParameter);

		// Time left value collected
		monitorCollectVisitor = new MonitorCollectVisitor(
			buildCollectMonitorInfo(hostMonitoring,
				Map.of(TIME_LEFT_PARAMETER, VALUETABLE_COLUMN_1),
				monitor,
				Collections.singletonList(TIME_LEFT))
		);
		monitorCollectVisitor.collectBatteryTimeLeft();
		timeLeftParameter = monitor.getParameter(TIME_LEFT_PARAMETER, NumberParam.class);
		assertNotNull(timeLeftParameter);
		assertEquals(60.0, timeLeftParameter.getRawValue());
		assertEquals(3600.0, timeLeftParameter.getValue());
	}

	@Test
	void testCollectCpuCoreUsedTimePercent() {

		final IHostMonitoring hostMonitoring = new HostMonitoring();
		final Monitor monitor = Monitor.builder().id(MONITOR_ID).monitorType(MonitorType.CPU_CORE).build();
		MonitorCollectVisitor monitorCollectVisitor = buildMonitorCollectVisitor(hostMonitoring, monitor);

		// usedTimePercentRaw is null
		monitorCollectVisitor.collectCpuCoreUsedTimePercent();
		NumberParam usedTimePercentParameter = monitor.getParameter(USED_TIME_PERCENT_PARAMETER,
			NumberParam.class);
		assertNull(usedTimePercentParameter);

		// usedTimePercentRaw is not null, usedTimePercentPrevious is null
		monitorCollectVisitor = new MonitorCollectVisitor(
			buildCollectMonitorInfo(hostMonitoring,
				Map.of(USED_TIME_PERCENT_PARAMETER, VALUETABLE_COLUMN_1),
				monitor,
				Collections.singletonList("12"))
		);
		monitorCollectVisitor.collectCpuCoreUsedTimePercent();
		usedTimePercentParameter = monitor.getParameter(USED_TIME_PERCENT_PARAMETER, NumberParam.class);
		assertNotNull(usedTimePercentParameter);
		assertEquals(12.0, usedTimePercentParameter.getRawValue());
		assertNull(usedTimePercentParameter.getValue());

		// usedTimePercentRaw is not null, usedTimePercentPrevious is not null, collectTimePrevious is null
		usedTimePercentParameter.reset();
		usedTimePercentParameter.setPreviousCollectTime(null);
		monitorCollectVisitor = new MonitorCollectVisitor(
			buildCollectMonitorInfo(hostMonitoring,
				Map.of(USED_TIME_PERCENT_PARAMETER, VALUETABLE_COLUMN_1),
				monitor,
				Collections.singletonList("42"))
		);
		monitorCollectVisitor.collectCpuCoreUsedTimePercent();
		usedTimePercentParameter = monitor.getParameter(USED_TIME_PERCENT_PARAMETER, NumberParam.class);
		assertNotNull(usedTimePercentParameter);
		assertNull(usedTimePercentParameter.getRawValue());
		assertNull(usedTimePercentParameter.getValue());

		// usedTimePercentRaw is not null, usedTimePercentPrevious is not null, collectTimePrevious is not null
		// timeDeltaInSeconds == 0.0
		usedTimePercentParameter = NumberParam.builder().name(USED_TIME_PERCENT_PARAMETER).build();
		usedTimePercentParameter.setPreviousRawValue(12.0);
		usedTimePercentParameter.setPreviousCollectTime(System.currentTimeMillis() - 120000L); // 2 minutes ago
		monitor.addParameter(usedTimePercentParameter);
		monitorCollectVisitor = new MonitorCollectVisitor(
			buildCollectMonitorInfo(hostMonitoring,
				Map.of(USED_TIME_PERCENT_PARAMETER, VALUETABLE_COLUMN_1),
				monitor,
				Collections.singletonList("42"),
				usedTimePercentParameter.getPreviousCollectTime())
		);
		monitorCollectVisitor.collectCpuCoreUsedTimePercent();
		usedTimePercentParameter = monitor.getParameter(USED_TIME_PERCENT_PARAMETER, NumberParam.class);
		assertNotNull(usedTimePercentParameter);
		assertNull(usedTimePercentParameter.getRawValue());
		assertNull(usedTimePercentParameter.getValue());

		// OK
		usedTimePercentParameter = NumberParam.builder().name(USED_TIME_PERCENT_PARAMETER).build();
		usedTimePercentParameter.setPreviousRawValue(12.0);
		usedTimePercentParameter.setPreviousCollectTime(System.currentTimeMillis() - 120000L); // 2 minutes ago
		monitor.addParameter(usedTimePercentParameter);
		monitorCollectVisitor = new MonitorCollectVisitor(
			buildCollectMonitorInfo(hostMonitoring,
				Map.of(USED_TIME_PERCENT_PARAMETER, VALUETABLE_COLUMN_1),
				monitor,
				Collections.singletonList("42"),
				usedTimePercentParameter.getPreviousCollectTime() + 120000L)
		);
		monitorCollectVisitor.collectCpuCoreUsedTimePercent();
		usedTimePercentParameter = monitor.getParameter(USED_TIME_PERCENT_PARAMETER, NumberParam.class);
		assertNotNull(usedTimePercentParameter);
		assertEquals(42.0, usedTimePercentParameter.getRawValue());
		assertEquals(25.0, usedTimePercentParameter.getValue());
	}

	@Test
	void testCollectVoltage() {

		final IHostMonitoring hostMonitoring = new HostMonitoring();
		final Monitor monitor = Monitor.builder().id(MONITOR_ID).monitorType(MonitorType.VOLTAGE).build();
		MonitorCollectVisitor monitorCollectVisitor = buildMonitorCollectVisitor(hostMonitoring, monitor);

		// No voltage value
		monitorCollectVisitor.collectVoltage();
		NumberParam voltageParameter = monitor.getParameter(VOLTAGE_PARAMETER, NumberParam.class);
		assertNull(voltageParameter);

		// Voltage value collected
		monitorCollectVisitor = new MonitorCollectVisitor(
			buildCollectMonitorInfo(hostMonitoring,
				Map.of(VOLTAGE_PARAMETER, VALUETABLE_COLUMN_1),
				monitor,
				Collections.singletonList(VOLTAGE))
		);
		monitorCollectVisitor.collectVoltage();
		voltageParameter = monitor.getParameter(VOLTAGE_PARAMETER, NumberParam.class);
		assertNotNull(voltageParameter);
		assertEquals(50000.0, voltageParameter.getRawValue());
		assertEquals(50000.0, voltageParameter.getValue());

		// Voltage value collected < -100000
		monitor.setParameters(new HashMap<>());
		monitorCollectVisitor = new MonitorCollectVisitor(
			buildCollectMonitorInfo(hostMonitoring,
				Map.of(VOLTAGE_PARAMETER, VALUETABLE_COLUMN_1),
				monitor,
				Collections.singletonList(VOLTAGE_LOW))
		);
		monitorCollectVisitor.collectVoltage();
		voltageParameter = monitor.getParameter(VOLTAGE_PARAMETER, NumberParam.class);
		assertNull(voltageParameter);

		// Voltage value collected > 450000
		monitor.setParameters(new HashMap<>());
		monitorCollectVisitor = new MonitorCollectVisitor(
			buildCollectMonitorInfo(hostMonitoring,
				Map.of(VOLTAGE_PARAMETER, VALUETABLE_COLUMN_1),
				monitor,
				Collections.singletonList(VOLTAGE_HIGH))
		);
		monitorCollectVisitor.collectVoltage();
		voltageParameter = monitor.getParameter(VOLTAGE_PARAMETER, NumberParam.class);
		assertNull(voltageParameter);
	}

	@Test
	void testCollectErrorCount() {

		final IHostMonitoring hostMonitoring = new HostMonitoring();
		final Monitor monitor = Monitor.builder().id(MONITOR_ID).monitorType(MonitorType.TAPE_DRIVE).build();
		MonitorCollectVisitor monitorCollectVisitor = buildMonitorCollectVisitor(hostMonitoring, monitor);

		// No error count set
		monitorCollectVisitor.collectErrorCount();
		NumberParam errorCountParameter = monitor.getParameter(ERROR_COUNT_PARAMETER, NumberParam.class);
		NumberParam previousErrorCountParameter = monitor.getParameter(PREVIOUS_ERROR_COUNT_PARAMETER, NumberParam.class);
		NumberParam startingErrorCountParameter = monitor.getParameter(STARTING_ERROR_COUNT_PARAMETER, NumberParam.class);
		assertNull(errorCountParameter);
		assertNull(previousErrorCountParameter);
		assertNull(startingErrorCountParameter);

		// Error count value collected for the first time
		monitorCollectVisitor = new MonitorCollectVisitor(
			buildCollectMonitorInfo(hostMonitoring,
				Map.of(ERROR_COUNT_PARAMETER, VALUETABLE_COLUMN_1),
				monitor,
				Collections.singletonList("10"))
		);

		monitorCollectVisitor.collectErrorCount();
		errorCountParameter = monitor.getParameter(ERROR_COUNT_PARAMETER, NumberParam.class);
		previousErrorCountParameter = monitor.getParameter(PREVIOUS_ERROR_COUNT_PARAMETER, NumberParam.class);
		startingErrorCountParameter = monitor.getParameter(STARTING_ERROR_COUNT_PARAMETER, NumberParam.class);
		assertEquals(10.0, errorCountParameter.getRawValue());
		assertEquals(0.0, errorCountParameter.getValue());
		assertEquals(10.0, previousErrorCountParameter.getValue());
		assertEquals(10.0, startingErrorCountParameter.getValue());

		// Error count value collected with an increased count
		monitorCollectVisitor = new MonitorCollectVisitor(
			buildCollectMonitorInfo(hostMonitoring,
				Map
					.of(ERROR_COUNT_PARAMETER, VALUETABLE_COLUMN_1,
						PREVIOUS_ERROR_COUNT_PARAMETER, VALUETABLE_COLUMN_2,
						STARTING_ERROR_COUNT_PARAMETER, VALUETABLE_COLUMN_3),
				monitor,
				Arrays.asList("25", "15", "15"))
		);

		monitorCollectVisitor.collectErrorCount();
		errorCountParameter = monitor.getParameter(ERROR_COUNT_PARAMETER, NumberParam.class);
		previousErrorCountParameter = monitor.getParameter(PREVIOUS_ERROR_COUNT_PARAMETER, NumberParam.class);
		startingErrorCountParameter = monitor.getParameter(STARTING_ERROR_COUNT_PARAMETER, NumberParam.class);
		assertEquals(25.0, errorCountParameter.getRawValue());
		assertEquals(10.0, errorCountParameter.getValue());
		assertEquals(15.0, previousErrorCountParameter.getValue());
		assertEquals(10.0, startingErrorCountParameter.getValue());

	}

	@Test
	void testCollectIncrementalCount() {

		final IHostMonitoring hostMonitoring = new HostMonitoring();
		final Monitor monitor = Monitor.builder().id(MONITOR_ID).monitorType(MonitorType.TAPE_DRIVE).build();
		MonitorCollectVisitor monitorCollectVisitor = buildMonitorCollectVisitor(hostMonitoring, monitor);

		// No mount count set
		monitorCollectVisitor.collectIncrementCount(MOUNT_COUNT_PARAMETER, MOUNT_COUNT_PARAMETER_UNIT);
		NumberParam mountCountParameter = monitor.getParameter(MOUNT_COUNT_PARAMETER, NumberParam.class);
		assertNull(mountCountParameter);

		// Mount count value collected
		monitorCollectVisitor = new MonitorCollectVisitor(
			buildCollectMonitorInfo(hostMonitoring,
				Map.of(MOUNT_COUNT_PARAMETER, VALUETABLE_COLUMN_1),
				monitor,
				Collections.singletonList("10"))
		);

		monitorCollectVisitor.collectIncrementCount(MOUNT_COUNT_PARAMETER, MOUNT_COUNT_PARAMETER_UNIT);
		mountCountParameter = monitor.getParameter(MOUNT_COUNT_PARAMETER, NumberParam.class);
		assertEquals(10.0, mountCountParameter.getRawValue());
		assertEquals(0.0, mountCountParameter.getValue());

		// Both current and previous mount counts are set (previous = 12, current = 20)
		mountCountParameter = NumberParam.builder().name(MOUNT_COUNT_PARAMETER).build();
		mountCountParameter.setPreviousRawValue(12.0);
		monitor.addParameter(mountCountParameter);
		monitorCollectVisitor = new MonitorCollectVisitor(
			buildCollectMonitorInfo(hostMonitoring,
				Map.of(MOUNT_COUNT_PARAMETER, VALUETABLE_COLUMN_1),
				monitor,
				Collections.singletonList("20"))
		);
		monitorCollectVisitor.collectIncrementCount(MOUNT_COUNT_PARAMETER, MOUNT_COUNT_PARAMETER_UNIT);
		mountCountParameter = monitor.getParameter(MOUNT_COUNT_PARAMETER, NumberParam.class);
		assertEquals(20.0, mountCountParameter.getRawValue());
		assertEquals(8.0, mountCountParameter.getValue());

		// Both current and previous mount counts are set (previous = 32, current = 20)
		mountCountParameter = NumberParam.builder().name(MOUNT_COUNT_PARAMETER).build();
		mountCountParameter.setPreviousRawValue(32.0);
		monitor.addParameter(mountCountParameter);
		monitorCollectVisitor = new MonitorCollectVisitor(
			buildCollectMonitorInfo(hostMonitoring,
				Map.of(MOUNT_COUNT_PARAMETER, VALUETABLE_COLUMN_1),
				monitor,
				Collections.singletonList("20"))
		);
		monitorCollectVisitor.collectIncrementCount(MOUNT_COUNT_PARAMETER, MOUNT_COUNT_PARAMETER_UNIT);
		mountCountParameter = monitor.getParameter(MOUNT_COUNT_PARAMETER, NumberParam.class);
		assertEquals(20.0, mountCountParameter.getRawValue());
		assertEquals(0.0, mountCountParameter.getValue());
	}
	
	@Test
	void testCollectPowerSupplyUsedCapacity() {

		final IHostMonitoring hostMonitoring = new HostMonitoring();
		final Monitor monitor = Monitor.builder().id(MONITOR_ID).monitorType(MonitorType.POWER_SUPPLY).build();
		MonitorCollectVisitor monitorCollectVisitor = buildMonitorCollectVisitor(hostMonitoring, monitor);

		// No parameter set
		monitorCollectVisitor.collectPowerSupplyUsedCapacity();
		NumberParam usedCapacityParameter = monitor.getParameter(USED_CAPACITY_PARAMETER, NumberParam.class);
		assertNull(usedCapacityParameter);

		// Used capacity set
		monitorCollectVisitor = new MonitorCollectVisitor(
			buildCollectMonitorInfo(hostMonitoring,
				Map.of(POWER_SUPPLY_USED_PERCENT, VALUETABLE_COLUMN_1),
				monitor,
				Collections.singletonList("10"))
		);
		
		monitorCollectVisitor.collectPowerSupplyUsedCapacity();
		usedCapacityParameter = monitor.getParameter(USED_CAPACITY_PARAMETER, NumberParam.class);
		assertEquals(10.0, usedCapacityParameter.getValue());
		
		// No used capacity, derive from used & total power
		monitorCollectVisitor = new MonitorCollectVisitor(
			buildCollectMonitorInfo(hostMonitoring,
				Map
					.of(POWER_SUPPLY_USED_WATTS, VALUETABLE_COLUMN_1,
						POWER_SUPPLY_POWER, VALUETABLE_COLUMN_2),
				monitor,
				Arrays.asList("25", "50"))
		);
		monitorCollectVisitor.collectPowerSupplyUsedCapacity();
		usedCapacityParameter = monitor.getParameter(USED_CAPACITY_PARAMETER, NumberParam.class);
		assertEquals(null, usedCapacityParameter.getRawValue());
		assertEquals(50.0, usedCapacityParameter.getValue());
	}
	
	@Test
	void testCollectMemoryStatusInformationWithLastError() {
		{
			final IHostMonitoring hostMonitoring = new HostMonitoring();
			final Monitor monitor = Monitor.builder().id(MONITOR_ID).monitorType(MonitorType.MEMORY).build();
			final MonitorCollectVisitor monitorCollectVisitor = new MonitorCollectVisitor(
					buildCollectMonitorInfo(hostMonitoring,
							Map.of(
									DEVICE_ID, VALUETABLE_COLUMN_1,
<<<<<<< HEAD
									STATUS_PARAMETER, VALUETABLE_COLUMN_2, 
									MEMORY_LAST_ERROR, VALUETABLE_COLUMN_3),
=======
									STATUS_PARAMETER, VALUETABLE_COLUMN_2,
									HardwareConstants.MEMORY_LAST_ERROR, VALUETABLE_COLUMN_3),
>>>>>>> 12aae257
							monitor,
							Arrays.asList(MONITOR_DEVICE_ID,
									OK_RAW_STATUS,
									MEMORY_LAST_ERROR))
					);

			monitorCollectVisitor.collectStatusParameter(MonitorType.MEMORY,
					STATUS_PARAMETER,
<<<<<<< HEAD
					STATUS_PARAMETER_UNIT);
=======
					HardwareConstants.STATUS_PARAMETER_UNIT);
>>>>>>> 12aae257
			
			monitorCollectVisitor.updateAdditionalStatusInformation(MEMORY_LAST_ERROR);

			final Map<String, IParameterValue> parameters = monitor.getParameters();
			final StatusParam expected = StatusParam
					.builder()
					.name(STATUS_PARAMETER)
					.collectTime(collectTime)
					.state(ParameterState.OK)
					.unit(STATUS_PARAMETER_UNIT)
					.statusInformation("status: 0 (OK)" + " - " + MEMORY_LAST_ERROR)
					.build();

			final IParameterValue actual = parameters.get(STATUS_PARAMETER);

			assertEquals(expected, actual);

		}
	}

	@Test
<<<<<<< HEAD
	void testCollectPowerConsumptionFromEnergyUsageFirstCollect() {
		final IHostMonitoring hostMonitoring = new HostMonitoring();
		final Monitor monitor = Monitor
				.builder()
				.id(MONITOR_ID)
				.monitorType(MonitorType.ENCLOSURE)
				.build();
		final Map<String, String> mapping = Map.of(
				DEVICE_ID, VALUETABLE_COLUMN_1,
				ENERGY_USAGE_PARAMETER, VALUETABLE_COLUMN_2);

		final List<String> row = Arrays.asList(MONITOR_DEVICE_ID, "3138.358");

		final MonitorCollectVisitor monitorCollectVisitor = new MonitorCollectVisitor(
				buildCollectMonitorInfo(hostMonitoring, mapping, monitor, row));

		monitorCollectVisitor.collectPowerConsumption();

		assertEquals(3138.358D,
				monitor.getParameter(ENERGY_USAGE_PARAMETER, NumberParam.class).getRawValue());
	}

	@Test
=======
>>>>>>> 12aae257
	void testCollectLogicalDiskUnallocatedSpace() {

		final IHostMonitoring hostMonitoring = new HostMonitoring();
		final Monitor monitor = Monitor.builder().id(MONITOR_ID).monitorType(MonitorType.LOGICAL_DISK).build();
		MonitorCollectVisitor monitorCollectVisitor = buildMonitorCollectVisitor(hostMonitoring, monitor);

		// No unallocated space value
		monitorCollectVisitor.collectLogicalDiskUnallocatedSpace();
		NumberParam unallocatedSpaceParameter = monitor.getParameter(UNALLOCATED_SPACE_PARAMETER, NumberParam.class);
		assertNull(unallocatedSpaceParameter);

		// Unallocated space value collected
		monitorCollectVisitor = new MonitorCollectVisitor(
			buildCollectMonitorInfo(hostMonitoring,
				Map.of(UNALLOCATED_SPACE_PARAMETER, VALUETABLE_COLUMN_1),
				monitor,
				Collections.singletonList(UNALLOCATED_SPACE))
		);
		monitorCollectVisitor.collectLogicalDiskUnallocatedSpace();
		unallocatedSpaceParameter = monitor.getParameter(UNALLOCATED_SPACE_PARAMETER, NumberParam.class);
		assertNotNull(unallocatedSpaceParameter);
		assertEquals(10737418240.0, unallocatedSpaceParameter.getRawValue());
		assertEquals(10.0, unallocatedSpaceParameter.getValue());
	}
	
	@Test
	void testEstimateFanPowerConsumption() {

		final IHostMonitoring hostMonitoring = new HostMonitoring();
		final Monitor monitor = Monitor.builder().id(MONITOR_ID).monitorType(MonitorType.FAN).build();
		MonitorCollectVisitor monitorCollectVisitor = buildMonitorCollectVisitor(hostMonitoring, monitor);

		// No fan speed, no fan speed percent -> 5W
		monitorCollectVisitor.estimateFanPowerConsumption();
		NumberParam powerConsumptionParameter = monitor.getParameter(POWER_CONSUMPTION_PARAMETER, NumberParam.class);
		assertNotNull(powerConsumptionParameter);
		assertEquals(5.0, powerConsumptionParameter.getValue());

		// Fan speed set
		monitorCollectVisitor = new MonitorCollectVisitor(
			buildCollectMonitorInfo(hostMonitoring,
				Map.of(SPEED_PARAMETER, VALUETABLE_COLUMN_1),
				monitor,
				Collections.singletonList("7000"))
		);
		monitorCollectVisitor.estimateFanPowerConsumption();
		powerConsumptionParameter = monitor.getParameter(POWER_CONSUMPTION_PARAMETER, NumberParam.class);
		assertNotNull(powerConsumptionParameter);
		assertEquals(7.0, powerConsumptionParameter.getValue());
		
		// No fan speed, but fan speed percent set
		monitorCollectVisitor = new MonitorCollectVisitor(
			buildCollectMonitorInfo(hostMonitoring,
				Map.of(SPEED_PERCENT_PARAMETER, VALUETABLE_COLUMN_1),
				monitor,
				Collections.singletonList("80"))
		);
		monitorCollectVisitor.estimateFanPowerConsumption();
		powerConsumptionParameter = monitor.getParameter(POWER_CONSUMPTION_PARAMETER, NumberParam.class);
		assertNotNull(powerConsumptionParameter);
		assertEquals(4.0, powerConsumptionParameter.getValue());
	}

	@Test
	void testCollectTemperature() {
		final IHostMonitoring hostMonitoring = new HostMonitoring();
		final Monitor monitor = Monitor.builder().id(MONITOR_ID).monitorType(MonitorType.TEMPERATURE).build();
		MonitorCollectVisitor monitorCollectVisitor = buildMonitorCollectVisitor(hostMonitoring, monitor);

		// No temperature value
		monitorCollectVisitor.collectTemperature();
		NumberParam temperatureParameter = monitor.getParameter(TEMPERATURE_PARAMETER, NumberParam.class);
		assertNull(temperatureParameter);

		// Temperature < -100°
		monitorCollectVisitor = new MonitorCollectVisitor(
				buildCollectMonitorInfo(hostMonitoring,
						Map.of(TEMPERATURE_PARAMETER, VALUETABLE_COLUMN_1),
						monitor,
						Collections.singletonList(TEMPERATURE_TOO_LOW))
				);

		monitorCollectVisitor.collectTemperature();
		temperatureParameter = monitor.getParameter(TEMPERATURE_PARAMETER, NumberParam.class);
		assertNull(temperatureParameter);

		// Temperature > 200°
		monitorCollectVisitor = new MonitorCollectVisitor(
				buildCollectMonitorInfo(hostMonitoring,
						Map.of(TEMPERATURE_PARAMETER, VALUETABLE_COLUMN_1),
						monitor,
						Collections.singletonList(TEMPERATURE_TOO_HIGH))
				);

		monitorCollectVisitor.collectTemperature();
		temperatureParameter = monitor.getParameter(TEMPERATURE_PARAMETER, NumberParam.class);
		assertNull(temperatureParameter);

		// Temperature value collected
		monitorCollectVisitor = new MonitorCollectVisitor(
				buildCollectMonitorInfo(hostMonitoring,
						Map.of(TEMPERATURE_PARAMETER, VALUETABLE_COLUMN_1),
						monitor,
						Collections.singletonList(TEMPERATURE))
				);

		monitorCollectVisitor.collectTemperature();
		temperatureParameter = monitor.getParameter(TEMPERATURE_PARAMETER, NumberParam.class);

		assertNotNull(temperatureParameter);
		assertEquals(20.0, temperatureParameter.getRawValue());
		assertEquals(20.0, temperatureParameter.getValue());
	}

	@Test
	void testEstimateDiskControllerPowerConsumption() {
		final IHostMonitoring hostMonitoring = new HostMonitoring();
		final Monitor monitor = Monitor.builder().id(MONITOR_ID).monitorType(MonitorType.DISK_CONTROLLER).build();
		final MonitorCollectVisitor monitorCollectVisitor = buildMonitorCollectVisitor(hostMonitoring, monitor);

		monitorCollectVisitor.estimateDiskControllerPowerConsumption();

		assertEquals(15.0, CollectHelper.getNumberParamValue(monitor, POWER_CONSUMPTION_PARAMETER));
	}

	@Test
	void testEstimateMemoryPowerConsumption() {
		final IHostMonitoring hostMonitoring = new HostMonitoring();
		final Monitor monitor = Monitor.builder().id(MONITOR_ID).monitorType(MonitorType.MEMORY).build();
		final MonitorCollectVisitor monitorCollectVisitor = buildMonitorCollectVisitor(hostMonitoring, monitor);

		monitorCollectVisitor.estimateMemoryPowerConsumption();

		assertEquals(4.0, CollectHelper.getNumberParamValue(monitor, POWER_CONSUMPTION_PARAMETER));
	}

	@Test
	void testEstimateNetworkCardPowerConsumptionVirtOrWan() {
		{
			final IHostMonitoring hostMonitoring = new HostMonitoring();
			// WAN
			final Monitor monitor = Monitor.builder().id(MONITOR_ID).name("wan 01").monitorType(MonitorType.NETWORK_CARD).build();
			final MonitorCollectVisitor monitorCollectVisitor = buildMonitorCollectVisitor(hostMonitoring, monitor);

			monitorCollectVisitor.estimateNetworkCardPowerConsumption();

			assertEquals(0.0, CollectHelper.getNumberParamValue(monitor, POWER_CONSUMPTION_PARAMETER));
		}

		{
			final IHostMonitoring hostMonitoring = new HostMonitoring();

			// Virtual interface
			final Monitor monitor = Monitor.builder().id(MONITOR_ID).name("Virtual itf:01").monitorType(MonitorType.NETWORK_CARD).build();
			final MonitorCollectVisitor monitorCollectVisitor = buildMonitorCollectVisitor(hostMonitoring, monitor);

			monitorCollectVisitor.estimateNetworkCardPowerConsumption();

			assertEquals(0.0, CollectHelper.getNumberParamValue(monitor, POWER_CONSUMPTION_PARAMETER));
		}

	}

	@Test
	void testEstimateNetworkCardPowerConsumptionDown() {
		final IHostMonitoring hostMonitoring = new HostMonitoring();
		final Monitor monitor = Monitor.builder().id(MONITOR_ID).name("FC 01").monitorType(MonitorType.NETWORK_CARD).build();

		// Link status unplugged
		monitor.addParameter(StatusParam.builder().name(LINK_STATUS_PARAMETER).state(ParameterState.WARN).build());

		final MonitorCollectVisitor monitorCollectVisitor = buildMonitorCollectVisitor(hostMonitoring, monitor);

		monitorCollectVisitor.estimateNetworkCardPowerConsumption();

		assertEquals(1.0, CollectHelper.getNumberParamValue(monitor, POWER_CONSUMPTION_PARAMETER));
	}

	@Test
	void testEstimateNetworkCardPowerConsumptionFromBandwidthUtilization() {
		{
			// Bandwith utilization + Link Speed

			final IHostMonitoring hostMonitoring = new HostMonitoring();
			final Monitor monitor = Monitor.builder().id(MONITOR_ID).name("FC 01").monitorType(MonitorType.NETWORK_CARD).build();


			CollectHelper.updateNumberParameter(
				monitor,
				BANDWIDTH_UTILIZATION_PARAMETER,
				"percent",
				collectTime,
				60.0,
				60.0
			);
			CollectHelper.updateNumberParameter(
				monitor,
				LINK_SPEED_PARAMETER,
				SPEED_MBITS_PARAMETER_UNIT,
					collectTime,
					300.0,
					300.0
			);

			final MonitorCollectVisitor monitorCollectVisitor = buildMonitorCollectVisitor(hostMonitoring, monitor);

			monitorCollectVisitor.estimateNetworkCardPowerConsumption();

			assertEquals(9.91, CollectHelper.getNumberParamValue(monitor, POWER_CONSUMPTION_PARAMETER));
		}

		{
			// Bandwith utilization with Link Speed < 10

			final IHostMonitoring hostMonitoring = new HostMonitoring();
			final Monitor monitor = Monitor.builder().id(MONITOR_ID).name("FC 01").monitorType(MonitorType.NETWORK_CARD).build();


			CollectHelper.updateNumberParameter(
					monitor,
					BANDWIDTH_UTILIZATION_PARAMETER,
					"percent",
					collectTime,
					60.0,
					60.0
			);
			CollectHelper.updateNumberParameter(
				monitor,
				LINK_SPEED_PARAMETER,
				SPEED_MBITS_PARAMETER_UNIT,
				collectTime,
				9.0,
				9.0
			);
	
			final MonitorCollectVisitor monitorCollectVisitor = buildMonitorCollectVisitor(hostMonitoring, monitor);

			monitorCollectVisitor.estimateNetworkCardPowerConsumption();

			assertEquals(4.0, CollectHelper.getNumberParamValue(monitor, POWER_CONSUMPTION_PARAMETER));
		}

		{
			// Bandwith utilization without link speed

			final IHostMonitoring hostMonitoring = new HostMonitoring();
			final Monitor monitor = Monitor.builder().id(MONITOR_ID).name("FC 01").monitorType(MonitorType.NETWORK_CARD).build();


			CollectHelper.updateNumberParameter(
				monitor,
				BANDWIDTH_UTILIZATION_PARAMETER,
				"percent",
				collectTime,
				60.0,
				60.0
			);

			final MonitorCollectVisitor monitorCollectVisitor = buildMonitorCollectVisitor(hostMonitoring, monitor);

			monitorCollectVisitor.estimateNetworkCardPowerConsumption();

			assertEquals(4.0, CollectHelper.getNumberParamValue(monitor, POWER_CONSUMPTION_PARAMETER));
		}
	}

	@Test
	void testEstimateNetworkCardPowerConsumptionFromLinkSpeed() {
		{
			// Link Speed

			final IHostMonitoring hostMonitoring = new HostMonitoring();
			final Monitor monitor = Monitor.builder().id(MONITOR_ID).name("FC 01").monitorType(MonitorType.NETWORK_CARD).build();

			CollectHelper.updateNumberParameter(
				monitor,
				LINK_SPEED_PARAMETER,
				SPEED_MBITS_PARAMETER_UNIT,
				collectTime,
				300.0,
				300.0
			);

			final MonitorCollectVisitor monitorCollectVisitor = buildMonitorCollectVisitor(hostMonitoring, monitor);

			monitorCollectVisitor.estimateNetworkCardPowerConsumption();

			assertEquals(9.29, CollectHelper.getNumberParamValue(monitor, POWER_CONSUMPTION_PARAMETER));
		}

		{
			// Bandwith utilization with Link Speed < 10

			final IHostMonitoring hostMonitoring = new HostMonitoring();
			final Monitor monitor = Monitor.builder().id(MONITOR_ID).name("FC 01").monitorType(MonitorType.NETWORK_CARD).build();

			CollectHelper.updateNumberParameter(
				monitor,
				LINK_SPEED_PARAMETER,
				SPEED_MBITS_PARAMETER_UNIT,
				collectTime,
				9.0,
				9.0
			);
	
			final MonitorCollectVisitor monitorCollectVisitor = buildMonitorCollectVisitor(hostMonitoring, monitor);

			monitorCollectVisitor.estimateNetworkCardPowerConsumption();

			assertEquals(2.0, CollectHelper.getNumberParamValue(monitor, POWER_CONSUMPTION_PARAMETER));
		}
	}

	@Test
	void testEstimateNetworkCardPowerConsumptionDefault() {
		// No link speed, no bandwidth utilization
		final IHostMonitoring hostMonitoring = new HostMonitoring();
		final Monitor monitor = Monitor.builder().id(MONITOR_ID).name("FC 01").monitorType(MonitorType.NETWORK_CARD).build();

		final MonitorCollectVisitor monitorCollectVisitor = buildMonitorCollectVisitor(hostMonitoring, monitor);

		monitorCollectVisitor.estimateNetworkCardPowerConsumption();

		assertEquals(10.0, CollectHelper.getNumberParamValue(monitor, POWER_CONSUMPTION_PARAMETER));
	}

	@Test
	void testEestimatePhysicalDiskPowerConsumptionSsd() {
		{
			// SSD & PCIE -> 18W
			final IHostMonitoring hostMonitoring = new HostMonitoring();
			final Monitor diskController =  Monitor.builder().id(PARENT_ID).name("DC 1").parentId(ECS1_01).targetId(ECS1_01).monitorType(MonitorType.DISK_CONTROLLER).build();
			hostMonitoring.addMonitor(diskController);
			final Monitor monitor = Monitor.builder().id(MONITOR_ID).parentId(PARENT_ID).name("SSD 1").monitorType(MonitorType.PHYSICAL_DISK).build();
			monitor.addMetadata(ADDITIONAL_INFORMATION1, "pcie 1");
			final MonitorCollectVisitor monitorCollectVisitor = buildMonitorCollectVisitor(hostMonitoring, monitor);
			monitorCollectVisitor.estimatePhysicalDiskPowerConsumption();
			assertEquals(18.0, CollectHelper.getNumberParamValue(monitor, POWER_CONSUMPTION_PARAMETER));
		}
		{
			// SSD & NVM -> 6W
			final IHostMonitoring hostMonitoring = new HostMonitoring();
			final Monitor diskController =  Monitor.builder().id(PARENT_ID).name("DC 1").parentId(ECS1_01).targetId(ECS1_01).monitorType(MonitorType.DISK_CONTROLLER).build();
			hostMonitoring.addMonitor(diskController);
			final Monitor monitor = Monitor.builder().id(MONITOR_ID).parentId(PARENT_ID).name("SSD 1").monitorType(MonitorType.PHYSICAL_DISK).build();
			monitor.addMetadata(ADDITIONAL_INFORMATION1, "nvm 1");
			final MonitorCollectVisitor monitorCollectVisitor = buildMonitorCollectVisitor(hostMonitoring, monitor);
			monitorCollectVisitor.estimatePhysicalDiskPowerConsumption();
			assertEquals(6.0, CollectHelper.getNumberParamValue(monitor, POWER_CONSUMPTION_PARAMETER));
		}

		{
			// SOLID -> 3W
			final IHostMonitoring hostMonitoring = new HostMonitoring();
			final Monitor diskController =  Monitor.builder().id(PARENT_ID).name("DC 1").parentId(ECS1_01).targetId(ECS1_01).monitorType(MonitorType.DISK_CONTROLLER).build();
			hostMonitoring.addMonitor(diskController);
			final Monitor monitor = Monitor.builder().id(MONITOR_ID).parentId(PARENT_ID).name("Solid 1").monitorType(MonitorType.PHYSICAL_DISK).build();
			final MonitorCollectVisitor monitorCollectVisitor = buildMonitorCollectVisitor(hostMonitoring, monitor);
			monitorCollectVisitor.estimatePhysicalDiskPowerConsumption();
			assertEquals(3.0, CollectHelper.getNumberParamValue(monitor, POWER_CONSUMPTION_PARAMETER));
		}
	}

	@Test
	void testEestimatePhysicalDiskPowerConsumptionSas() {
		{
			// SAS & 15k -> 17W 
			final IHostMonitoring hostMonitoring = new HostMonitoring();
			final Monitor diskController =  Monitor.builder().id(PARENT_ID).name("DC 1").parentId(ECS1_01).targetId(ECS1_01).monitorType(MonitorType.DISK_CONTROLLER).build();
			hostMonitoring.addMonitor(diskController);
			final Monitor monitor = Monitor.builder().id(MONITOR_ID).parentId(PARENT_ID).name("Sas 1").monitorType(MonitorType.PHYSICAL_DISK).build();
			monitor.addMetadata(ADDITIONAL_INFORMATION1, "15k drive");
			final MonitorCollectVisitor monitorCollectVisitor = buildMonitorCollectVisitor(hostMonitoring, monitor);
			monitorCollectVisitor.estimatePhysicalDiskPowerConsumption();
			assertEquals(17.0, CollectHelper.getNumberParamValue(monitor, POWER_CONSUMPTION_PARAMETER));
		}

		{
			// SOLID -> 3W
			final IHostMonitoring hostMonitoring = new HostMonitoring();
			final Monitor diskController =  Monitor.builder().id(PARENT_ID).name("DC 1").parentId(ECS1_01).targetId(ECS1_01).monitorType(MonitorType.DISK_CONTROLLER).build();
			hostMonitoring.addMonitor(diskController);
			final Monitor monitor = Monitor.builder().id(MONITOR_ID).parentId(PARENT_ID).name("Sas 1").monitorType(MonitorType.PHYSICAL_DISK).build();
			final MonitorCollectVisitor monitorCollectVisitor = buildMonitorCollectVisitor(hostMonitoring, monitor);
			monitorCollectVisitor.estimatePhysicalDiskPowerConsumption();
			assertEquals(12.0, CollectHelper.getNumberParamValue(monitor, POWER_CONSUMPTION_PARAMETER));
		}
	}

	@Test
	void testEestimatePhysicalDiskPowerConsumptionScsiAndIde() {
		{
			// SCSI & 10k -> 32W
			final IHostMonitoring hostMonitoring = new HostMonitoring();
			final Monitor diskController =  Monitor.builder().id(PARENT_ID).name("DC 1").parentId(ECS1_01).targetId(ECS1_01).monitorType(MonitorType.DISK_CONTROLLER).build();
			hostMonitoring.addMonitor(diskController);
			final Monitor monitor = Monitor.builder().id(MONITOR_ID).parentId(PARENT_ID).name("SCSI 1").monitorType(MonitorType.PHYSICAL_DISK).build();
			monitor.addMetadata(ADDITIONAL_INFORMATION1, "10k drive 1");
			final MonitorCollectVisitor monitorCollectVisitor = buildMonitorCollectVisitor(hostMonitoring, monitor);
			monitorCollectVisitor.estimatePhysicalDiskPowerConsumption();
			assertEquals(32.0, CollectHelper.getNumberParamValue(monitor, POWER_CONSUMPTION_PARAMETER));
		}
		{
			// SCSI & 15k -> 35W
			final IHostMonitoring hostMonitoring = new HostMonitoring();
			final Monitor diskController =  Monitor.builder().id(PARENT_ID).name("DC 1").parentId(ECS1_01).targetId(ECS1_01).monitorType(MonitorType.DISK_CONTROLLER).build();
			hostMonitoring.addMonitor(diskController);
			final Monitor monitor = Monitor.builder().id(MONITOR_ID).parentId(PARENT_ID).name("SCSI 1").monitorType(MonitorType.PHYSICAL_DISK).build();
			monitor.addMetadata(ADDITIONAL_INFORMATION1, "15k drive 1");
			final MonitorCollectVisitor monitorCollectVisitor = buildMonitorCollectVisitor(hostMonitoring, monitor);
			monitorCollectVisitor.estimatePhysicalDiskPowerConsumption();
			assertEquals(35.0, CollectHelper.getNumberParamValue(monitor, POWER_CONSUMPTION_PARAMETER));
		}

		{
			// SCSI & 5400 -> 19W
			final IHostMonitoring hostMonitoring = new HostMonitoring();
			final Monitor diskController =  Monitor.builder().id(PARENT_ID).name("DC 1").parentId(ECS1_01).targetId(ECS1_01).monitorType(MonitorType.DISK_CONTROLLER).build();
			hostMonitoring.addMonitor(diskController);
			final Monitor monitor = Monitor.builder().id(MONITOR_ID).parentId(PARENT_ID).name("SCSI 1").monitorType(MonitorType.PHYSICAL_DISK).build();
			monitor.addMetadata(ADDITIONAL_INFORMATION1, "5400 drive 1");
			final MonitorCollectVisitor monitorCollectVisitor = buildMonitorCollectVisitor(hostMonitoring, monitor);
			monitorCollectVisitor.estimatePhysicalDiskPowerConsumption();
			assertEquals(19.0, CollectHelper.getNumberParamValue(monitor, POWER_CONSUMPTION_PARAMETER));
		}
		{
			// IDE & 5.4 -> 19W
			final IHostMonitoring hostMonitoring = new HostMonitoring();
			final Monitor diskController =  Monitor.builder().id(PARENT_ID).name("DC 1").parentId(ECS1_01).targetId(ECS1_01).monitorType(MonitorType.DISK_CONTROLLER).build();
			hostMonitoring.addMonitor(diskController);
			final Monitor monitor = Monitor.builder().id(MONITOR_ID).parentId(PARENT_ID).name("IDE 1").monitorType(MonitorType.PHYSICAL_DISK).build();
			monitor.addMetadata(ADDITIONAL_INFORMATION1, "drive 1 (5.4)");
			final MonitorCollectVisitor monitorCollectVisitor = buildMonitorCollectVisitor(hostMonitoring, monitor);
			monitorCollectVisitor.estimatePhysicalDiskPowerConsumption();
			assertEquals(19.0, CollectHelper.getNumberParamValue(monitor, POWER_CONSUMPTION_PARAMETER));
		}

		{
			// SCSI -> 30W
			final IHostMonitoring hostMonitoring = new HostMonitoring();
			final Monitor diskController =  Monitor.builder().id(PARENT_ID).name("DC 1").parentId(ECS1_01).targetId(ECS1_01).monitorType(MonitorType.DISK_CONTROLLER).build();
			hostMonitoring.addMonitor(diskController);
			final Monitor monitor = Monitor.builder().id(MONITOR_ID).parentId(PARENT_ID).name("SCSI 1").monitorType(MonitorType.PHYSICAL_DISK).build();
			final MonitorCollectVisitor monitorCollectVisitor = buildMonitorCollectVisitor(hostMonitoring, monitor);
			monitorCollectVisitor.estimatePhysicalDiskPowerConsumption();
			assertEquals(30.0, CollectHelper.getNumberParamValue(monitor, POWER_CONSUMPTION_PARAMETER));
		}
	}

	@Test
	void estimateSataOrDefault() {
		{
			// SATA & 10k -> 27W
			final IHostMonitoring hostMonitoring = new HostMonitoring();
			final Monitor diskController =  Monitor.builder().id(PARENT_ID).name("DC 1").parentId(ECS1_01).targetId(ECS1_01).monitorType(MonitorType.DISK_CONTROLLER).build();
			hostMonitoring.addMonitor(diskController);
			final Monitor monitor = Monitor.builder().id(MONITOR_ID).parentId(PARENT_ID).name("SATA 1").monitorType(MonitorType.PHYSICAL_DISK).build();
			monitor.addMetadata(ADDITIONAL_INFORMATION1, "10k drive 1");
			final MonitorCollectVisitor monitorCollectVisitor = buildMonitorCollectVisitor(hostMonitoring, monitor);
			monitorCollectVisitor.estimatePhysicalDiskPowerConsumption();
			assertEquals(27.0, CollectHelper.getNumberParamValue(monitor, POWER_CONSUMPTION_PARAMETER));
		}
		{
			// SATA & 15k -> 32W
			final IHostMonitoring hostMonitoring = new HostMonitoring();
			final Monitor diskController =  Monitor.builder().id(PARENT_ID).name("DC 1").parentId(ECS1_01).targetId(ECS1_01).monitorType(MonitorType.DISK_CONTROLLER).build();
			hostMonitoring.addMonitor(diskController);
			final Monitor monitor = Monitor.builder().id(MONITOR_ID).parentId(PARENT_ID).name("SATA 1").monitorType(MonitorType.PHYSICAL_DISK).build();
			monitor.addMetadata(ADDITIONAL_INFORMATION1, "15k drive 1");
			final MonitorCollectVisitor monitorCollectVisitor = buildMonitorCollectVisitor(hostMonitoring, monitor);
			monitorCollectVisitor.estimatePhysicalDiskPowerConsumption();
			assertEquals(32.0, CollectHelper.getNumberParamValue(monitor, POWER_CONSUMPTION_PARAMETER));
		}

		{
			// SATA & 5400 -> 7W
			final IHostMonitoring hostMonitoring = new HostMonitoring();
			final Monitor diskController =  Monitor.builder().id(PARENT_ID).name("DC 1").parentId(ECS1_01).targetId(ECS1_01).monitorType(MonitorType.DISK_CONTROLLER).build();
			hostMonitoring.addMonitor(diskController);
			final Monitor monitor = Monitor.builder().id(MONITOR_ID).parentId(PARENT_ID).name("SATA 1").monitorType(MonitorType.PHYSICAL_DISK).build();
			monitor.addMetadata(ADDITIONAL_INFORMATION1, "5400 drive 1");
			final MonitorCollectVisitor monitorCollectVisitor = buildMonitorCollectVisitor(hostMonitoring, monitor);
			monitorCollectVisitor.estimatePhysicalDiskPowerConsumption();
			assertEquals(7.0, CollectHelper.getNumberParamValue(monitor, POWER_CONSUMPTION_PARAMETER));
		}
		{
			// SATA & 5.4 -> 7W
			final IHostMonitoring hostMonitoring = new HostMonitoring();
			final Monitor diskController =  Monitor.builder().id(PARENT_ID).name("DC 1").parentId(ECS1_01).targetId(ECS1_01).monitorType(MonitorType.DISK_CONTROLLER).build();
			hostMonitoring.addMonitor(diskController);
			final Monitor monitor = Monitor.builder().id(MONITOR_ID).parentId(PARENT_ID).name("SATA 1").monitorType(MonitorType.PHYSICAL_DISK).build();
			monitor.addMetadata(ADDITIONAL_INFORMATION1, "drive 1 (5.4)");
			final MonitorCollectVisitor monitorCollectVisitor = buildMonitorCollectVisitor(hostMonitoring, monitor);
			monitorCollectVisitor.estimatePhysicalDiskPowerConsumption();
			assertEquals(7.0, CollectHelper.getNumberParamValue(monitor, POWER_CONSUMPTION_PARAMETER));
		}

		{
			// Default -> 11W
			final IHostMonitoring hostMonitoring = new HostMonitoring();
			final Monitor diskController =  Monitor.builder().id(PARENT_ID).name("DC 1").parentId(ECS1_01).targetId(ECS1_01).monitorType(MonitorType.DISK_CONTROLLER).build();
			hostMonitoring.addMonitor(diskController);
			final Monitor monitor = Monitor.builder().id(MONITOR_ID).parentId(PARENT_ID).name("SATA 1").monitorType(MonitorType.PHYSICAL_DISK).build();
			final MonitorCollectVisitor monitorCollectVisitor = buildMonitorCollectVisitor(hostMonitoring, monitor);
			monitorCollectVisitor.estimatePhysicalDiskPowerConsumption();
			assertEquals(11.0, CollectHelper.getNumberParamValue(monitor, POWER_CONSUMPTION_PARAMETER));
		}
	}

	@Test
	void testEstimateRoboticPowerConsumption() {
		{
			final IHostMonitoring hostMonitoring = new HostMonitoring();
			final Monitor monitor = Monitor.builder().id(MONITOR_ID).parentId(PARENT_ID).name("Robotic").monitorType(MonitorType.ROBOTIC).build();
			CollectHelper.updateNumberParameter(
				monitor,
				MOVE_COUNT_PARAMETER,
				MOVE_COUNT_PARAMETER_UNIT,
				collectTime,
				1.0,
				1.0
			);
			final MonitorCollectVisitor monitorCollectVisitor = buildMonitorCollectVisitor(hostMonitoring, monitor);
			monitorCollectVisitor.estimateRoboticPowerConsumption();
			assertEquals(154.0, CollectHelper.getNumberParamValue(monitor, POWER_CONSUMPTION_PARAMETER));
		}

		{
			final IHostMonitoring hostMonitoring = new HostMonitoring();
			final Monitor monitor = Monitor.builder().id(MONITOR_ID).parentId(PARENT_ID).name("Robotic").monitorType(MonitorType.ROBOTIC).build();
			CollectHelper.updateNumberParameter(
				monitor,
				MOVE_COUNT_PARAMETER,
				MOVE_COUNT_PARAMETER_UNIT,
				collectTime,
				0.0,
				0.0
			);
			final MonitorCollectVisitor monitorCollectVisitor = buildMonitorCollectVisitor(hostMonitoring, monitor);
			monitorCollectVisitor.estimateRoboticPowerConsumption();
			assertEquals(48.0, CollectHelper.getNumberParamValue(monitor, POWER_CONSUMPTION_PARAMETER));
		}

		{
			final IHostMonitoring hostMonitoring = new HostMonitoring();
			final Monitor monitor = Monitor.builder().id(MONITOR_ID).parentId(PARENT_ID).name("Robotic").monitorType(MonitorType.ROBOTIC).build();
			final MonitorCollectVisitor monitorCollectVisitor = buildMonitorCollectVisitor(hostMonitoring, monitor);
			monitorCollectVisitor.estimateRoboticPowerConsumption();
			assertEquals(48.0, CollectHelper.getNumberParamValue(monitor, POWER_CONSUMPTION_PARAMETER));
		}
	}

	@Test
	void testEstimateTapeDrivePowerConsumptionLto() {
		{
			final IHostMonitoring hostMonitoring = new HostMonitoring();
			final Monitor monitor = Monitor.builder().id(MONITOR_ID).parentId(PARENT_ID).name("lto td").monitorType(MonitorType.TAPE_DRIVE).build();
			CollectHelper.updateNumberParameter(
				monitor,
				MOUNT_COUNT_PARAMETER,
				MOUNT_COUNT_PARAMETER_UNIT,
				collectTime,
				1.0,
				1.0
			);
			final MonitorCollectVisitor monitorCollectVisitor = buildMonitorCollectVisitor(hostMonitoring, monitor);
			monitorCollectVisitor.estimateTapeDrivePowerConsumption();
			assertEquals(46.0, CollectHelper.getNumberParamValue(monitor, POWER_CONSUMPTION_PARAMETER));
		}
		{
			final IHostMonitoring hostMonitoring = new HostMonitoring();
			final Monitor monitor = Monitor.builder().id(MONITOR_ID).parentId(PARENT_ID).name("lto td").monitorType(MonitorType.TAPE_DRIVE).build();
			CollectHelper.updateNumberParameter(
				monitor,
				UNMOUNT_COUNT_PARAMETER,
				UNMOUNT_COUNT_PARAMETER_UNIT,
				collectTime,
				1.0,
				1.0
			);
			final MonitorCollectVisitor monitorCollectVisitor = buildMonitorCollectVisitor(hostMonitoring, monitor);
			monitorCollectVisitor.estimateTapeDrivePowerConsumption();
			assertEquals(46.0, CollectHelper.getNumberParamValue(monitor, POWER_CONSUMPTION_PARAMETER));
		}
		{
			final IHostMonitoring hostMonitoring = new HostMonitoring();
			final Monitor monitor = Monitor.builder().id(MONITOR_ID).parentId(PARENT_ID).name("lto td").monitorType(MonitorType.TAPE_DRIVE).build();
			final MonitorCollectVisitor monitorCollectVisitor = buildMonitorCollectVisitor(hostMonitoring, monitor);
			monitorCollectVisitor.estimateTapeDrivePowerConsumption();
			assertEquals(30.0, CollectHelper.getNumberParamValue(monitor, POWER_CONSUMPTION_PARAMETER));
		}
	}

	@Test
	void testEstimateTapeDrivePowerConsumptionT10000d() {
		{
			final IHostMonitoring hostMonitoring = new HostMonitoring();
			final Monitor monitor = Monitor.builder().id(MONITOR_ID).parentId(PARENT_ID).name("t10000d td").monitorType(MonitorType.TAPE_DRIVE).build();
			CollectHelper.updateNumberParameter(
				monitor,
				MOUNT_COUNT_PARAMETER,
				MOUNT_COUNT_PARAMETER_UNIT,
				collectTime,
				1.0,
				1.0
			);
			final MonitorCollectVisitor monitorCollectVisitor = buildMonitorCollectVisitor(hostMonitoring, monitor);
			monitorCollectVisitor.estimateTapeDrivePowerConsumption();
			assertEquals(127.0, CollectHelper.getNumberParamValue(monitor, POWER_CONSUMPTION_PARAMETER));
		}
		{
			final IHostMonitoring hostMonitoring = new HostMonitoring();
			final Monitor monitor = Monitor.builder().id(MONITOR_ID).parentId(PARENT_ID).name("t10000d td").monitorType(MonitorType.TAPE_DRIVE).build();
			CollectHelper.updateNumberParameter(
				monitor,
				UNMOUNT_COUNT_PARAMETER,
				UNMOUNT_COUNT_PARAMETER_UNIT,
				collectTime,
				1.0,
				1.0
			);
			final MonitorCollectVisitor monitorCollectVisitor = buildMonitorCollectVisitor(hostMonitoring, monitor);
			monitorCollectVisitor.estimateTapeDrivePowerConsumption();
			assertEquals(127.0, CollectHelper.getNumberParamValue(monitor, POWER_CONSUMPTION_PARAMETER));
		}
		{
			final IHostMonitoring hostMonitoring = new HostMonitoring();
			final Monitor monitor = Monitor.builder().id(MONITOR_ID).parentId(PARENT_ID).name("t10000d td").monitorType(MonitorType.TAPE_DRIVE).build();
			final MonitorCollectVisitor monitorCollectVisitor = buildMonitorCollectVisitor(hostMonitoring, monitor);
			monitorCollectVisitor.estimateTapeDrivePowerConsumption();
			assertEquals(64.0, CollectHelper.getNumberParamValue(monitor, POWER_CONSUMPTION_PARAMETER));
		}
	}

	@Test
	void testEstimateTapeDrivePowerConsumptionT10000() {
		{
			final IHostMonitoring hostMonitoring = new HostMonitoring();
			final Monitor monitor = Monitor.builder().id(MONITOR_ID).parentId(PARENT_ID).name("t10000 td").monitorType(MonitorType.TAPE_DRIVE).build();
			CollectHelper.updateNumberParameter(
				monitor,
				MOUNT_COUNT_PARAMETER,
				MOUNT_COUNT_PARAMETER_UNIT,
				collectTime,
				1.0,
				1.0
			);
			final MonitorCollectVisitor monitorCollectVisitor = buildMonitorCollectVisitor(hostMonitoring, monitor);
			monitorCollectVisitor.estimateTapeDrivePowerConsumption();
			assertEquals(93.0, CollectHelper.getNumberParamValue(monitor, POWER_CONSUMPTION_PARAMETER));
		}
		{
			final IHostMonitoring hostMonitoring = new HostMonitoring();
			final Monitor monitor = Monitor.builder().id(MONITOR_ID).parentId(PARENT_ID).name("t10000 td").monitorType(MonitorType.TAPE_DRIVE).build();
			CollectHelper.updateNumberParameter(
				monitor,
				UNMOUNT_COUNT_PARAMETER,
				UNMOUNT_COUNT_PARAMETER_UNIT,
				collectTime,
				1.0,
				1.0
			);
			final MonitorCollectVisitor monitorCollectVisitor = buildMonitorCollectVisitor(hostMonitoring, monitor);
			monitorCollectVisitor.estimateTapeDrivePowerConsumption();
			assertEquals(93.0, CollectHelper.getNumberParamValue(monitor, POWER_CONSUMPTION_PARAMETER));
		}
		{
			final IHostMonitoring hostMonitoring = new HostMonitoring();
			final Monitor monitor = Monitor.builder().id(MONITOR_ID).parentId(PARENT_ID).name("t10000 td").monitorType(MonitorType.TAPE_DRIVE).build();
			final MonitorCollectVisitor monitorCollectVisitor = buildMonitorCollectVisitor(hostMonitoring, monitor);
			monitorCollectVisitor.estimateTapeDrivePowerConsumption();
			assertEquals(61.0, CollectHelper.getNumberParamValue(monitor, POWER_CONSUMPTION_PARAMETER));
		}
	}

	@Test
	void testEstimateTapeDrivePowerConsumptionTs() {
		{
			final IHostMonitoring hostMonitoring = new HostMonitoring();
			final Monitor monitor = Monitor.builder().id(MONITOR_ID).parentId(PARENT_ID).name("ts td").monitorType(MonitorType.TAPE_DRIVE).build();
			CollectHelper.updateNumberParameter(
				monitor,
				MOUNT_COUNT_PARAMETER,
				MOUNT_COUNT_PARAMETER_UNIT,
				collectTime,
				1.0,
				1.0
			);
			final MonitorCollectVisitor monitorCollectVisitor = buildMonitorCollectVisitor(hostMonitoring, monitor);
			monitorCollectVisitor.estimateTapeDrivePowerConsumption();
			assertEquals(53.0, CollectHelper.getNumberParamValue(monitor, POWER_CONSUMPTION_PARAMETER));
		}
		{
			final IHostMonitoring hostMonitoring = new HostMonitoring();
			final Monitor monitor = Monitor.builder().id(MONITOR_ID).parentId(PARENT_ID).name("ts td").monitorType(MonitorType.TAPE_DRIVE).build();
			CollectHelper.updateNumberParameter(
				monitor,
				UNMOUNT_COUNT_PARAMETER,
				UNMOUNT_COUNT_PARAMETER_UNIT,
				collectTime,
				1.0,
				1.0
			);
			final MonitorCollectVisitor monitorCollectVisitor = buildMonitorCollectVisitor(hostMonitoring, monitor);
			monitorCollectVisitor.estimateTapeDrivePowerConsumption();
			assertEquals(53.0, CollectHelper.getNumberParamValue(monitor, POWER_CONSUMPTION_PARAMETER));
		}
		{
			final IHostMonitoring hostMonitoring = new HostMonitoring();
			final Monitor monitor = Monitor.builder().id(MONITOR_ID).parentId(PARENT_ID).name("ts td").monitorType(MonitorType.TAPE_DRIVE).build();
			final MonitorCollectVisitor monitorCollectVisitor = buildMonitorCollectVisitor(hostMonitoring, monitor);
			monitorCollectVisitor.estimateTapeDrivePowerConsumption();
			assertEquals(35.0, CollectHelper.getNumberParamValue(monitor, POWER_CONSUMPTION_PARAMETER));
		}
	}

	@Test
	void testEstimateTapeDrivePowerConsumptionDefault() {
		{
			final IHostMonitoring hostMonitoring = new HostMonitoring();
			final Monitor monitor = Monitor.builder().id(MONITOR_ID).parentId(PARENT_ID).name("td1").monitorType(MonitorType.TAPE_DRIVE).build();
			CollectHelper.updateNumberParameter(
				monitor,
				MOUNT_COUNT_PARAMETER,
				MOUNT_COUNT_PARAMETER_UNIT,
				collectTime,
				1.0,
				1.0
			);
			final MonitorCollectVisitor monitorCollectVisitor = buildMonitorCollectVisitor(hostMonitoring, monitor);
			monitorCollectVisitor.estimateTapeDrivePowerConsumption();
			assertEquals(80.0, CollectHelper.getNumberParamValue(monitor, POWER_CONSUMPTION_PARAMETER));
		}
		{
			final IHostMonitoring hostMonitoring = new HostMonitoring();
			final Monitor monitor = Monitor.builder().id(MONITOR_ID).parentId(PARENT_ID).name("td1").monitorType(MonitorType.TAPE_DRIVE).build();
			CollectHelper.updateNumberParameter(
				monitor,
				UNMOUNT_COUNT_PARAMETER,
				UNMOUNT_COUNT_PARAMETER_UNIT,
				collectTime,
				1.0,
				1.0
			);
			final MonitorCollectVisitor monitorCollectVisitor = buildMonitorCollectVisitor(hostMonitoring, monitor);
			monitorCollectVisitor.estimateTapeDrivePowerConsumption();
			assertEquals(80.0, CollectHelper.getNumberParamValue(monitor, POWER_CONSUMPTION_PARAMETER));
		}
		{
			final IHostMonitoring hostMonitoring = new HostMonitoring();
			final Monitor monitor = Monitor.builder().id(MONITOR_ID).parentId(PARENT_ID).name("td1").monitorType(MonitorType.TAPE_DRIVE).build();
			final MonitorCollectVisitor monitorCollectVisitor = buildMonitorCollectVisitor(hostMonitoring, monitor);
			monitorCollectVisitor.estimateTapeDrivePowerConsumption();
			assertEquals(55.0, CollectHelper.getNumberParamValue(monitor, POWER_CONSUMPTION_PARAMETER));
		}
	}

	@Test
	void testCollectPhysicalDiskParameters() {
		final IHostMonitoring hostMonitoring = new HostMonitoring();
		final Monitor monitor = Monitor.builder().id(MONITOR_ID).monitorType(MonitorType.PHYSICAL_DISK).build();
		MonitorCollectVisitor monitorCollectVisitor = buildMonitorCollectVisitor(hostMonitoring, monitor);

		// No value
		monitorCollectVisitor.collectPhysicalDiskParameters();
		NumberParam predictedFailure = monitor.getParameter(PREDICTED_FAILURE_PARAMETER, NumberParam.class);
		NumberParam enduranceRemaining = monitor.getParameter(ENDURANCE_REMAINING_PARAMETER, NumberParam.class);
		assertNull(predictedFailure);
		assertNull(enduranceRemaining);

		// Values collected
		monitorCollectVisitor = new MonitorCollectVisitor(
				buildCollectMonitorInfo(hostMonitoring,
						Map.of(ENDURANCE_REMAINING_PARAMETER, VALUETABLE_COLUMN_1),
						monitor,
						Arrays.asList(ENDURANCE_REMAINING))
				);
		monitorCollectVisitor.collectPhysicalDiskParameters();
		enduranceRemaining = monitor.getParameter(ENDURANCE_REMAINING_PARAMETER, NumberParam.class);
		assertNotNull(enduranceRemaining);
		assertEquals(10.0, enduranceRemaining.getRawValue());
		assertEquals(10.0, enduranceRemaining.getValue());

		// rawEnduranceRemaining value collected < 0
		monitor.getParameters().clear();
		monitorCollectVisitor = new MonitorCollectVisitor(
				buildCollectMonitorInfo(hostMonitoring,
						Map.of(ENDURANCE_REMAINING_PARAMETER, VALUETABLE_COLUMN_1),
						monitor,
						Arrays.asList(ENDURANCE_REMAINING_TOO_LOW))
				);
		monitorCollectVisitor.collectPhysicalDiskParameters();
		enduranceRemaining = monitor.getParameter(ENDURANCE_REMAINING_PARAMETER, NumberParam.class);
		assertNull(enduranceRemaining);

		// rawEnduranceRemaining value collected > 100
		monitor.getParameters().clear();
		monitorCollectVisitor = new MonitorCollectVisitor(
				buildCollectMonitorInfo(hostMonitoring,
						Map.of(ENDURANCE_REMAINING_PARAMETER, VALUETABLE_COLUMN_1),
						monitor,
						Arrays.asList(ENDURANCE_REMAINING_TOO_HIGH))
				);
		monitorCollectVisitor.collectPhysicalDiskParameters();
		enduranceRemaining = monitor.getParameter(ENDURANCE_REMAINING_PARAMETER, NumberParam.class);
		assertNull(enduranceRemaining);
	}

	@Test
	void testCollectLedColor() {

		final IHostMonitoring hostMonitoring = new HostMonitoring();

		final Monitor monitor = Monitor.builder().id(MONITOR_ID).monitorType(MonitorType.LED).build();

		// colorRaw != null, colorRaw is a warning color
		monitor.addMetadata("warningOnColor", "amber,yellow");
		Map<String, String> customMapping = new HashMap<>(mapping);
		customMapping.put(COLOR_PARAMETER, VALUETABLE_COLUMN_6);

		List<String> customRow = new ArrayList<>(row);
		customRow.add("amber");

		MonitorCollectVisitor monitorCollectVisitor = new MonitorCollectVisitor(
			buildCollectMonitorInfo(hostMonitoring,
				customMapping,
				monitor,
				customRow)
		);

		monitorCollectVisitor.collectLedColor();
		StatusParam colorParameter = monitor.getParameter(COLOR_PARAMETER, StatusParam.class);
		assertNotNull(colorParameter);
		assertEquals(ParameterState.WARN, colorParameter.getState());

		// colorRaw != null, warningOnColor != null, colorRaw not in warningOnColor
		monitor.addMetadata("warningOnColor", "blue,yellow");
		monitorCollectVisitor.collectLedColor();
		colorParameter = monitor.getParameter(COLOR_PARAMETER, StatusParam.class);
		assertNotNull(colorParameter);
		assertEquals(ParameterState.OK, colorParameter.getState());

		// colorRaw != null, warningOnColor == null, alarmOnColor != null, colorRaw is an alarm color
		monitor.addMetadata("warningOnColor", null);
		monitor.addMetadata("alarmOnColor", "amber,yellow");
		monitorCollectVisitor.collectLedColor();
		colorParameter = monitor.getParameter(COLOR_PARAMETER, StatusParam.class);
		assertNotNull(colorParameter);
		assertEquals(ParameterState.ALARM, colorParameter.getState());

		// colorRaw != null, warningOnColor == null, alarmOnColor != null, colorRaw is not an alarm color
		monitor.addMetadata("alarmOnColor", "blue,yellow");
		monitorCollectVisitor.collectLedColor();
		colorParameter = monitor.getParameter(COLOR_PARAMETER, StatusParam.class);
		assertNotNull(colorParameter);
		assertEquals(ParameterState.OK, colorParameter.getState());

		// colorRaw != null, warningOnColor == null, alarmOnColor == null
		monitor.addMetadata("alarmOnColor", null);
		monitorCollectVisitor.collectLedColor();
		colorParameter = monitor.getParameter(COLOR_PARAMETER, StatusParam.class);
		assertNotNull(colorParameter);
		assertEquals(ParameterState.OK, colorParameter.getState());
	}

	@Test
	void testCollectLedStatus() {

		final IHostMonitoring hostMonitoring = new HostMonitoring();

		final Monitor monitor = Monitor.builder().id(MONITOR_ID).monitorType(MonitorType.LED).build();

		// statusRaw == null
		Map<String, String> customMapping = new HashMap<>(mapping);
		customMapping.put(STATUS_PARAMETER, VALUETABLE_COLUMN_6);
		MonitorCollectVisitor monitorCollectVisitor = new MonitorCollectVisitor(
			buildCollectMonitorInfo(hostMonitoring,
				customMapping,
				monitor,
				row)
		);
		monitorCollectVisitor.collectLedStatus();
		assertNull(monitor.getParameter(STATUS_PARAMETER, StatusParam.class));

		// statusRaw.equals("on")
		List<String> customRow = new ArrayList<>(row);
		customRow.add("on");
		monitorCollectVisitor = new MonitorCollectVisitor(
			buildCollectMonitorInfo(hostMonitoring,
				customMapping,
				monitor,
				customRow)
		);
		monitorCollectVisitor.collectLedStatus();
		assertNull(monitor.getParameter(STATUS_PARAMETER, StatusParam.class));

		// statusRaw.equals("blinking"), no blinking status metadata
		customRow = new ArrayList<>(row);
		customRow.add("blinking");
		monitorCollectVisitor = new MonitorCollectVisitor(
			buildCollectMonitorInfo(hostMonitoring,
				customMapping,
				monitor,
				customRow)
		);
		monitorCollectVisitor.collectLedStatus();
		assertNull(monitor.getParameter(STATUS_PARAMETER, StatusParam.class));

		// statusRaw.equals("blinking"), blinking status meta data found
		monitor.addMetadata("blinkingstatus", "WARN");
		monitorCollectVisitor.collectLedStatus();
		StatusParam statusParameter = monitor.getParameter(STATUS_PARAMETER, StatusParam.class);
		assertNotNull(statusParameter);
		assertEquals(ParameterState.WARN, statusParameter.getState());
	}
}<|MERGE_RESOLUTION|>--- conflicted
+++ resolved
@@ -1,19 +1,17 @@
 package com.sentrysoftware.matrix.engine.strategy.collect;
 
-<<<<<<< HEAD
+import java.util.ArrayList;
 import java.util.Arrays;
 import java.util.Collections;
 import java.util.Date;
 import java.util.HashMap;
 import java.util.List;
 import java.util.Map;
+import java.util.TreeMap;
 import java.util.stream.Collectors;
 
 import org.junit.jupiter.api.Test;
 
-=======
-import com.sentrysoftware.matrix.common.helpers.HardwareConstants;
->>>>>>> 12aae257
 import com.sentrysoftware.matrix.common.meta.monitor.Battery;
 import com.sentrysoftware.matrix.common.meta.monitor.Blade;
 import com.sentrysoftware.matrix.common.meta.monitor.Cpu;
@@ -44,30 +42,11 @@
 import com.sentrysoftware.matrix.model.parameter.NumberParam;
 import com.sentrysoftware.matrix.model.parameter.ParameterState;
 import com.sentrysoftware.matrix.model.parameter.StatusParam;
-import org.junit.jupiter.api.Test;
-
-import java.util.ArrayList;
-import java.util.Arrays;
-import java.util.Collections;
-import java.util.Date;
-import java.util.HashMap;
-import java.util.List;
-import java.util.Map;
-import java.util.TreeMap;
-import java.util.stream.Collectors;
-
-import static com.sentrysoftware.matrix.common.helpers.HardwareConstants.COLOR_PARAMETER;
-import static com.sentrysoftware.matrix.common.helpers.HardwareConstants.STATUS_PARAMETER;
-import static org.junit.jupiter.api.Assertions.assertDoesNotThrow;
-import static org.junit.jupiter.api.Assertions.assertEquals;
-import static org.junit.jupiter.api.Assertions.assertFalse;
-import static org.junit.jupiter.api.Assertions.assertNotNull;
-import static org.junit.jupiter.api.Assertions.assertNull;
-import static org.junit.jupiter.api.Assertions.assertTrue;
 
 import static com.sentrysoftware.matrix.common.helpers.HardwareConstants.ADDITIONAL_INFORMATION1;
 import static com.sentrysoftware.matrix.common.helpers.HardwareConstants.BANDWIDTH_UTILIZATION_PARAMETER;
 import static com.sentrysoftware.matrix.common.helpers.HardwareConstants.CHARGE_PARAMETER;
+import static com.sentrysoftware.matrix.common.helpers.HardwareConstants.COLOR_PARAMETER;
 import static com.sentrysoftware.matrix.common.helpers.HardwareConstants.ENDURANCE_REMAINING_PARAMETER;
 import static com.sentrysoftware.matrix.common.helpers.HardwareConstants.ENERGY_USAGE_PARAMETER;
 import static com.sentrysoftware.matrix.common.helpers.HardwareConstants.ENERGY_USAGE_PARAMETER_UNIT;
@@ -147,15 +126,9 @@
 	private static Map<String, String> mapping = Map.of(
 			DEVICE_ID, VALUETABLE_COLUMN_1,
 			STATUS_PARAMETER, VALUETABLE_COLUMN_2,
-<<<<<<< HEAD
 			STATUS_INFORMATION_PARAMETER, VALUETABLE_COLUMN_3,
 			INTRUSION_STATUS_PARAMETER, VALUETABLE_COLUMN_4,
 			POWER_CONSUMPTION_PARAMETER, VALUETABLE_COLUMN_5);
-=======
-			HardwareConstants.STATUS_INFORMATION_PARAMETER, VALUETABLE_COLUMN_3,
-			HardwareConstants.INTRUSION_STATUS_PARAMETER, VALUETABLE_COLUMN_4,
-			HardwareConstants.POWER_CONSUMPTION_PARAMETER, VALUETABLE_COLUMN_5);
->>>>>>> 12aae257
 
 	private static List<String> row = Arrays.asList(MONITOR_DEVICE_ID,
 			OK_RAW_STATUS,
@@ -365,18 +338,14 @@
 
 		monitorCollectVisitor.visit(new Led());
 
-<<<<<<< HEAD
-		final IParameterValue actual = monitor.getParameters().get(STATUS_PARAMETER);
-=======
 		final IParameterValue expected = StatusParam
 			.builder()
 			.name(STATUS_PARAMETER)
 			.collectTime(collectTime)
 			.state(ParameterState.OK)
-			.unit(HardwareConstants.STATUS_PARAMETER_UNIT)
+			.unit(STATUS_PARAMETER_UNIT)
 			.statusInformation("status: 0 (OK)")
 			.build();
->>>>>>> 12aae257
 
 		final IParameterValue actual = monitor.getParameters().get(STATUS_PARAMETER);
 
@@ -584,11 +553,7 @@
 
 			monitorCollectVisitor.collectStatusParameter(MonitorType.ENCLOSURE,
 					STATUS_PARAMETER,
-<<<<<<< HEAD
 					STATUS_PARAMETER_UNIT);
-=======
-					HardwareConstants.STATUS_PARAMETER_UNIT);
->>>>>>> 12aae257
 
 			final Map<String, IParameterValue> parameters = monitor.getParameters();
 			final StatusParam expected = StatusParam
@@ -622,11 +587,7 @@
 
 			monitorCollectVisitor.collectStatusParameter(MonitorType.ENCLOSURE,
 					STATUS_PARAMETER,
-<<<<<<< HEAD
 					STATUS_PARAMETER_UNIT);
-=======
-					HardwareConstants.STATUS_PARAMETER_UNIT);
->>>>>>> 12aae257
 
 			final Map<String, IParameterValue> parameters = monitor.getParameters();
 			final StatusParam expected = StatusParam
@@ -658,11 +619,7 @@
 
 		monitorCollectVisitor.collectStatusParameter(MonitorType.ENCLOSURE,
 				STATUS_PARAMETER,
-<<<<<<< HEAD
 				STATUS_PARAMETER_UNIT);
-=======
-				HardwareConstants.STATUS_PARAMETER_UNIT);
->>>>>>> 12aae257
 
 		final Map<String, IParameterValue> parameters = monitor.getParameters();
 		assertTrue(parameters.isEmpty());
@@ -677,11 +634,7 @@
 
 		monitorCollectVisitor.collectStatusParameter(MonitorType.ENCLOSURE,
 				STATUS_PARAMETER,
-<<<<<<< HEAD
 				STATUS_PARAMETER_UNIT);
-=======
-				HardwareConstants.STATUS_PARAMETER_UNIT);
->>>>>>> 12aae257
 
 		final Map<String, IParameterValue> parameters = monitor.getParameters();
 		assertFalse(parameters.isEmpty());
@@ -750,13 +703,8 @@
 		monitor.collectParameter(powerConsumptionParam);
 
 		final MonitorCollectVisitor monitorCollectVisitor = buildMonitorCollectVisitor(hostMonitoring, monitor);
-<<<<<<< HEAD
 		monitorCollectVisitor.appendValuesToStatusParameter(INTRUSION_STATUS_PARAMETER,
 				POWER_CONSUMPTION_PARAMETER);
-=======
-		monitorCollectVisitor.appendValuesToStatusParameter(HardwareConstants.INTRUSION_STATUS_PARAMETER,
-				HardwareConstants.POWER_CONSUMPTION_PARAMETER);
->>>>>>> 12aae257
 		assertNull(monitor.getParameters().get(STATUS_PARAMETER));
 	}
 
@@ -926,7 +874,7 @@
 				.build();
 		final Map<String, String> mapping = Map.of(
 				DEVICE_ID, VALUETABLE_COLUMN_1,
-				HardwareConstants.ENERGY_USAGE_PARAMETER, VALUETABLE_COLUMN_2);
+				ENERGY_USAGE_PARAMETER, VALUETABLE_COLUMN_2);
 
 		final List<String> row = Arrays.asList(MONITOR_DEVICE_ID, "3138.358");
 
@@ -936,7 +884,7 @@
 		monitorCollectVisitor.collectPowerConsumption();
 
 		assertEquals(3138.358D,
-				monitor.getParameter(HardwareConstants.ENERGY_USAGE_PARAMETER, NumberParam.class).getRawValue());
+				monitor.getParameter(ENERGY_USAGE_PARAMETER, NumberParam.class).getRawValue());
 	}
 
 	@Test
@@ -1495,13 +1443,8 @@
 					buildCollectMonitorInfo(hostMonitoring,
 							Map.of(
 									DEVICE_ID, VALUETABLE_COLUMN_1,
-<<<<<<< HEAD
 									STATUS_PARAMETER, VALUETABLE_COLUMN_2, 
 									MEMORY_LAST_ERROR, VALUETABLE_COLUMN_3),
-=======
-									STATUS_PARAMETER, VALUETABLE_COLUMN_2,
-									HardwareConstants.MEMORY_LAST_ERROR, VALUETABLE_COLUMN_3),
->>>>>>> 12aae257
 							monitor,
 							Arrays.asList(MONITOR_DEVICE_ID,
 									OK_RAW_STATUS,
@@ -1510,11 +1453,7 @@
 
 			monitorCollectVisitor.collectStatusParameter(MonitorType.MEMORY,
 					STATUS_PARAMETER,
-<<<<<<< HEAD
 					STATUS_PARAMETER_UNIT);
-=======
-					HardwareConstants.STATUS_PARAMETER_UNIT);
->>>>>>> 12aae257
 			
 			monitorCollectVisitor.updateAdditionalStatusInformation(MEMORY_LAST_ERROR);
 
@@ -1536,32 +1475,6 @@
 	}
 
 	@Test
-<<<<<<< HEAD
-	void testCollectPowerConsumptionFromEnergyUsageFirstCollect() {
-		final IHostMonitoring hostMonitoring = new HostMonitoring();
-		final Monitor monitor = Monitor
-				.builder()
-				.id(MONITOR_ID)
-				.monitorType(MonitorType.ENCLOSURE)
-				.build();
-		final Map<String, String> mapping = Map.of(
-				DEVICE_ID, VALUETABLE_COLUMN_1,
-				ENERGY_USAGE_PARAMETER, VALUETABLE_COLUMN_2);
-
-		final List<String> row = Arrays.asList(MONITOR_DEVICE_ID, "3138.358");
-
-		final MonitorCollectVisitor monitorCollectVisitor = new MonitorCollectVisitor(
-				buildCollectMonitorInfo(hostMonitoring, mapping, monitor, row));
-
-		monitorCollectVisitor.collectPowerConsumption();
-
-		assertEquals(3138.358D,
-				monitor.getParameter(ENERGY_USAGE_PARAMETER, NumberParam.class).getRawValue());
-	}
-
-	@Test
-=======
->>>>>>> 12aae257
 	void testCollectLogicalDiskUnallocatedSpace() {
 
 		final IHostMonitoring hostMonitoring = new HostMonitoring();
