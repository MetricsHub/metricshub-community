--- conflicted
+++ resolved
@@ -89,22 +89,24 @@
 	)
 	private TargetType deviceType;
 
+	@ArgGroup(exclusive = false, heading = "@|bold HTTP Options|@%n")
+	private HttpConfig httpConfig;
+
+	@ArgGroup(exclusive = false, heading = "@|bold IPMI Options|@%n")
+	private IpmiConfig ipmiConfig;
+
 	@ArgGroup(exclusive = false, heading = "@|bold SNMP Options|@%n")
 	private SnmpConfig snmpConfig;
 
+	@ArgGroup(exclusive = false, heading = "@|bold SSH Options|@")
+	private SshConfig sshConfig;
+
 	@ArgGroup(exclusive = false, heading = "@|bold WBEM Options|@%n")
 	private WbemConfig wbemConfig;
 
 	@ArgGroup(exclusive = false, heading = "@|bold WMI Options|@%n")
 	private WmiConfig wmiConfig;
 
-	@ArgGroup(exclusive = false, heading = "@|bold HTTP Options|@%n")
-	private HttpConfig httpConfig;
-
-	@ArgGroup(exclusive = false, heading = "@|bold IPMI Options|@%n")
-	private IpmiConfig ipmiConfig;
-
-<<<<<<< HEAD
 	@Option(
 			names = { "-u", "--username" },
 			order = 2,
@@ -127,12 +129,6 @@
 			split = ",",
 			description = "Force selected hardware connectors to connect to the target"
 	)
-=======
-	@ArgGroup(validate = false)
-	private SshConfig sshConfig;
-
-	@Option(names = { "-hdf", "--connectors" }, split = ",", description = "Force selected hardware connectors to connect to the target")
->>>>>>> f9435eed
 	private Set<String> connectors;
 
 	@Option(
@@ -157,10 +153,17 @@
 
 		setLogLevel();
 
+		// Configure the Matrix engine for the specified host
 		EngineConfiguration engineConf = new EngineConfiguration();
 
+		// Target
 		engineConf.setTarget(new HardwareTarget(hostname, hostname, deviceType));
-		engineConf.setProtocolConfigurations(getProtocols());
+
+		// Protocols
+		Map<Class<? extends IProtocolConfiguration>, IProtocolConfiguration> protocols = getProtocols();
+		engineConf.setProtocolConfigurations(protocols);
+
+		// Connectors
 		if (connectors != null) {
 			engineConf.setSelectedConnectors(connectors);
 		}
@@ -168,13 +171,17 @@
 			engineConf.setExcludedConnectors(excludedConnectors);
 		}
 
-		// run jobs
+		// Create a new HostMonitoring
 		IHostMonitoring hostMonitoring =
 				HostMonitoringFactory.getInstance().createHostMonitoring(hostname, engineConf);
 
 		// Detection
 		if (consoleService.hasConsole()) {
-			System.out.printf("Performing detection on %s...\n", hostname);
+			String protocolDisplay = protocols.values()
+					.stream()
+					.map(proto -> proto.getClass().getSimpleName())
+					.collect(Collectors.joining(", "));
+			System.out.printf("Performing detection on %s using %s...\n", hostname, protocolDisplay);
 			System.out.flush();
 		}
 		EngineResult engineResult = hostMonitoring.run(new DetectionOperation());
@@ -230,6 +237,16 @@
 			if (username != null && password == null) {
 				password = System.console().readPassword("%s password: ", username);
 			}
+			if (httpConfig != null) {
+				if (httpConfig.getUsername() != null && httpConfig.getPassword() == null) {
+					httpConfig.setPassword(System.console().readPassword("%s password for HTTP: ", httpConfig.getUsername()));
+				}
+			}
+			if (ipmiConfig != null) {
+				if (ipmiConfig.getUsername() != null && ipmiConfig.getPassword() == null) {
+					ipmiConfig.setPassword(System.console().readPassword("%s password for IPMI: ", ipmiConfig.getUsername()));
+				}
+			}
 			if (snmpConfig != null) {
 				if (snmpConfig.getUsername() != null && snmpConfig.getPassword() == null) {
 					snmpConfig.setPassword(System.console().readPassword("%s password for SNMP: ", snmpConfig.getUsername()));
@@ -238,14 +255,9 @@
 					snmpConfig.setPrivacyPassword(System.console().readPassword("SNMP Privacy password: "));
 				}
 			}
-			if (httpConfig != null) {
-				if (httpConfig.getUsername() != null && httpConfig.getPassword() == null) {
-					httpConfig.setPassword(System.console().readPassword("%s password for HTTP: ", httpConfig.getUsername()));
-				}
-			}
-			if (ipmiConfig != null) {
-				if (ipmiConfig.getUsername() != null && ipmiConfig.getPassword() == null) {
-					ipmiConfig.setPassword(System.console().readPassword("%s password for IPMI: ", ipmiConfig.getUsername()));
+			if (sshConfig != null) {
+				if (sshConfig.getUsername() != null && sshConfig.getPassword() == null) {
+					sshConfig.setPassword(System.console().readPassword("%s password for SSH: ", sshConfig.getUsername()));
 				}
 			}
 			if (wbemConfig != null) {
@@ -261,9 +273,9 @@
 		}
 
 		// No protocol at all?
-		if (snmpConfig == null && httpConfig == null && ipmiConfig == null
-				&& wbemConfig == null && wmiConfig == null) {
-			throw new ParameterException(spec.commandLine(), "At least one protocol must be specified: --http[s], --ipmi, --snmp, --wbem, --wmi.");
+		if (httpConfig == null && ipmiConfig == null && snmpConfig == null
+				&& sshConfig == null && wbemConfig == null && wmiConfig == null) {
+			throw new ParameterException(spec.commandLine(), "At least one protocol must be specified: --http[s], --ipmi, --snmp, --ssh, --wbem, --wmi.");
 		}
 
 		// SNMP inconsistencies
@@ -353,7 +365,7 @@
 	 */
 	private Map<Class< ? extends IProtocolConfiguration>, IProtocolConfiguration> getProtocols() {
 
-		return Stream.of(httpConfig, ipmiConfig, snmpConfig, wbemConfig, wmiConfig)
+		return Stream.of(httpConfig, ipmiConfig, snmpConfig, sshConfig, wbemConfig, wmiConfig)
 				.filter(Objects::nonNull)
 				.map(protocolConfig -> protocolConfig.toProtocol(username, password))
 				.collect(Collectors.toMap(
