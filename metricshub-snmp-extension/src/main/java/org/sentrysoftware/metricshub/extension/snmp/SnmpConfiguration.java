package org.sentrysoftware.metricshub.extension.snmp;

/*-
 * ╱╲╱╲╱╲╱╲╱╲╱╲╱╲╱╲╱╲╱╲╱╲╱╲╱╲╱╲╱╲╱╲╱╲╱╲╱╲╱╲
 * MetricsHub SNMP Extension
 * ჻჻჻჻჻჻
 * Copyright 2023 - 2024 Sentry Software
 * ჻჻჻჻჻჻
 * This program is free software: you can redistribute it and/or modify
 * it under the terms of the GNU Affero General Public License as published by
 * the Free Software Foundation, either version 3 of the License, or
 * (at your option) any later version.
 *
 * This program is distributed in the hope that it will be useful,
 * but WITHOUT ANY WARRANTY; without even the implied warranty of
 * MERCHANTABILITY or FITNESS FOR A PARTICULAR PURPOSE.  See the
 * GNU General Public License for more details.
 *
 * You should have received a copy of the GNU Affero General Public License
 * along with this program.  If not, see <http://www.gnu.org/licenses/>.
 * ╲╱╲╱╲╱╲╱╲╱╲╱╲╱╲╱╲╱╲╱╲╱╲╱╲╱╲╱╲╱╲╱╲╱╲╱╲╱╲╱
 */

import static com.fasterxml.jackson.annotation.Nulls.SKIP;

import com.fasterxml.jackson.annotation.JsonSetter;
import com.fasterxml.jackson.databind.annotation.JsonDeserialize;
import java.util.Arrays;
import lombok.AllArgsConstructor;
import lombok.Builder;
import lombok.Builder.Default;
import lombok.Data;
import lombok.Getter;
import lombok.NoArgsConstructor;
import lombok.NonNull;
import org.sentrysoftware.metricshub.engine.common.exception.InvalidConfigurationException;
import org.sentrysoftware.metricshub.engine.common.helpers.StringHelper;
import org.sentrysoftware.metricshub.engine.configuration.IConfiguration;
import org.sentrysoftware.metricshub.engine.deserialization.MultiValueDeserializer;
import org.sentrysoftware.metricshub.engine.deserialization.TimeDeserializer;

/**
 * The SnmpConfiguration class represents the configuration for SNMP in the MetricsHub engine.
 * It implements the ISnmpConfiguration interface and includes settings such as SNMP version, community,
 * port, timeout, context name, privacy, privacy password, username, and password.
 */
@Data
@Builder
@AllArgsConstructor
@NoArgsConstructor
public class SnmpConfiguration implements ISnmpConfiguration {

	private static final String INVALID_SNMP_VERSION_EXCEPTION_MESSAGE = "Invalid SNMP version: ";

	@Default
	@JsonSetter(nulls = SKIP)
	@JsonDeserialize(using = SnmpVersionDeserializer.class)
	private final SnmpVersion version = SnmpVersion.V1;

	@Default
	@JsonSetter(nulls = SKIP)
	private char[] community = new char[] { 'p', 'u', 'b', 'l', 'i', 'c' };

	@Default
	@JsonSetter(nulls = SKIP)
	private Integer port = 161;

	@Default
	@JsonSetter(nulls = SKIP)
	@JsonDeserialize(using = TimeDeserializer.class)
	private final Long timeout = 120L;

	@JsonSetter(nulls = SKIP)
	@JsonDeserialize(using = MultiValueDeserializer.class)
	private String hostname;

	@Default
	@JsonSetter(nulls = SKIP)
	private int[] retryIntervals = new int[] { 500, 1000, 2000, 5000, 5000 };

	@Override
	public String toString() {
		return version.getDisplayName() + " (" + new String(community) + ")";
	}

	/**
	 * Enum of SNMP versions and authentication types.
	 */
	@AllArgsConstructor
	public enum SnmpVersion {
		/**
		 * SNMP version 1 (v1) without authentication.
		 */
		V1(1, "SNMP v1"),
		/**
		 * SNMP version 2 (v2c) without authentication.
		 */
		V2C(2, "SNMP v2c");

		@Getter
		private final int intVersion;

		@Getter
		private final String displayName;

		/**
		 * Interpret the specified label and returns corresponding value.
		 *
		 * @param version String to be interpreted
		 * @return Corresponding {@link SnmpVersion} value
		 * @throws IllegalArgumentException If the provided SNMP version label is invalid.
		 */
		public static SnmpVersion interpretValueOf(@NonNull final String version) {
			final String lowerCaseVersion = version.toLowerCase();

			if ("1".equals(lowerCaseVersion) || "v1".equals(lowerCaseVersion)) {
				return V1;
			}

			if (
				"2".equals(lowerCaseVersion) ||
				"v2".equals(lowerCaseVersion) ||
				"v2c".equals(lowerCaseVersion) ||
				"2c".equals(lowerCaseVersion)
			) {
				return V2C;
			}

			throw new IllegalArgumentException(INVALID_SNMP_VERSION_EXCEPTION_MESSAGE + version);
		}
	}

	@Override
	public void validateConfiguration(final String resourceKey) throws InvalidConfigurationException {
		final SnmpVersion snmpVersion = version;

		final String displayName = snmpVersion.getDisplayName();

		StringHelper.validateConfigurationAttribute(
			community,
			attr -> attr == null || attr.length == 0,
			() ->
				String.format(
					"Resource %s - No community string configured for %s. This resource will not be monitored.",
					resourceKey,
					displayName
				)
		);

		StringHelper.validateConfigurationAttribute(
			port,
			attr -> attr == null || attr < 1 || attr > 65535,
			() ->
				String.format(
					"Resource %s - Invalid port configured for protocol %s. Port value returned: %s." +
					" This resource will not be monitored. Please verify the configured port value.",
					resourceKey,
					displayName,
					port
				)
		);

		StringHelper.validateConfigurationAttribute(
			timeout,
			attr -> attr == null || attr < 0L,
			() ->
				String.format(
					"Resource %s - Timeout value is invalid for protocol %s." +
					" Timeout value returned: %s. This resource will not be monitored. Please verify the configured timeout value.",
					resourceKey,
					displayName,
					timeout
				)
		);

		StringHelper.validateConfigurationAttribute(
			retryIntervals,
			attr -> Arrays.stream(attr).allMatch(value -> value < 1),
			() ->
				String.format(
					"Resource %s - retryIntervals value is invalid for protocol %s." +
					" retryIntervals value returned: %s. This resource will not be monitored. Please verify the configured retryIntervals value.",
					resourceKey,
					displayName,
					retryIntervals
				)
		);
	}

	@Override
	public int getIntVersion() {
		return version.intVersion;
	}

	@Override
	public IConfiguration copy() {
		return SnmpConfiguration
			.builder()
			.community(community)
			.port(port)
			.timeout(timeout)
<<<<<<< HEAD
			.retryIntervals(retryIntervals)
			.version(version)
=======
			.version(version)
			.hostname(hostname)
>>>>>>> a0a35a01
			.build();
	}
}<|MERGE_RESOLUTION|>--- conflicted
+++ resolved
@@ -199,13 +199,9 @@
 			.community(community)
 			.port(port)
 			.timeout(timeout)
-<<<<<<< HEAD
 			.retryIntervals(retryIntervals)
 			.version(version)
-=======
-			.version(version)
 			.hostname(hostname)
->>>>>>> a0a35a01
 			.build();
 	}
 }