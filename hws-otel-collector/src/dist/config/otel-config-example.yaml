#
# ╔═╗┌─┐┌─┐┌┐┌╔╦╗┌─┐┬  ┌─┐┌┬┐┌─┐┌┬┐┬─┐┬ ┬
# ║ ║├─┘├┤ │││ ║ ├┤ │  ├┤ │││├┤  │ ├┬┘└┬┘
# ╚═╝┴  └─┘┘└┘ ╩ └─┘┴─┘└─┘┴ ┴└─┘ ┴ ┴└─ ┴
#
# OpenTelemetry Collector Configuration
#
# For more information, see:
# https://opentelemetry.io/docs/collector/configuration/
#

#═══════════════════════════════════════════════════
# INPUTS
#═══════════════════════════════════════════════════
receivers:
  # OTLP
  # Receives data via gRPC or HTTP using OTLP format. For additional information on the OTLP receiver:
  # https://github.com/open-telemetry/opentelemetry-collector/tree/main/receiver/otlpreceiver
  otlp:
    protocols:
        grpc:

  # prometheus
  # Polls the internal Prometheus exporter embedded with the OpenTelemetry Collector on port 8888 by default.
  # For additional information on the Prometheus receiver:
  # https://github.com/open-telemetry/opentelemetry-collector-contrib/tree/main/receiver/prometheusreceiver
  # Simply add "prometheus/internal" to the pipeline in the receivers array, to export these internal metrics.
  prometheus/internal:
    config:
      scrape_configs:
        - job_name: otel-collector-internal
          scrape_interval: 60s
          static_configs:
            - targets: ["0.0.0.0:8888"]

#═══════════════════════════════════════════════════
# PROCESSING
#═══════════════════════════════════════════════════
processors:

  # memory_limiter
  # Limits the memory usage of the collector. For additional information on the memory limiter:
  # https://github.com/open-telemetry/opentelemetry-collector/tree/main/processor/memorylimiterprocessor
  memory_limiter:
    check_interval: 1s
    limit_mib: 2000
    spike_limit_mib: 400

  # filter
  # Filtering of the metrics. Several filter configurations can be specified.
  # For additional information on filtering options:
  # https://github.com/open-telemetry/opentelemetry-collector-contrib/tree/main/processor/filterprocessor
  # Add your filter entries (e.g. "filter/1") to the pipeline in the processors array to activate it.
  filter/keep1HostOnly:
    metrics:
      include:
        match_type: expr
        expressions:
        - Label("host.name") == "my-server.big-corp.com"

  # batch
  # Processes and sends data in batches of 10s. For additional information on the batch processor:
  # https://github.com/open-telemetry/opentelemetry-collector/tree/main/processor/batchprocessor
  batch:
    timeout: 10s

  # resourcedetection
  # The resource detection processor is used to detect resource information from the host.
  # For additional information on the resource detection processor:
  # https://github.com/open-telemetry/opentelemetry-collector-contrib/tree/main/processor/resourcedetectionprocessor
  resourcedetection:
    detectors: [system]
    override: false

  # metricstransform
  # Post-processing to be applied to metrics before sending them out. For additional information on all possible actions:
  # https://github.com/open-telemetry/opentelemetry-collector-contrib/tree/main/processor/metricstransformprocessor
  # Add "metricstransform" to the pipeline in the processors array to activate it.
  metricstransform:
    transforms:
      include: hw_.*
      match_type: regexp
      action: update
      operations:
        - action: add_label
          new_label: prod_level
          new_value: production

#═══════════════════════════════════════════════════
# OUTPUT
#═══════════════════════════════════════════════════
exporters:

  # BMC Helix
  # Using Prometheus Remote Write protocol.
  prometheusremotewrite/helix:
    # endpoint is the URL pointing to your Helix environment, at onbmc.com.
    # apiToken can be retrieved in BMC Helix Operations Management > Administration > Repository.
    endpoint: https://your-helix-env.onbmc.com/metrics-gateway-service/api/v1.0/prometheus
    headers:
      Authorization: Bearer <apiToken>
    resource_to_telemetry_conversion:
      enabled: true

  # Prometheus Server with Remote Write protocol
  # For additional information on all options:
  # https://github.com/open-telemetry/opentelemetry-collector-contrib/tree/main/exporter/prometheusremotewriteexporter
<<<<<<< HEAD
  # Note: The Prometheus server must have been started with the --enable-feature=remote-write-receiver option
=======
  # Note: The Prometheus server must have been started with the --web.enable-remote-write-receiver option.
>>>>>>> 10581347
  prometheusremotewrite/your-server:
    endpoint: http://prom-server:9090/api/v1/write
    resource_to_telemetry_conversion:
      enabled: true

  # Datadog
  # https://github.com/open-telemetry/opentelemetry-collector-contrib/tree/main/exporter/datadogexporter
  datadog/api:
    api:
      key: <apikey> # Check your Datadog's Organization Settings
    metrics:
      resource_attributes_as_tags: true

  # Prometheus exporter
  # Exports data to a Prometheus back-end.
  # https://github.com/open-telemetry/opentelemetry-collector-contrib/tree/main/exporter/prometheusexporter
  prometheus:
    endpoint: "0.0.0.0:24375"
    send_timestamps: true
    metric_expiration: 15m
    resource_to_telemetry_conversion:
      enabled: true

  # logging
  # https://github.com/open-telemetry/opentelemetry-collector/tree/main/exporter/loggingexporter
  logging:
    loglevel: debug

  # Splunk SignalFx
  # https://github.com/open-telemetry/opentelemetry-collector-contrib/tree/main/exporter/signalfxexporter
  signalfx:
    # Access token to send data to SignalFx.
    access_token: <access_token>
    # SignalFx realm where the data will be received.
    realm: eu0
    # Timeout for the send operations.
    timeout: 10s
    # Defines if the exporter should scrape host metadata.
    sync_host_metadata: true

#═══════════════════════════════════════════════════
# EXTRAS
#═══════════════════════════════════════════════════
extensions:

  # healthcheck
  # https://github.com/open-telemetry/opentelemetry-collector-contrib/tree/main/extension/healthcheckextension
  health_check:

  # zPages
  # https://github.com/open-telemetry/opentelemetry-collector/tree/main/extension/zpagesextension
  zpages:

  # hwsagent
  # Starts the Hardware Sentry Agent as a child process of the OpenTelemetry Collector
  hws_agent:

<<<<<<< HEAD
=======
  # basicauth
  # https://github.com/open-telemetry/opentelemetry-collector-contrib/tree/main/extension/basicauthextension
  basicauth:
    htpasswd:
      file: security/.htpasswd

#═══════════════════════════════════════════════════
>>>>>>> 10581347
# ACTUAL COLLECTOR PIPELINE DESCRIPTION
#═══════════════════════════════════════════════════
service:
  telemetry:
    logs:
      level: info # Change to debug more more details
  extensions: [health_check, hws_agent]
  pipelines:
    metrics:
      receivers: [otlp, prometheus/internal]
      processors: [memory_limiter, batch, resourcedetection, metricstransform]
      exporters: [prometheusremotewrite/your-server, prometheus] # List here the platform of your choice<|MERGE_RESOLUTION|>--- conflicted
+++ resolved
@@ -105,11 +105,7 @@
   # Prometheus Server with Remote Write protocol
   # For additional information on all options:
   # https://github.com/open-telemetry/opentelemetry-collector-contrib/tree/main/exporter/prometheusremotewriteexporter
-<<<<<<< HEAD
-  # Note: The Prometheus server must have been started with the --enable-feature=remote-write-receiver option
-=======
   # Note: The Prometheus server must have been started with the --web.enable-remote-write-receiver option.
->>>>>>> 10581347
   prometheusremotewrite/your-server:
     endpoint: http://prom-server:9090/api/v1/write
     resource_to_telemetry_conversion:
@@ -167,8 +163,6 @@
   # Starts the Hardware Sentry Agent as a child process of the OpenTelemetry Collector
   hws_agent:
 
-<<<<<<< HEAD
-=======
   # basicauth
   # https://github.com/open-telemetry/opentelemetry-collector-contrib/tree/main/extension/basicauthextension
   basicauth:
@@ -176,7 +170,6 @@
       file: security/.htpasswd
 
 #═══════════════════════════════════════════════════
->>>>>>> 10581347
 # ACTUAL COLLECTOR PIPELINE DESCRIPTION
 #═══════════════════════════════════════════════════
 service:
