--- conflicted
+++ resolved
@@ -1,81 +1,78 @@
-<?xml version="1.0" encoding="ISO-8859-1"?>
-<project name="${project.name}">
-
-	<skin>
-		<groupId>org.sentrysoftware.maven</groupId>
-		<artifactId>sentry-maven-skin</artifactId>
-		<version>${skinVersion}</version>
-	</skin>
-
-	<custom>
-		<projectVersion>${project.version}</projectVersion>
-		<bodyClass>sentry-purple</bodyClass>
-		<keywords>universal, monitoring, hardware, system, observability, opentelemetry, otel, sustainability</keywords>
-		<publishDate>${timestamp}</publishDate>
-		<noDefaultLinks>true</noDefaultLinks>
-		<showRenderingTime>true</showRenderingTime>
-		<bodyClass>community-connectors</bodyClass>
-	</custom>
-
-	<body>
-
-		<links>
-			<item name="${project.name}" href="https://metricshub.com" />
-		</links>
-
-		<menu name="Getting Started">
-			<item name="Overview" href="index.html" />
-			<item name="Quick Start" href="start.html "/>
-			<item name="Installation" href="install.html" />
-		</menu>
-
-		<menu name="Configuration">
-			<item name="MetricsHub Agent" href="configuration/configure-agent.html" />
-			<item name="Security" href="security/security.html">
-				<item name="Password Encryption" href="security/passwords.html" />
-				<item name="Security Settings" href="security/settings.html" />
-			</item>
-		</menu>
-
-		<menu name="Troubleshooting">
-			<item name="Health Check" href="troubleshooting/status.html" />
-			<item name="Debugging" href="troubleshooting/debug.html" />
-			<item name="MetricsHub CLI (&lt;code&gt;metricshub&lt;/code&gt;)" href="troubleshooting/cli.html" />
-		</menu>
-
-<<<<<<< HEAD
-		<menu name="Connector Design Guide">
-			<item name="Overview" href="connector-design-guide/overview.html" />
-			<item name="Connector General Form" href="connector-design-guide/general-form.html" />
-			<item name="Connector" href="connector-design-guide/connector.html">
-				<item name="Detection" href="connector-design-guide/detection.html" />
-				<item name="Criteria" href="connector-design-guide/criteria.html" />
-			</item>
-			<item name="Sudo Commands" href="connector-design-guide/sudo-commands.html" />
-			<item name="Extends" href="connector-design-guide/extends.html" />
-			<item name="Monitors" href="connector-design-guide/monitors.html">
-				<item name="Sources" href="connector-design-guide/sources.html" />
-				<item name="Computes" href="connector-design-guide/computes.html" />
-				<item name="Mapping" href="connector-design-guide/mapping.html" />
-			</item>
-			<item name="Metrics" href="connector-design-guide/metrics.html" />
-			<item name="Constants" href="connector-design-guide/constants.html" />
-			<item name="PreSources" href="connector-design-guide/presources.html" />
-			<item name="Translation Table" href="connector-design-guide/translation-tables.html" />
-			<item name="Connector Object References" href="connector-design-guide/connector-object-references.html" />
-		</menu>
-=======
-<!--
-		<menu name="Use Cases">
-			<item name="Custom Monitoring" href="usecases/custom.html" />
-			<item name="IT Sustainability" href="usecases/sustainability.html" />
-		</menu>-->
->>>>>>> bb688735
-
-		<menu name="Appendix">
-			<item name="Community Connectors Reference" href="metricshub-connector-reference.html" />
-			<item name="Community Connector Platforms" href="platform-requirements.html" />
-		</menu>
-
-	</body>
+<?xml version="1.0" encoding="ISO-8859-1"?>
+<project name="${project.name}">
+
+	<skin>
+		<groupId>org.sentrysoftware.maven</groupId>
+		<artifactId>sentry-maven-skin</artifactId>
+		<version>${skinVersion}</version>
+	</skin>
+
+	<custom>
+		<projectVersion>${project.version}</projectVersion>
+		<bodyClass>sentry-purple</bodyClass>
+		<keywords>universal, monitoring, hardware, system, observability, opentelemetry, otel, sustainability</keywords>
+		<publishDate>${timestamp}</publishDate>
+		<noDefaultLinks>true</noDefaultLinks>
+		<showRenderingTime>true</showRenderingTime>
+		<bodyClass>community-connectors</bodyClass>
+	</custom>
+
+	<body>
+
+		<links>
+			<item name="${project.name}" href="https://metricshub.com" />
+		</links>
+
+		<menu name="Getting Started">
+			<item name="Overview" href="index.html" />
+			<item name="Quick Start" href="start.html "/>
+			<item name="Installation" href="install.html" />
+		</menu>
+
+		<menu name="Configuration">
+			<item name="MetricsHub Agent" href="configuration/configure-agent.html" />
+			<item name="Security" href="security/security.html">
+				<item name="Password Encryption" href="security/passwords.html" />
+				<item name="Security Settings" href="security/settings.html" />
+			</item>
+		</menu>
+
+		<menu name="Troubleshooting">
+			<item name="Health Check" href="troubleshooting/status.html" />
+			<item name="Debugging" href="troubleshooting/debug.html" />
+			<item name="MetricsHub CLI (&lt;code&gt;metricshub&lt;/code&gt;)" href="troubleshooting/cli.html" />
+		</menu>
+
+		<menu name="Connector Design Guide">
+			<item name="Overview" href="connector-design-guide/overview.html" />
+			<item name="Connector General Form" href="connector-design-guide/general-form.html" />
+			<item name="Connector" href="connector-design-guide/connector.html">
+				<item name="Detection" href="connector-design-guide/detection.html" />
+				<item name="Criteria" href="connector-design-guide/criteria.html" />
+			</item>
+			<item name="Sudo Commands" href="connector-design-guide/sudo-commands.html" />
+			<item name="Extends" href="connector-design-guide/extends.html" />
+			<item name="Monitors" href="connector-design-guide/monitors.html">
+				<item name="Sources" href="connector-design-guide/sources.html" />
+				<item name="Computes" href="connector-design-guide/computes.html" />
+				<item name="Mapping" href="connector-design-guide/mapping.html" />
+			</item>
+			<item name="Metrics" href="connector-design-guide/metrics.html" />
+			<item name="Constants" href="connector-design-guide/constants.html" />
+			<item name="PreSources" href="connector-design-guide/presources.html" />
+			<item name="Translation Table" href="connector-design-guide/translation-tables.html" />
+			<item name="Connector Object References" href="connector-design-guide/connector-object-references.html" />
+		</menu>
+<!--
+		<menu name="Use Cases">
+			<item name="Custom Monitoring" href="usecases/custom.html" />
+			<item name="IT Sustainability" href="usecases/sustainability.html" />
+		</menu>-->
+
+		<menu name="Appendix">
+			<item name="Community Connectors Reference" href="metricshub-connector-reference.html" />
+			<item name="Community Connector Platforms" href="platform-requirements.html" />
+		</menu>
+
+	</body>
 </project>