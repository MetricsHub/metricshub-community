<?xml version="1.0" encoding="ISO-8859-1"?>
<project name="${project.name}">

	<skin>
		<groupId>org.sentrysoftware.maven</groupId>
		<artifactId>sentry-maven-skin</artifactId>
		<version>${skinVersion}</version>
	</skin>

	<custom>
		<projectVersion>${project.version}</projectVersion>
		<bodyClass>sentry-purple</bodyClass>
		<keywords>universal, monitoring, hardware, observability, opentelemetry, otel, sustainability</keywords>
		<publishDate>${timestamp}</publishDate>
		<noDefaultLinks>true</noDefaultLinks>
		<showRenderingTime>true</showRenderingTime>
	</custom>

	<body>

		<links>
			<item name="${project.name}" href="https://metricshub.com" />
		</links>

		<menu name="Getting Started">
			<item name="Overview" href="index.html" />
			<item name="Quick Start" href="start.html "/>
			<item name="Installation" href="install.html" />
		</menu>


		<menu name="Configuration">
			<item name="Security" href="security/security.html">
				<item name="Password Encryption" href="security/passwords.html" />
				<item name="Security Settings" href="security/settings.html" />
			</item>
		</menu>

		<menu name="Troubleshooting">
<<<<<<< HEAD
			<item name="Self-Monitoring" href="troubleshooting/self-monitoring.html" />
=======
			<item name="Debugging" href="troubleshooting/debug.html" />
>>>>>>> 2ff36693
		</menu>

		<menu name="Appendix">
			
		</menu>

	</body>
</project><|MERGE_RESOLUTION|>--- conflicted
+++ resolved
@@ -1,52 +1,49 @@
-<?xml version="1.0" encoding="ISO-8859-1"?>
-<project name="${project.name}">
-
-	<skin>
-		<groupId>org.sentrysoftware.maven</groupId>
-		<artifactId>sentry-maven-skin</artifactId>
-		<version>${skinVersion}</version>
-	</skin>
-
-	<custom>
-		<projectVersion>${project.version}</projectVersion>
-		<bodyClass>sentry-purple</bodyClass>
-		<keywords>universal, monitoring, hardware, observability, opentelemetry, otel, sustainability</keywords>
-		<publishDate>${timestamp}</publishDate>
-		<noDefaultLinks>true</noDefaultLinks>
-		<showRenderingTime>true</showRenderingTime>
-	</custom>
-
-	<body>
-
-		<links>
-			<item name="${project.name}" href="https://metricshub.com" />
-		</links>
-
-		<menu name="Getting Started">
-			<item name="Overview" href="index.html" />
-			<item name="Quick Start" href="start.html "/>
-			<item name="Installation" href="install.html" />
-		</menu>
-
-
-		<menu name="Configuration">
-			<item name="Security" href="security/security.html">
-				<item name="Password Encryption" href="security/passwords.html" />
-				<item name="Security Settings" href="security/settings.html" />
-			</item>
-		</menu>
-
-		<menu name="Troubleshooting">
-<<<<<<< HEAD
-			<item name="Self-Monitoring" href="troubleshooting/self-monitoring.html" />
-=======
-			<item name="Debugging" href="troubleshooting/debug.html" />
->>>>>>> 2ff36693
-		</menu>
-
-		<menu name="Appendix">
-			
-		</menu>
-
-	</body>
+<?xml version="1.0" encoding="ISO-8859-1"?>
+<project name="${project.name}">
+
+	<skin>
+		<groupId>org.sentrysoftware.maven</groupId>
+		<artifactId>sentry-maven-skin</artifactId>
+		<version>${skinVersion}</version>
+	</skin>
+
+	<custom>
+		<projectVersion>${project.version}</projectVersion>
+		<bodyClass>sentry-purple</bodyClass>
+		<keywords>universal, monitoring, hardware, observability, opentelemetry, otel, sustainability</keywords>
+		<publishDate>${timestamp}</publishDate>
+		<noDefaultLinks>true</noDefaultLinks>
+		<showRenderingTime>true</showRenderingTime>
+	</custom>
+
+	<body>
+
+		<links>
+			<item name="${project.name}" href="https://metricshub.com" />
+		</links>
+
+		<menu name="Getting Started">
+			<item name="Overview" href="index.html" />
+			<item name="Quick Start" href="start.html "/>
+			<item name="Installation" href="install.html" />
+		</menu>
+
+
+		<menu name="Configuration">
+			<item name="Security" href="security/security.html">
+				<item name="Password Encryption" href="security/passwords.html" />
+				<item name="Security Settings" href="security/settings.html" />
+			</item>
+		</menu>
+
+		<menu name="Troubleshooting">
+			<item name="Debugging" href="troubleshooting/debug.html" />
+			<item name="Self-Monitoring" href="troubleshooting/self-monitoring.html" />
+		</menu>
+
+		<menu name="Appendix">
+			
+		</menu>
+
+	</body>
 </project>