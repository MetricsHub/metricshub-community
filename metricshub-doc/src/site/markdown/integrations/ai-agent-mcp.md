keywords: ai, mcp, integration
description: How to configure AI assistants such as Claude or OpenAI to connect to the MetricsHub MCP Server to interact in real-time with its internal knowledge and tools.

# AI Agent Integration

<!-- MACRO{toc|fromDepth=1|toDepth=2|id=toc} -->

You can configure AI-based assistants that support the MCP SSE transport, such as [Claude](https://claude.ai/) or [OpenAI](https://openai.com/), to interact in real time with **MetricsHub**'s internal knowledge and tools.

![OpenAI Prompt - MetricsHub MCP](../images/metricshub-mcp-openai.png)

The following tools are currently available:

<<<<<<< HEAD
| Tool Name                        | Parameters                                                                                                                                                                                                                                                       | Description                                                                                                                                                                                                   |
| -------------------------------- | ---------------------------------------------------------------------------------------------------------------------------------------------------------------------------------------------------------------------------------------------------------------- | ------------------------------------------------------------------------------------------------------------------------------------------------------------------------------------------------------------- |
| `CheckProtocol`                  | <ul><li>`hostname` (string, **required**)</li> <li>`protocol` (string, **required**)</li> <li>`timeout` (integer, _optional_, default: *10s*)</li></ul>                                                                                                          | Determines if the specified host is accessible using a given protocol. Supported protocols include: http, ipmi, jdbc, jmx, snmp, snmpv3, ssh, wbem, winrm, and wmi.                                           |
| `CollectMetricsForHost`          | <ul><li>`hostname` (string, **required**)</li> <li>`connectorId` (string, _optional_)</li></ul>                                                                                                                                                                  | Fetch and collect metrics for the specified host using the configured protocols and credentials, and the applicable MetricsHub connectors (MIB2, Linux, Windows, Dell, RedFish, etc.)                         |
| `ExecuteIpmiQueryService`        | <ul><li>`hostname` (string, **required**)</li> <li>`timeout` (integer, _optional_, default: *10s*)</li></ul>                                                                                                                                                     | Executes an IPMI query on a given hostname with the given timeout if not null.                                                                                                                                |
| `ExecuteSnmpQueryService`        | <ul><li>`hostname` (string, **required**)</li> <li>`queryType` (string, **required**)</li> <li>`oid` (string, **required**)</li> <li>`columns` (string, _optional_)</li> <li>`timeout` (integer, _optional_, default: *10s*)</li></ul>                           | Executes an SNMP query (Get, GetNext, Walk, or Table) on a given hostname using the specified OID. For `table` queries, comma-separated column indexes need to be provided                                    |
| `ExecuteWbemQueryService`        | <ul><li>`hostname` (string, **required**)</li> <li>`query` (string, **required**)</li> <li>`namespace` (string, _optional_, default: *root/cimv2*)</li> <li>`vcenter` (string, _optional_)</li> <li>`timeout` (integer, _optional_, default: *10s*)</li></ul>    | Executes a WBEM (CIM-XML) query for the given host and namespace.                                                                                                                                             |
| `ExecuteWqlQueryService`         | <ul><li>`hostname` (string, **required**)</li> <li>`protocol` (string, **required**)</li> <li>`query` (string, **required**)</li> <li>`namespace` (string, _optional_, default: *root\cimv2*)</li> <li>`timeout` (integer, _optional_, default: *10s*)</li></ul> | Executes a WQL query on a given Windows host using the specified protocol (WMI or WinRM) and namespace.                                                                                                       |
| `GetHostDetails`                 | <ul><li>`hostname` (string, **required**)</li></ul>                                                                                                                                                                                                              | Fetch, for a given host, the configured protocols used to check its reachability, the connectors successfully detected as working, and the collectors available to perform requests on that host.             |
| `GetMetricsFromCacheForHost`     | <ul><li>`hostname` (string, **required**)</li></ul>                                                                                                                                                                                                              | Retrieve metrics from the cache for the specified host                                                                                                                                                        |
| `ListConnectors`                 | No parameters.                                                                                                                                                                                                                                                   | Lists all connectors supported by MetricsHub including their identifiers and information.                                                                                                                     |
| `ListHosts`                      | No parameters.                                                                                                                                                                                                                                                   | Retrieves all configured hosts (Resources) in the MetricsHub Agent instance for which we will be able to execute MetricsHub connectors and collect metrics.                                                   |
| `PingHost`                       | <ul><li>`hostname` (string, **required**)</li> <li>`timeout` (integer, _optional_, default: 4s)</li></ul>                                                                                                                                                        | Checks if a host is reachable via ping and returns its response time and status.                                                                                                                              |
| `TestAvailableConnectorsForHost` | <ul><li>`hostname` (string, **required**)</li> <li>`connectorId` (string, _optional_)</li></ul>                                                                                                                                                                  | Test all applicable MetricsHub connectors (MIB2, Linux, Windows, Dell, RedFish, etc.) against the specified host using the configured credentials and return the list of connectors that work with this host. |
=======
| Tool Name                        | Parameters                                                                                                                                                                                                                                                                                           | Description                                                                                                                                                                                                   |
| -------------------------------- | ---------------------------------------------------------------------------------------------------------------------------------------------------------------------------------------------------------------------------------------------------------------------------------------------------- | ------------------------------------------------------------------------------------------------------------------------------------------------------------------------------------------------------------- |
| `CheckProtocol`                  | <ul><li>`hostname` (string, **required**)</li> <li>`protocol` (string, **required**)</li> <li>`timeout` (integer, _optional_, default: *10s*)</li></ul>                                                                                                                                              | Determines if the specified host is accessible using a given protocol. Supported protocols include: http, ipmi, jdbc, jmx, snmp, snmpv3, ssh, wbem, winrm, and wmi.                                           |
| `CollectMetricsForHost`          | <ul><li>`hostname` (string, **required**)</li> <li>`connectorId` (string, _optional_)</li></ul>                                                                                                                                                                                                      | Fetch and collect metrics for the specified host using the configured protocols and credentials, and the applicable MetricsHub connectors (MIB2, Linux, Windows, Dell, RedFish, etc.)                         |
| `ExecuteSnmpQueryService`        | <ul><li>`hostname` (string, **required**)</li> <li>`queryType` (string, **required**)</li> <li>`oid` (string, **required**)</li> <li>`columns` (string, _optional_)</li> <li>`timeout` (integer, _optional_, default: *10s*)</li></ul>                                                               | Executes an SNMP query (Get, GetNext, Walk, or Table) on a given hostname using the specified OID. For `table` queries, comma-separated column indexes need to be provided                                    |
| `ExecuteWqlQueryService`         | <ul><li>`hostname` (string, **required**)</li> <li>`protocol` (string, **required**)</li> <li>`query` (string, **required**)</li> <li>`namespace` (string, _optional_, default: *root/cimv2* for WBEM and *root\cimv2* otherwise)</li> <li>`timeout` (integer, _optional_, default: *10s*)</li></ul> | Executes a WQL/CIM query on a Windows or WBEM-compatible host using the specified protocol (WBEM, WMI, or WinRM) and namespace, including namespace formats root\cimv2 or root/cimv2.                                                                               |
| `GetHostDetails`                 | <ul><li>`hostname` (string, **required**)</li></ul>                                                                                                                                                                                                                                                  | Fetch, for a given host, the configured protocols used to check its reachability, the connectors successfully detected as working, and the collectors available to perform requests on that host.             |
| `GetMetricsFromCacheForHost`     | <ul><li>`hostname` (string, **required**)</li></ul>                                                                                                                                                                                                                                                  | Retrieve metrics from the cache for the specified host                                                                                                                                                        |
| `ListConnectors`                 | No parameters.                                                                                                                                                                                                                                                                                       | Lists all connectors supported by MetricsHub including their identifiers and information.                                                                                                                     |
| `ListHosts`                      | No parameters.                                                                                                                                                                                                                                                                                       | Retrieves all configured hosts (Resources) in the MetricsHub Agent instance for which we will be able to execute MetricsHub connectors and collect metrics.                                                   |
| `PingHost`                       | <ul><li>`hostname` (string, **required**)</li> <li>`timeout` (integer, _optional_, default: 4s)</li></ul>                                                                                                                                                                                            | Checks if a host is reachable via ping and returns its response time and status.                                                                                                                              |
| `TestAvailableConnectorsForHost` | <ul><li>`hostname` (string, **required**)</li> <li>`connectorId` (string, _optional_)</li></ul>                                                                                                                                                                                                      | Test all applicable MetricsHub connectors (MIB2, Linux, Windows, Dell, RedFish, etc.) against the specified host using the configured credentials and return the list of connectors that work with this host. |
>>>>>>> 2058197f

To get started, simply connect your AI assistant to the **MetricsHub MCP Server** using the [Model Context Protocol (MCP)](https://modelcontextprotocol.io). Once the connection is established, the available tools will be automatically published and ready for use.

## Prerequisites

Before configuring the AI agents integration, make sure that:

* your AI assistant supports **MCP SSE transport**
* **MetricsHub is installed and running**
* you have network access to the machine where **MetricsHub** is running
* the `31888` port is accessible from your machine or MCP client
* you have generated an [API key](../security/api-keys.md) to authenticate against the **MetricsHub MCP Server**.

> **Important**: Some MCP clients may require **HTTPS with a valid TLS certificate**. In such cases, you must enable HTTPS on your **MetricsHub** instance. One common approach is to place **MetricsHub** behind a reverse proxy (e.g., NGINX or Apache) with TLS termination, and ensure that the certificate is trusted by the client.

## Configuring the integration

Configure your AI assistant to connect to `http://<hostname>:31888/sse`. Make sure to replace `<hostname>` with the actual hostname or IP address of the machine where **MetricsHub** is running.

Each request to the **MetricsHub MCP Server** must include the [API key](../security/api-keys.md) in the `Authorization` header as follows:

```
Authorization: Bearer <your_api_key>
```

## Using the MCP tools

Once the connection is established, your AI assistant can call the `PingHost` tool as follows:

```
{
  "method": "tools/call",
  "params": {
    "name": "PingHost",
    "arguments": {
      "arg0": "server-01"
    }
  }
}
```

The command will return this type of response:

```
{
  "hostname": "server-01",
  "responseTime": 27,
  "reachable": true
}
```
<|MERGE_RESOLUTION|>--- conflicted
+++ resolved
@@ -1,92 +1,76 @@
-keywords: ai, mcp, integration
-description: How to configure AI assistants such as Claude or OpenAI to connect to the MetricsHub MCP Server to interact in real-time with its internal knowledge and tools.
-
-# AI Agent Integration
-
-<!-- MACRO{toc|fromDepth=1|toDepth=2|id=toc} -->
-
-You can configure AI-based assistants that support the MCP SSE transport, such as [Claude](https://claude.ai/) or [OpenAI](https://openai.com/), to interact in real time with **MetricsHub**'s internal knowledge and tools.
-
-![OpenAI Prompt - MetricsHub MCP](../images/metricshub-mcp-openai.png)
-
-The following tools are currently available:
-
-<<<<<<< HEAD
-| Tool Name                        | Parameters                                                                                                                                                                                                                                                       | Description                                                                                                                                                                                                   |
-| -------------------------------- | ---------------------------------------------------------------------------------------------------------------------------------------------------------------------------------------------------------------------------------------------------------------- | ------------------------------------------------------------------------------------------------------------------------------------------------------------------------------------------------------------- |
-| `CheckProtocol`                  | <ul><li>`hostname` (string, **required**)</li> <li>`protocol` (string, **required**)</li> <li>`timeout` (integer, _optional_, default: *10s*)</li></ul>                                                                                                          | Determines if the specified host is accessible using a given protocol. Supported protocols include: http, ipmi, jdbc, jmx, snmp, snmpv3, ssh, wbem, winrm, and wmi.                                           |
-| `CollectMetricsForHost`          | <ul><li>`hostname` (string, **required**)</li> <li>`connectorId` (string, _optional_)</li></ul>                                                                                                                                                                  | Fetch and collect metrics for the specified host using the configured protocols and credentials, and the applicable MetricsHub connectors (MIB2, Linux, Windows, Dell, RedFish, etc.)                         |
-| `ExecuteIpmiQueryService`        | <ul><li>`hostname` (string, **required**)</li> <li>`timeout` (integer, _optional_, default: *10s*)</li></ul>                                                                                                                                                     | Executes an IPMI query on a given hostname with the given timeout if not null.                                                                                                                                |
-| `ExecuteSnmpQueryService`        | <ul><li>`hostname` (string, **required**)</li> <li>`queryType` (string, **required**)</li> <li>`oid` (string, **required**)</li> <li>`columns` (string, _optional_)</li> <li>`timeout` (integer, _optional_, default: *10s*)</li></ul>                           | Executes an SNMP query (Get, GetNext, Walk, or Table) on a given hostname using the specified OID. For `table` queries, comma-separated column indexes need to be provided                                    |
-| `ExecuteWbemQueryService`        | <ul><li>`hostname` (string, **required**)</li> <li>`query` (string, **required**)</li> <li>`namespace` (string, _optional_, default: *root/cimv2*)</li> <li>`vcenter` (string, _optional_)</li> <li>`timeout` (integer, _optional_, default: *10s*)</li></ul>    | Executes a WBEM (CIM-XML) query for the given host and namespace.                                                                                                                                             |
-| `ExecuteWqlQueryService`         | <ul><li>`hostname` (string, **required**)</li> <li>`protocol` (string, **required**)</li> <li>`query` (string, **required**)</li> <li>`namespace` (string, _optional_, default: *root\cimv2*)</li> <li>`timeout` (integer, _optional_, default: *10s*)</li></ul> | Executes a WQL query on a given Windows host using the specified protocol (WMI or WinRM) and namespace.                                                                                                       |
-| `GetHostDetails`                 | <ul><li>`hostname` (string, **required**)</li></ul>                                                                                                                                                                                                              | Fetch, for a given host, the configured protocols used to check its reachability, the connectors successfully detected as working, and the collectors available to perform requests on that host.             |
-| `GetMetricsFromCacheForHost`     | <ul><li>`hostname` (string, **required**)</li></ul>                                                                                                                                                                                                              | Retrieve metrics from the cache for the specified host                                                                                                                                                        |
-| `ListConnectors`                 | No parameters.                                                                                                                                                                                                                                                   | Lists all connectors supported by MetricsHub including their identifiers and information.                                                                                                                     |
-| `ListHosts`                      | No parameters.                                                                                                                                                                                                                                                   | Retrieves all configured hosts (Resources) in the MetricsHub Agent instance for which we will be able to execute MetricsHub connectors and collect metrics.                                                   |
-| `PingHost`                       | <ul><li>`hostname` (string, **required**)</li> <li>`timeout` (integer, _optional_, default: 4s)</li></ul>                                                                                                                                                        | Checks if a host is reachable via ping and returns its response time and status.                                                                                                                              |
-| `TestAvailableConnectorsForHost` | <ul><li>`hostname` (string, **required**)</li> <li>`connectorId` (string, _optional_)</li></ul>                                                                                                                                                                  | Test all applicable MetricsHub connectors (MIB2, Linux, Windows, Dell, RedFish, etc.) against the specified host using the configured credentials and return the list of connectors that work with this host. |
-=======
-| Tool Name                        | Parameters                                                                                                                                                                                                                                                                                           | Description                                                                                                                                                                                                   |
-| -------------------------------- | ---------------------------------------------------------------------------------------------------------------------------------------------------------------------------------------------------------------------------------------------------------------------------------------------------- | ------------------------------------------------------------------------------------------------------------------------------------------------------------------------------------------------------------- |
-| `CheckProtocol`                  | <ul><li>`hostname` (string, **required**)</li> <li>`protocol` (string, **required**)</li> <li>`timeout` (integer, _optional_, default: *10s*)</li></ul>                                                                                                                                              | Determines if the specified host is accessible using a given protocol. Supported protocols include: http, ipmi, jdbc, jmx, snmp, snmpv3, ssh, wbem, winrm, and wmi.                                           |
-| `CollectMetricsForHost`          | <ul><li>`hostname` (string, **required**)</li> <li>`connectorId` (string, _optional_)</li></ul>                                                                                                                                                                                                      | Fetch and collect metrics for the specified host using the configured protocols and credentials, and the applicable MetricsHub connectors (MIB2, Linux, Windows, Dell, RedFish, etc.)                         |
-| `ExecuteSnmpQueryService`        | <ul><li>`hostname` (string, **required**)</li> <li>`queryType` (string, **required**)</li> <li>`oid` (string, **required**)</li> <li>`columns` (string, _optional_)</li> <li>`timeout` (integer, _optional_, default: *10s*)</li></ul>                                                               | Executes an SNMP query (Get, GetNext, Walk, or Table) on a given hostname using the specified OID. For `table` queries, comma-separated column indexes need to be provided                                    |
-| `ExecuteWqlQueryService`         | <ul><li>`hostname` (string, **required**)</li> <li>`protocol` (string, **required**)</li> <li>`query` (string, **required**)</li> <li>`namespace` (string, _optional_, default: *root/cimv2* for WBEM and *root\cimv2* otherwise)</li> <li>`timeout` (integer, _optional_, default: *10s*)</li></ul> | Executes a WQL/CIM query on a Windows or WBEM-compatible host using the specified protocol (WBEM, WMI, or WinRM) and namespace, including namespace formats root\cimv2 or root/cimv2.                                                                               |
-| `GetHostDetails`                 | <ul><li>`hostname` (string, **required**)</li></ul>                                                                                                                                                                                                                                                  | Fetch, for a given host, the configured protocols used to check its reachability, the connectors successfully detected as working, and the collectors available to perform requests on that host.             |
-| `GetMetricsFromCacheForHost`     | <ul><li>`hostname` (string, **required**)</li></ul>                                                                                                                                                                                                                                                  | Retrieve metrics from the cache for the specified host                                                                                                                                                        |
-| `ListConnectors`                 | No parameters.                                                                                                                                                                                                                                                                                       | Lists all connectors supported by MetricsHub including their identifiers and information.                                                                                                                     |
-| `ListHosts`                      | No parameters.                                                                                                                                                                                                                                                                                       | Retrieves all configured hosts (Resources) in the MetricsHub Agent instance for which we will be able to execute MetricsHub connectors and collect metrics.                                                   |
-| `PingHost`                       | <ul><li>`hostname` (string, **required**)</li> <li>`timeout` (integer, _optional_, default: 4s)</li></ul>                                                                                                                                                                                            | Checks if a host is reachable via ping and returns its response time and status.                                                                                                                              |
-| `TestAvailableConnectorsForHost` | <ul><li>`hostname` (string, **required**)</li> <li>`connectorId` (string, _optional_)</li></ul>                                                                                                                                                                                                      | Test all applicable MetricsHub connectors (MIB2, Linux, Windows, Dell, RedFish, etc.) against the specified host using the configured credentials and return the list of connectors that work with this host. |
->>>>>>> 2058197f
-
-To get started, simply connect your AI assistant to the **MetricsHub MCP Server** using the [Model Context Protocol (MCP)](https://modelcontextprotocol.io). Once the connection is established, the available tools will be automatically published and ready for use.
-
-## Prerequisites
-
-Before configuring the AI agents integration, make sure that:
-
-* your AI assistant supports **MCP SSE transport**
-* **MetricsHub is installed and running**
-* you have network access to the machine where **MetricsHub** is running
-* the `31888` port is accessible from your machine or MCP client
-* you have generated an [API key](../security/api-keys.md) to authenticate against the **MetricsHub MCP Server**.
-
-> **Important**: Some MCP clients may require **HTTPS with a valid TLS certificate**. In such cases, you must enable HTTPS on your **MetricsHub** instance. One common approach is to place **MetricsHub** behind a reverse proxy (e.g., NGINX or Apache) with TLS termination, and ensure that the certificate is trusted by the client.
-
-## Configuring the integration
-
-Configure your AI assistant to connect to `http://<hostname>:31888/sse`. Make sure to replace `<hostname>` with the actual hostname or IP address of the machine where **MetricsHub** is running.
-
-Each request to the **MetricsHub MCP Server** must include the [API key](../security/api-keys.md) in the `Authorization` header as follows:
-
-```
-Authorization: Bearer <your_api_key>
-```
-
-## Using the MCP tools
-
-Once the connection is established, your AI assistant can call the `PingHost` tool as follows:
-
-```
-{
-  "method": "tools/call",
-  "params": {
-    "name": "PingHost",
-    "arguments": {
-      "arg0": "server-01"
-    }
-  }
-}
-```
-
-The command will return this type of response:
-
-```
-{
-  "hostname": "server-01",
-  "responseTime": 27,
-  "reachable": true
-}
-```
+keywords: ai, mcp, integration
+description: How to configure AI assistants such as Claude or OpenAI to connect to the MetricsHub MCP Server to interact in real-time with its internal knowledge and tools.
+
+# AI Agent Integration
+
+<!-- MACRO{toc|fromDepth=1|toDepth=2|id=toc} -->
+
+You can configure AI-based assistants that support the MCP SSE transport, such as [Claude](https://claude.ai/) or [OpenAI](https://openai.com/), to interact in real time with **MetricsHub**'s internal knowledge and tools.
+
+![OpenAI Prompt - MetricsHub MCP](../images/metricshub-mcp-openai.png)
+
+The following tools are currently available:
+
+| Tool Name                        | Parameters                                                                                                                                                                                                                                                                                           | Description                                                                                                                                                                                                   |
+| -------------------------------- | ---------------------------------------------------------------------------------------------------------------------------------------------------------------------------------------------------------------------------------------------------------------------------------------------------- | ------------------------------------------------------------------------------------------------------------------------------------------------------------------------------------------------------------- |
+| `CheckProtocol`                  | <ul><li>`hostname` (string, **required**)</li> <li>`protocol` (string, **required**)</li> <li>`timeout` (integer, _optional_, default: *10s*)</li></ul>                                                                                                                                              | Determines if the specified host is accessible using a given protocol. Supported protocols include: http, ipmi, jdbc, jmx, snmp, snmpv3, ssh, wbem, winrm, and wmi.                                           |
+| `CollectMetricsForHost`          | <ul><li>`hostname` (string, **required**)</li> <li>`connectorId` (string, _optional_)</li></ul>                                                                                                                                                                                                      | Fetch and collect metrics for the specified host using the configured protocols and credentials, and the applicable MetricsHub connectors (MIB2, Linux, Windows, Dell, RedFish, etc.)                         |
+| `ExecuteIpmiQueryService`        | <ul><li>`hostname` (string, **required**)</li> <li>`timeout` (integer, _optional_, default: *10s*)</li></ul>                                                                                                                                                                                         | Executes an IPMI query on a given hostname with the given timeout if not null.                                                                                                                                |
+| `ExecuteSnmpQueryService`        | <ul><li>`hostname` (string, **required**)</li> <li>`queryType` (string, **required**)</li> <li>`oid` (string, **required**)</li> <li>`columns` (string, _optional_)</li> <li>`timeout` (integer, _optional_, default: *10s*)</li></ul>                                                               | Executes an SNMP query (Get, GetNext, Walk, or Table) on a given hostname using the specified OID. For `table` queries, comma-separated column indexes need to be provided                                    |
+| `ExecuteWqlQueryService`         | <ul><li>`hostname` (string, **required**)</li> <li>`protocol` (string, **required**)</li> <li>`query` (string, **required**)</li> <li>`namespace` (string, _optional_, default: *root/cimv2* for WBEM and *root\cimv2* otherwise)</li> <li>`timeout` (integer, _optional_, default: *10s*)</li></ul> | Executes a WQL/CIM query on a Windows or WBEM-compatible host using the specified protocol (WBEM, WMI, or WinRM) and namespace, including namespace formats root\cimv2 or root/cimv2.                         |
+| `GetHostDetails`                 | <ul><li>`hostname` (string, **required**)</li></ul>                                                                                                                                                                                                                                                  | Fetch, for a given host, the configured protocols used to check its reachability, the connectors successfully detected as working, and the collectors available to perform requests on that host.             |
+| `GetMetricsFromCacheForHost`     | <ul><li>`hostname` (string, **required**)</li></ul>                                                                                                                                                                                                                                                  | Retrieve metrics from the cache for the specified host                                                                                                                                                        |
+| `ListConnectors`                 | No parameters.                                                                                                                                                                                                                                                                                       | Lists all connectors supported by MetricsHub including their identifiers and information.                                                                                                                     |
+| `ListHosts`                      | No parameters.                                                                                                                                                                                                                                                                                       | Retrieves all configured hosts (Resources) in the MetricsHub Agent instance for which we will be able to execute MetricsHub connectors and collect metrics.                                                   |
+| `PingHost`                       | <ul><li>`hostname` (string, **required**)</li> <li>`timeout` (integer, _optional_, default: 4s)</li></ul>                                                                                                                                                                                            | Checks if a host is reachable via ping and returns its response time and status.                                                                                                                              |
+| `TestAvailableConnectorsForHost` | <ul><li>`hostname` (string, **required**)</li> <li>`connectorId` (string, _optional_)</li></ul>                                                                                                                                                                                                      | Test all applicable MetricsHub connectors (MIB2, Linux, Windows, Dell, RedFish, etc.) against the specified host using the configured credentials and return the list of connectors that work with this host. |
+
+To get started, simply connect your AI assistant to the **MetricsHub MCP Server** using the [Model Context Protocol (MCP)](https://modelcontextprotocol.io). Once the connection is established, the available tools will be automatically published and ready for use.
+
+## Prerequisites
+
+Before configuring the AI agents integration, make sure that:
+
+* your AI assistant supports **MCP SSE transport**
+* **MetricsHub is installed and running**
+* you have network access to the machine where **MetricsHub** is running
+* the `31888` port is accessible from your machine or MCP client
+* you have generated an [API key](../security/api-keys.md) to authenticate against the **MetricsHub MCP Server**.
+
+> **Important**: Some MCP clients may require **HTTPS with a valid TLS certificate**. In such cases, you must enable HTTPS on your **MetricsHub** instance. One common approach is to place **MetricsHub** behind a reverse proxy (e.g., NGINX or Apache) with TLS termination, and ensure that the certificate is trusted by the client.
+
+## Configuring the integration
+
+Configure your AI assistant to connect to `http://<hostname>:31888/sse`. Make sure to replace `<hostname>` with the actual hostname or IP address of the machine where **MetricsHub** is running.
+
+Each request to the **MetricsHub MCP Server** must include the [API key](../security/api-keys.md) in the `Authorization` header as follows:
+
+```
+Authorization: Bearer <your_api_key>
+```
+
+## Using the MCP tools
+
+Once the connection is established, your AI assistant can call the `PingHost` tool as follows:
+
+```
+{
+  "method": "tools/call",
+  "params": {
+    "name": "PingHost",
+    "arguments": {
+      "arg0": "server-01"
+    }
+  }
+}
+```
+
+The command will return this type of response:
+
+```
+{
+  "hostname": "server-01",
+  "responseTime": 27,
+  "reachable": true
+}
+```