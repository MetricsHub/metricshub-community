keywords: agent, configuration, protocols, snmp, wbem, wmi, ping, ipmi, ssh, http, os command, winrm, sites
description: How to configure the MetricsHub Agent to collect metrics from a variety of resources with various protocols.

# Monitoring Configuration

<!-- MACRO{toc|fromDepth=1|toDepth=1|id=toc} -->

**MetricsHub** extracts metrics from any resource configured in the `config/metricshub.yaml` file located under:

> * `C:\ProgramData\MetricsHub\config` on Windows systems
> * `./metricshub/lib/config` on Linux systems.

> **Important**: We recommend using an editor supporting the [Schemastore](https://www.schemastore.org/json#editors) to edit **MetricsHub**'s configuration YAML files (Example: [Visual Studio Code](https://code.visualstudio.com/download) and [vscode.dev](https://vscode.dev), with [RedHat's YAML extension](https://marketplace.visualstudio.com/items?itemName=redhat.vscode-yaml)).

## Configure resources

The structure of the `config/metricshub.yaml` file allows you to organize and manage your resources methodically. Refer to the sections below to learn how to configure your resources effectively.

### General structure

The `config/metricshub.yaml` file is organized in a hierarchical manner to facilitate the management of various resources:

```yaml
resourceGroups:
  <resource-group-name>:
    attributes:
      site: <site-name>
    resources:
      <resource-id>:
        attributes:
          host.name: <hostname>
          host.type: <type>
        <protocol-configuration>
```

where

* `resourceGroups` is the top-level grouping for all resource groups
  * `<resource-group-name>` is a container that holds the site to be monitored
    * `site` is an attribute to specify where resources are hosted. Replace  `<site-name>`with a unique site name. It can either be a logical or a physical location (a data center or server room).
  * `resources` is a container that holds the resources to be monitored within the resource group
    * `<resource-id>` is the unique ID of your resource. It can for example be the ID of a host, an application, or a service
      * `host.name` is an attribute to specify the hostname or IP address of the resource. Replace `<hostname>` with the actual hostname or IP address of the resource. Use a comma-delimited list to specify several resources (`<hostname1>,<hostname2>, etc.`).
      * `host.type`  is an attribute to specify the type of resource to be monitored. Replace `<type>` with one of the possible values:
        * `win` for Microsoft Windows systems
        * `linux` for Linux systems
        * `network` for network devices
        * `oob` for Out-of-band management cards
        * `storage` for storage systems
        * `aix` for IBM AIX systems
        * `hpux` for HP UX systems
        * `solaris` for Oracle Solaris systems
        * `tru64` for HP Tru64 systems
        * `vms` for HP Open VMS systems.

    * `<protocol-configuration>` is the protocol(s) **MetricsHub** will use to communicate with the resources: `http`, `ipmi`, `oscommand`, `ping`, `ssh`, `snmp`, `wmi`, `wbem` or `winrm`. Refer to [Protocols and Credentials](./configure-monitoring.html#protocols-and-credentials) for more details.

> Note: You can use the `${esc.d}{env::ENV_VARIABLE_NAME}` syntax in the `config/metricshub.yaml` file to call your environment variables.


### Highly distributed infrastructure

For infrastructures with multiple distributed locations, each site can be configured as a separate `resource group` containing the different `resources` to be monitored as follows:

```yaml
resourceGroups:
  <resource-group-name>:
    attributes:
      site: <site-name>
    resources:
      <resource-id>:
        attributes:
          host.name: <hostname>
          host.type: <type>
        <protocol-configuration>
```

**Example:**

```yaml
resourceGroups:
  boston:
    attributes:
      site: boston
    resources:
      myBostonHost1:
        attributes:
          host.name: my-boston-host-01
          host.type: storage
        <protocol-configuration>
      myBostonHost2:
        attributes:
          host.name: my-boston-host-02
          host.type: storage
        <protocol-configuration>
  chicago:
    attributes:
      site: chicago
    resources:
      myChicagoHost1:
        attributes:
          host.name: my-chicago-host-01
          host.type: storage
        <protocol-configuration>
      myChicagoHost2:
        attributes:
          host.name: my-chicago-host-02
          host.type: storage
        <protocol-configuration>
```

> Note: Refer to the [sustainability metrics page](../guides/configure-sustainability-metrics.md#example-for-distributed-infrastructure) to configure MetricsHub for sustainability metrics reporting.

### Centralized infrastructure

For centralized infrastructures, resources can be configured directly under the `resources` section located at the top of the `config/metricshub.yaml` file, without `resourceGroups`:

```yaml
attribute:
  site: <central-site>

resources:
  <resource-id>:
    attributes:
      host.name: <hostname>
      host.type: <type>
    <protocol-configuration>
```

> Note: Refer to the [sustainability metrics page](../guides/configure-sustainability-metrics.md#example-for-centralized-infrastructure) to configure MetricsHub for sustainability metrics reporting.

### Unique vs. shared characteristics

#### Unique characteristics

If each resource has unique characteristics, use the following syntax for individual configuration:

```yaml
resources:
  <resource-id>:
    attributes:
      host.name: <hostname>
      host.type: <type>
    <protocol-configuration>
```

#### Shared characteristics

If multiple resources share the same characteristics, such as device type, protocols, and credentials, they can be grouped together under a single configuration:

```yaml
resources:
  <resource-id>:
    attributes:
      host.names: [<hostname1>, <hostname2>, etc.]
      host.type: <type>
    <protocol-configuration>
```

### Protocols and credentials

#### HTTP

Use the parameters below to configure the HTTP protocol:

| Parameter  | Description                                                                                       |
|------------|-------------------------------------------------------------------------------------------------- |
| http       | Protocol used to access the host.                                                                 |
| hostname   | The name or IP address of the resource. If not specified, the `host.name` attribute will be used. |
| port       | The HTTPS port number used to perform HTTP requests (Default: 443).                               |
| username   | Name used to establish the connection with the host via the HTTP protocol.                        |
| password   | Password used to establish the connection with the host via the HTTP protocol.                    |
| timeout    | How long until the HTTP request times out (Default: 60s).                                         |

**Example**

```yaml
resourceGroups:
  boston:
    attributes:
      site: boston
    resources:
      myHost1:
        attributes:
          host.name: my-host-01
          host.type: storage
        protocols:
          http:
            https: true
            port: 443
            username: myusername
            password: mypwd
            timeout: 60
```

#### ICMP Ping 

Use the parameters below to configure the ICMP ping protocol:

| Parameter       | Description                                                                                       |
| --------------- | ------------------------------------------------------------------------------------------------- |
| hostname        | The name or IP address of the resource. If not specified, the `host.name` attribute will be used. |
| ping            | Protocol used to test the host reachability through ICMP.                                         |
| timeout         | How long until the ping command times out (Default: 5s).                                          |

**Example**

```yaml
resourceGroups:
  boston:
    attributes:
      site: boston
    resources:
      myHost1:
        attributes:
          host.name: my-host-01
          host.type: linux
        protocols:
          ping:
            timeout: 10s
```

#### IPMI

Use the parameters below to configure the IPMI protocol:

| Parameter | Description                                                                                       |
| --------- | ------------------------------------------------------------------------------------------------- |
| ipmi      | Protocol used to access the host.                                                                 |
| hostname  | The name or IP address of the resource. If not specified, the `host.name` attribute will be used. |
| username  | Name used to establish the connection with the host via the IPMI protocol.                        |
| password  | Password used to establish the connection with the host via the IPMI protocol.                    |

**Example**

```yaml
resourceGroups:
  boston:
    attributes:
      site: boston
    resources:
      myHost1:
        attributes:
          host.name: my-host-01
          host.type: oob
        protocols:
          ipmi:
            username: myusername
            password: mypwd
```

#### OS commands

Use the parameters below to configure OS Commands that are executed locally:

| Parameter       | Description                                                                                       |
| --------------- | ------------------------------------------------------------------------------------------------- |
| osCommand       | Protocol used to access the host.                                                                 |
| hostname        | The name or IP address of the resource. If not specified, the `host.name` attribute will be used. |
| timeout         | How long until the local OS Commands time out (Default: 120s).                                    |
| useSudo         | Whether sudo is used or not for the local OS Command: true or false (Default: false).             |
| useSudoCommands | List of commands for which sudo is required.                                                      |
| sudoCommand     | Sudo command to be used (Default: sudo).                                                          |

**Example**

```yaml
resourceGroups:
  boston:
    attributes:
      site: boston
    resources:
      myHost1:
        attributes:
          host.name: my-host-01
          host.type: linux
        protocols:
          osCommand:
            timeout: 120
            useSudo: true
            useSudoCommands: [ cmd1, cmd2 ]
            sudoCommand: sudo
```

#### SSH

Use the parameters below to configure the SSH protocol:

| Parameter       | Description                                                                                       |
| --------------- | ------------------------------------------------------------------------------------------------- |
| ssh             | Protocol used to access the host.                                                                 |
| hostname        | The name or IP address of the resource. If not specified, the `host.name` attribute will be used. |
| timeout         | How long until the command times out (Default: 120s).                                             |
| port            | The SSH port number to use for the SSH connection (Default: 22).                                  |
| useSudo         | Whether sudo is used or not for the SSH Command (true or false).                                  |
| useSudoCommands | List of commands for which sudo is required.                                                      |
| sudoCommand     | Sudo command to be used (Default: sudo).                                                          |
| username        | Name to use for performing the SSH query.                                                         |
| password        | Password to use for performing the SSH query.                                                     |
| privateKey      | Private Key File to use to establish the connection to the host through the SSH protocol.         |

**Example**

```yaml
resourceGroups:
  boston:
    attributes:
      site: boston
    resources:
      myHost1:
        attributes:
          host.name: my-host-01
          host.type: linux
        protocols:
          ssh:
            timeout: 120
            port: 22
            useSudo: true
            useSudoCommands: [ cmd1, cmd2 ]
            sudoCommand: sudo
            username: myusername
            password: mypwd
            privateKey: /tmp/ssh-key.txt

```

#### SNMP

Use the parameters below to configure the SNMP protocol:

| Parameter        | Description                                                                                       |
| ---------------- | ------------------------------------------------------------------------------------------------- |
| snmp             | Protocol used to access the host.                                                                 |
| hostname         | The name or IP address of the resource. If not specified, the `host.name` attribute will be used. |
| version          | The version of the SNMP protocol (v1, v2c).                                                       |
| community        | The SNMP Community string to use to perform SNMP v1 queries (Default: public).                    |
| port             | The SNMP port number used to perform SNMP queries (Default: 161).                                 |
| timeout          | How long until the SNMP request times out (Default: 120s).                                        |

**Example**

```yaml
resourceGroups:
  boston:
    attributes:
      site: boston
    resources:
      myHost1:
        attributes:
          host.name: my-host-01
          host.type: linux
        protocols:
          snmp:
            version: v1
            community: public
            port: 161
            timeout: 120s

      myHost2:
        attributes:
          host.name: my-host-02
          host.type: linux
        protocols:
          snmp:
            version: v2c
            community: public
            port: 161
            timeout: 120s
```

#### SNMP version 3

Use the parameters below to configure the SNMP version 3 protocol:

| Parameter        | Description                                                                                          |
| ---------------- | ---------------------------------------------------------------------------------------------------- |
| snmpv3           | Protocol used to access the host using SNMP version 3.                                               |
| hostname         | The name or IP address of the resource. If not specified, the `host.name` attribute will be used.    |
| timeout          | How long until the SNMP request times out (Default: 120s).                                           |
| port             | The SNMP port number used to perform SNMP version 3 queries (Default: 161).                          |
| contextName      | The name of the SNMP version 3 context, used to identify the collection of management information.   |
| authType         | The SNMP version 3 authentication protocol (MD5, SHA or NoAuth) to ensure message authenticity.      |
| privacy          | The SNMP version 3 privacy protocol (DES, AES or NONE) used to encrypt messages for confidentiality. |
| username         | The username used for SNMP version 3 authentication.                                                 |
| privacyPassword  | The password used to encrypt SNMP version 3 messages for confidentiality.                            |
| password         | The password used for SNMP version 3 authentication.                                                 |
| retryIntervals   | The intervals (in milliseconds) between SNMP request retries.                                        |

**Example**

```yaml
resourceGroups:
  boston:
    attributes:
      site: boston
    resources:
      myHost3:
        attributes:
          host.name: my-host-03
          host.type: linux
        protocols:
          snmpv3:
            version: 3
            port: 161
            timeout: 120s
            contextName: myContext
            authType: SHA
            privacy: AES
            username: myUser
            privacyPassword: myPrivacyPassword
            password: myAuthPassword 
```

#### WBEM

Use the parameters below to configure the WBEM protocol:

| Parameter | Description                                                                                       |
| --------- | ------------------------------------------------------------------------------------------------- |
| wbem      | Protocol used to access the host.                                                                 |
| hostname  | The name or IP address of the resource. If not specified, the `host.name` attribute will be used. |
| protocol  | The protocol used to access the host.                                                             |
| port      | The HTTPS port number used to perform WBEM queries (Default: 5989 for HTTPS or 5988 for HTTP).    |
| timeout   | How long until the WBEM request times out (Default: 120s).                                        |
| username  | Name used to establish the connection with the host via the WBEM protocol.                        |
| password  | Password used to establish the connection with the host via the WBEM protocol.                    |
| vcenter   | vCenter hostname providing the authentication ticket, if applicable.                              |

**Example**

```yaml
resourceGroups:
  boston:
    attributes:
      site: boston
    resources:
      myHost1:
        attributes:
          host.name: my-host-01
          host.type: storage
        protocols:
          wbem:
            protocol: https
            port: 5989
            timeout: 120s
            username: myusername
            password: mypwd
```

#### WMI

Use the parameters below to configure the WMI protocol:

| Parameter | Description                                                                                       |
| --------- | ------------------------------------------------------------------------------------------------- |
| wmi       | Protocol used to access the host.                                                                 |
| hostname  | The name or IP address of the resource. If not specified, the `host.name` attribute will be used. |
| timeout   | How long until the WMI request times out (Default: 120s).                                         |
| username  | Name used to establish the connection with the host via the WMI protocol.                         |
| password  | Password used to establish the connection with the host via the WMI protocol.                     |

**Example**

```yaml
resourceGroups:
  boston:
    attributes:
      site: boston
    resources:
      myHost1:
        attributes:
          host.name: my-host-01
          host.type: win
        protocols:
          wmi:
            timeout: 120s
            username: myusername
            password: mypwd
```

#### WinRM

Use the parameters below to configure the WinRM protocol:

| Parameter       | Description                                                                                          |
| --------------- | ---------------------------------------------------------------------------------------------------- |
| winrm           | Protocol used to access the host.                                                                    |
| hostname        | The name or IP address of the resource. If not specified, the `host.name` attribute will be used.    |
| timeout         | How long until the WinRM request times out (Default: 120s).                                          |
| username        | Name used to establish the connection with the host via the WinRM protocol.                          |
| password        | Password used to establish the connection with the host via the WinRM protocol.                      |
| protocol        | The protocol used to access the host: HTTP or HTTPS (Default: HTTP).                                 |
| port            | The port number used to perform WQL queries and commands (Default: 5985 for HTTP or 5986 for HTTPS). |
| authentications | Ordered list of authentication schemes: NTLM, KERBEROS (Default: NTLM).                              |

**Example**

```yaml
resourceGroups:
  boston:
    attributes:
      site: boston
    resources:
      myHost1:
        attributes:
          host.name: my-host-01
          host.type: win
        protocols:
          winrm:
            protocol: http
            port: 5985
            username: myusername
            password: mypwd
            timeout: 120s
            authentications: [ntlm]
```

## (Optional) Customize the hostname

By default, the `host.name` attribute is used for both the hostname or IP address of the resource and as the hostname of each OpenTelemetry metric attached to the host resource.

If the `hostname` parameter is specified in the protocol configuration, it overrides the `host.name` attribute for client requests. In this case, the `host.name` will only be used as a metric attribute.

### Example
```yaml
resources:
  myHost1:
    attributes:
      # `custom-hostname` will be the hostname value in the collected metrics.
      host.name: custom-hostname
      host.type: linux
    protocols:
      snmp:
        # my-host-01 will be used to send requests to the host.
        hostname: my-host-01
        version: v1
        community: public
        port: 161
        timeout: 1m
```
In the example above:
* `my-host-01` will be used to send requests to the host
* `custom-hostname` will be used as the hostname in the metrics.

## (Optional) Customize resource monitoring

If the connectors included in **MetricsHub** do not collect the metrics you need, you can configure one or several monitors to obtain this data from your resource and specify its corresponding attributes and metrics in **MetricsHub**.

A monitor defines how **MetricsHub** collects and processes data for the resource. For each monitor, you must provide the following information:

* its name
* the type of job it performs (e.g., `simple` for straightforward monitoring tasks)
* the data sources from which metrics are collected
* how the collected metrics are mapped to **MetricsHub**'s monitoring model.

### Configuration

Follow the structure below to declare your monitor:

```yaml
<resource-group>:
  <resource-key>:
    attributes:
      # <attributes...>
    protocols:
      # <credentials...>
    monitors:
      <monitor-name>:
        <job>: # Job type, e.g., "simple"
          sources:
            <source-name>:
              # <source-content>
          mapping:
            source: <mapping-source-reference>
            attributes:
              # <attributes-mapping...>
            metrics:
              # <metrics-mapping...>
```

Refer to [Monitors](https://sentrysoftware.org/metricshub-community-connectors/develop/monitors.html) for more information on how to configure custom resource monitoring.

### Example: Monitoring a Grafana Service

In the example below, we configured a monitor for a Grafana service. This monitor collects data from the Grafana health API and maps the response to the most relevant attributes and metrics in **MetricsHub**.

```yaml
service-group:  
  grafana-service:
    attributes:
      service.name: Grafana
      host.name: hws-demo.sentrysoftware.com
    protocols:
      http:
        https: true
        port: 443
    monitors:
      grafana:
        simple: # "simple" job type. Creates monitors and collects associated metrics. 
          sources:
            grafanaHealth:
              type: http
              path: /api/health
              method: get
              header: "Accept: application/json"
              computes:
              - type: json2Csv
                entryKey: /
                properties: commit;database;version
                separator: ;
              - type: translate
                column: 3
                translationTable:
                  ok: 1
                  default: 0
          mapping:
            source: ${esc.d}{source::grafanaHealth}
            attributes:
              id: $2
              service.instance.id: $2
              service.version: $4
            metrics:
              grafana.db.state: $3
```

## (Optional) Additional settings

### Basic Authentication settings

#### Enterprise Edition authentication

In the Enterprise Edition, the **MetricsHub**'s internal `OTLP Exporter` authenticates itself with the _OpenTelemetry Collector_'s [OTLP gRPC Receiver](send-telemetry.md#otlp-grpc) by including the HTTP `Authorization` request header with the credentials. 

These settings are already configured in the `config/metricshub.yaml` file of **MetricsHub Enterprise Edition**. Changing them is **not recommended** unless you are familiar with managing communication between the **MetricsHub** `OTLP Exporter` and the _OpenTelemetry Collector_'s `OTLP Receiver`.

To override the default value of the *Basic Authentication Header*, configure the `otel.exporter.otlp.metrics.headers` and `otel.exporter.otlp.logs.headers` parameters under the `otel` section:

```yaml
# Internal OpenTelemetry SDK configuration
otel:
  # OpenTelemetry SDK Autoconfigure properties
  # https://github.com/open-telemetry/opentelemetry-java/tree/main/sdk-extensions/autoconfigure
  # MetricsHub Default configuration
  otel.metrics.exporter: otlp
  otel.exporter.otlp.metrics.endpoint: https://localhost:4317
  otel.exporter.otlp.metrics.protocol: grpc
  otel.exporter.otlp.metrics.headers: Authorization=Basic <base64-username-password>
  otel.exporter.otlp.logs.headers: Authorization=Basic <base64-username-password>
resourceGroups: # ...
```

where `<base64-username-password>` credentials are built by first joining your username and password with a colon (`myUsername:myPassword`) and then encoding the value in `base64`.

> **Warning**: If you update the *Basic Authentication Header*, you must generate a new `.htpasswd` file for the [OpenTelemetry Collector Basic Authenticator](send-telemetry.md#basic-authenticator).

#### Community Edition authentication

If your `OTLP Receiver` requires authentication headers, configure the `otel.exporter.otlp.metrics.headers` and `otel.exporter.otlp.logs.headers` parameters under the `otel` section:

```yaml
otel:
  otel.exporter.otlp.metrics.headers: <custom-header1>
  otel.exporter.otlp.logs.headers: <custom-header2>

resourceGroups: # ...
```

### Monitoring settings

#### Collect period

By default, **MetricsHub** collects metrics from the monitored resources every minute. To change the default collect period:

* For all your resources, add the `collectPeriod` parameter just before the `resourceGroups` section:

    ```yaml
    collectPeriod: 2m

    resourceGroups: # ...
    ```

* For a specific resource, add the `collectPeriod` parameter at the resource level. In the example below, we set the `collectPeriod` to `1m30s` for `myHost1`:

    ```yaml
    resourceGroups:
      boston:
        attributes:
          site: boston
        resources:
          myHost1:
            attributes:
              host.name: my-host-01
              host.type: linux
            protocols:
              snmp:
                version: v1
                community: public
                port: 161
                timeout: 120s
            collectPeriod: 1m30s # Customized
    ```

> **Warning**: Collecting metrics too frequently can cause CPU-intensive workloads.

#### Connectors

When running **MetricsHub**, the connectors are automatically selected based on the device type provided and the enabled protocols. However, you have the flexibility to specify which connectors should be utilized or omitted.

The `connectors` parameter allows you to force, select, or exclude specific connectors. Connector names or category tags should be separated by commas, as illustrated in the example below:

```yaml
resourceGroups:
  boston:
    attributes:
      site: boston
    resources:
      myHost1:
        attributes:
          host.name: my-host-01
          host.type: win
        protocols:
          wmi:
            timeout: 120s
            username: myusername
            password: mypwd
        connectors: [ "#system" ]
```

* To force a connector, precede the connector identifier with a plus sign (`+`), as in `+MIB2`.
* To exclude a connector from automatic detection, precede the connector identifier with an exclamation mark (`!`), like `!MIB2`.
* To stage a connector for processing by automatic detection, configure the connector identifier, for instance, `MIB2`.
* To stage a category of connectors for processing by automatic detection, precede the category tag with a hash (`#`), such as `#hardware` or `#system`.
* To exclude a category of connectors from automatic detection, precede the category tag to be excluded with an exclamation mark and a hash sign (`!#`), such as `!#system`.

> **Notes**:
>
>* Any misspelled connector will be ignored.
>* Misspelling a category tag will prevent automatic detection from functioning due to an empty connectors staging.

##### Examples

* Example 1:

  ```yaml
  connectors: [ "#hardware" ]
  ```

 The core engine will automatically detect connectors categorized under `hardware`.

* Example 2:

  ```yaml
  connectors: [ "!#hardware", "#system" ]
  ```

  The core engine will perform automatic detection on connectors categorized under `system`, excluding those categorized under `hardware`.

* Example 3:

  ```yaml
  connectors: [ DiskPart, MIB2, "#system" ]
  ```

  The core engine will automatically detect connectors named `DiskPart`, `MIB2`, and all connectors under the `system` category.

* Example 4:

  ```yaml
  connectors: [ +DiskPart, MIB2, "#system" ]
  ```

  The core engine will force the execution of the `DiskPart` connector and then proceed with the automatic detection of `MIB2` and all connectors under the `system` category.

* Example 5:

  ```yaml
  connectors: [ DiskPart, "!#system" ]
  ```

  The core engine will perform automatic detection exclusively on the `DiskPart` connector.

* Example 6:

  ```yaml
  connectors: [ +Linux, MIB2 ]
  ```

  The core engine will force the execution of the `Linux` connector and subsequently perform automatic detection on the `MIB2` connector.

* Example 7:

  ```yaml
  connectors: [ "!Linux" ]
  ```

  The core engine will perform automatic detection on all connectors except the `Linux` connector.

* Example 8:

  ```yaml
  connectors: [ "#hardware", "!MIB2" ]
  ```

  The core engine will perform automatic detection on connectors categorized under `hardware`, excluding the `MIB2` connector.

To know which connectors are available, refer to [Connectors Directory](../metricshub-connectors-directory.html).

Otherwise, you can list the available connectors using the below command:

```shell-session
$ metricshub -l
```

For more information about the `metricshub` command, refer to [MetricsHub CLI (metricshub)](../guides/cli.md).

#### Patch Connectors

By default, **MetricsHub** loads connectors from the `connectors` subdirectory within its installation directory. However, you can extend this functionality by adding a custom directory for additional connectors. This can be done by specifying a patch directory in the `metricshub.yaml` configuration file.

To configure an additional connector directory, set the `patchDirectory` property to the path of your custom connectors directory, as shown in the example below:

```yaml

patchDirectory: /opt/patch/connectors # Replace with the path to your patch connectors directory.

loggerLevel: ...
```

#### Configure Connector Variables

In **MetricsHub**, connector variables are essential for customizing the behavior of data collection. These variables are configured in the `additionalConnectors` section of your `metricshub.yaml` file. When configuring variables for connectors with variables, the connector becomes an additional connector, which is forced by default and will use the variables configured by the user.

Each additional connector is identified by its ID, and the variables are specified under this ID in the additionalConnectors section. The variables consist of key-value pairs, where the key corresponds to a variable already defined in the connector.

* Example :

  Below is a configuration using the `WindowsProcess` connector. The `processName` variable, defined in the variables section, specifies a list of process names (msedge.exe and metricshub.exe) to monitor:

```yaml
resources:
  localhost:
    attributes:
      host.name: localhost
      host.type: windows
    protocols:
      wmi:
        timeout: 120
    additionalConnectors:
      metricshubWindowsProcess: # Additional Connector ID
        uses: WindowsProcess # ID of the connector to customize.
        force: true # true by default
        variables:
          processName: 'metricshub.exe'

```

<<<<<<< HEAD
If a connector with variables is forced or configured under `additionalConnectors` section but without variables, this latter will still be used with default connector variables that are defined in the connector under `defaultVariables` section.

If `uses` is not specified, MetricsHub will deduce that the additional connectorId is the connectorId.
=======
#### Filter monitors

A monitor is any entity tracked by **MetricsHub** within the main resource, such as processes, services, storage volumes, or physical devices like disks.

To manage the volume of telemetry data sent to your observability platform and therefore reduce costs and optimize performance, you can specify which monitors to include or exclude.

You can apply monitor inclusion or exclusion in data collection for the following scopes:

* All resources
* All the resources within a specific resource group. A resource group is a container that holds resources to be monitored and generally refers to a site or a specific location. 
* A specific resource

This is done by  adding the `monitorFilters` parameter in the relevant section of the `config/metricshub.yaml` file as described below: 

| Filter monitors                                    | Add monitorFilters |
|----------------------------------------------------|---|
| For all resources                                  |In the global section (top of the file)   |
| For all the resources of a specific resource group | Under the corresponding `<resource-group-name>` section |
| For a specific resource                            |Under the corresponding `<resource-id>`  section|

The `monitorFilters` parameter accepts the following values:

* `+<monitor_name>` for inclusion
* `"!<monitor_name>"` for exclusion.

To obtain the monitor name:

1. Refer to the [`MetricsHub Connector Library`](../metricshub-connectors-directory.html)
2. Click the connector of your choice (e.g.: [WindowsOS Metrics](../connectors/windows.html))
3. Scroll-down to the **Metrics** section and note down the relevant monitor **Type**.

> **Warning**: Excluding monitors may lead to missed outage detection or inconsistencies in collected data, such as inaccurate power consumption estimates or other metrics calculated by the engine. Use exclusions carefully to avoid overlooking important information. 
The monitoring of critical devices such as batteries, power supplies, CPUs, fans, and memories should not be disabled. 

##### Example 1: Including monitors for all resources


   ```yaml
   monitorFilters: [ +enclosure, +fan, +power_supply ] # Include specific monitors globally
   resourceGroups: ...
   ```

##### Example 2: Excluding monitors for all resources 
   ```yaml
   monitorFilters: [ "!volume" ] # Exclude specific monitors globally
   ```
##### Example 3: Including monitors for all resources within a specific resource group

   ```yaml
   resourceGroups:
     <resource-group-name>:
       monitorFilters: [ +enclosure, +fan, +power_supply ] # Include specific monitors for this group
       resources: ...
   ```
##### Example 4: Excluding monitors for all resources within a specific resource group

   ```yaml
   resourceGroups:
     <resource-group-name>:
       monitorFilters: [ "!volume" ] # Exclude specific monitors for this group
       resources: ...
   ```
##### Example 5: Including monitors for a specific resource

   ```yaml
   resourceGroups:
     <resource-group-name>:
       resources:
         <resource-id>:
           monitorFilters: [ +enclosure, +fan, +power_supply ] # Include specific monitors for this resource
   ```

##### Example 6: Excluding monitors for a specific resource

   ```yaml
   resourceGroups:
     <resource-group-name>:
       resources:
         <resource-id>:
           monitorFilters: [ "!volume" ] # Exclude specific monitors for this resource
   ``` 
>>>>>>> 6aac57e7

#### Discovery cycle

**MetricsHub** periodically performs discoveries to detect new components in your monitored environment. By default, **MetricsHub** runs a discovery after 30 collects. To change this default discovery cycle:

* For all your resources, add the `discoveryCycle` just before the `resourceGroups` section:

    ```yaml
    discoveryCycle: 15

    resourceGroups: # ...
    ```

* For a specific host, add the `discoveryCycle` parameter at the resource level and indicate the number of collects after which a discovery will be performed. In the example below, we set the `discoveryCycle` to be performed after `5` collects for `myHost1`:

    ```yaml
    resourceGroups:
      boston:
        attributes:
          site: boston
        resources:
          myHost1:
            attributes:
              host.name: my-host-01
              host.type: linux
            protocols:
              snmp:
                version: v1
                community: public
                port: 161
                timeout: 120s
            discoveryCycle: 5 # Customized
    ```

> **Warning**: Running discoveries too frequently can cause CPU-intensive workloads.

#### Resource Attributes

Add labels in the `attributes` section to override the data collected by the **MetricsHub Agent** or add additional attributes to the [Host Resource](https://opentelemetry.io/docs/specs/semconv/resource/host/). These attributes are added to each metric of that *Resource* when exported to time series platforms like Prometheus.

In the example below, we added a new `app` attribute and indicated that this is the `Jenkins` app:

```yaml
resourceGroups:
  boston:
    attributes:
      site: boston
    resources:
      myHost1:
        attributes:
          host.name: my-host-01
          host.type: windows
          app: Jenkins
        protocols:
          http:
            https: true
            port: 443
            username: myusername
            password: mypwd
            timeout: 60
```

#### Hostname resolution

By default, **MetricsHub** uses the configured `host.name` value as-is to populate the [Host Resource](https://opentelemetry.io/docs/specs/semconv/resource/host/) attributes. This ensures that the `host.name` remains consistent with what is configured.

To resolve the `host.name` to its Fully Qualified Domain Name (FQDN), set the `resolveHostnameToFqdn` configuration property to `true` as shown below:

```yaml
resolveHostnameToFqdn: true

resourceGroups:
```

This ensures that each configured resource will resolve its `host.name` to FQDN.

To enable FQDN resolution for a specific resource group, set the `resolveHostnameToFqdn` property to `true` under the desired resource group configuration as shown below:

```yaml
resourceGroups:
  boston:
    resolveHostnameToFqdn: true
    attributes:
      site: boston
    resources:
      # ...
```

This ensures that all resources within the `boston` resource group will resolve their `host.name` to FQDN.

To enable FQDN resolution for an individual resource within a resource group, set the `resolveHostnameToFqdn` under the resource configuration as shown below:

```yaml
resourceGroups:
  boston:
    attributes:
      site: boston
    resources:
      my-host-01:
        resolveHostnameToFqdn: true
        attributes:
          host.name: my-host-01
          host.type: linux
```

In this case, only `my-host-01` will resolve its `host.name` to FQDN, while other resources in the `boston` group will retain their original `host.name` values.

> **Warning**: If there is an issue during the resolution, it may result in a different `host.name` value, potentially impacting metric identity.

#### Job pool size

By default, **MetricsHub** runs up to 20 discovery and collect jobs in parallel. To increase or decrease the number of jobs **MetricsHub** can run simultaneously, add the `jobPoolSize` parameter just before the `resourceGroups` section:

```yaml
jobPoolSize: 40 # Customized

resourceGroups: # ...
```

> **Warning**: Running too many jobs in parallel can lead to an OutOfMemory error.

#### Sequential mode

By default, **MetricsHub** sends the queries to the resource in parallel. Although the parallel mode is faster than the sequential one, too many requests at the same time can lead to the failure of the targeted system.

To force all the network calls to be executed in sequential order:

* For all your resources, add the `sequential` parameter before the `resourceGroups` section (**NOT RECOMMENDED**) and set it to `true`:

    ```yaml
    sequential: true

    resourceGroups: # ...
    ```

* For a specific resource, add the `sequential` parameter at the resource level and set it to `true`. In the example below, we enabled the `sequential` mode for `myHost1`

    ```yaml
    resourceGroups:
      boston:
        attributes:
          site: boston
        resources:
          myHost1:
            attributes:
              host.name: my-host-01
              host.type: linux
            protocols:
              snmp:
                version: v1
                community: public
                port: 161
                timeout: 120s
            sequential: true # Customized
    ```

> **Warning**: Sending requests in sequential mode slows down the monitoring significantly. Instead of using the sequential mode, you can increase the maximum number of allowed concurrent requests in the monitored system, if the manufacturer allows it.

#### StateSet metrics compression

By default, **MetricsHub** compresses StateSet metrics to reduce unnecessary reporting of zero values and to avoid high cardinality in time series databases. This compression can be configured at various levels: globally, per resource group, or for a specific resource.

##### Compression configuration `stateSetCompression`

This configuration controls how StateSet metrics are reported, specifically whether zero values should be suppressed or not.

- **Supported values:**
  - `none`: No compression is applied. All StateSet metrics, including zero values, are reported on every collection cycle.
  - `suppressZeros` (default): **MetricsHub** compresses StateSet metrics by reporting the zero value only the first time a state transitions to zero. Subsequent reports will include only the non-zero state values.

To configure the StateSet compression level, you can apply the `stateSetCompression` setting in the following scopes:

1. **Global configuration** (applies to all resources):

   Add `stateSetCompression` to the root of the `config/metricshub.yaml` file:

   ```yaml
   stateSetCompression: suppressZeros # set to "none" to disable the StateSet compression
   resourceGroups: ...
   ```

2. **Per resource group** (applies to all resources within a specific group):

   Add `stateSetCompression` within a specific `resourceGroup` in `config/metricshub.yaml`:

   ```yaml
   resourceGroups:
     <resource-group-name>:
       stateSetCompression: suppressZeros # set to "none" to disable the StateSet compression
       resources: ...
   ```

3. **Per resource** (applies to a specific resource):

   Add `stateSetCompression` for an individual resource in `config/metricshub.yaml`:

   ```yaml
   resourceGroups:
     <resource-group-name>:
       resources:
         <resource-id>:
           stateSetCompression: suppressZeros # set to "none" to disable the StateSet compression
   ```

##### How it works

By default, with `suppressZeros` enabled, **MetricsHub** optimizes metric reporting by suppressing repeated zero values after the initial transition. Only non-zero state metrics will continue to be reported.

**Example: Monitoring the health status of a resource**

Let’s say **MetricsHub** monitors the health status of a specific resource, which can be in one of three states: `ok`, `degraded`, or `failed`.

When compression is **disabled** (`stateSetCompression: none`), **MetricsHub** will report all states, including zeros, during each collection cycle. For example:

```yaml
hw.status{state="ok"} 0
hw.status{state="degraded"} 1
hw.status{state="failed"} 0
```

Here, the resource is in the `degraded` state, but the metrics for the `ok` and `failed` states are also reported with values of `0`. This leads to unnecessary data being sent.

When compression is **enabled** (`stateSetCompression: suppressZeros`), **MetricsHub** will only report the non-zero state, significantly reducing the amount of data collected. For the same scenario, the report would look like this:

```yaml
hw.status{state="degraded"} 1
```

In this case, only the `degraded` state is reported, and the zero values for `ok` and `failed` are suppressed after the initial state transition.

#### Timeout, duration and period format

Timeouts, durations and periods are specified with the below format:

| Unit | Description                     | Examples         |
| ---- | ------------------------------- | ---------------- |
| s    | seconds                         | 120s             |
| m    | minutes                         | 90m, 1m15s       |
| h    | hours                           | 1h, 1h30m        |
| d    | days (based on a 24-hour day)   | 1d               |<|MERGE_RESOLUTION|>--- conflicted
+++ resolved
@@ -828,7 +828,7 @@
 
 #### Configure Connector Variables
 
-In **MetricsHub**, connector variables are essential for customizing the behavior of data collection. These variables are configured in the `additionalConnectors` section of your `metricshub.yaml` file. When configuring variables for connectors with variables, the connector becomes an additional connector, which is forced by default and will use the variables configured by the user.
+In **MetricsHub**, connector variables are essential for customizing the behavior of data collection. These variables are configured in the `additionalConnectors` section of your `metricshub.yaml` file. When configuring variables for connectors with variables, the connector becomes an additional connector, which is by default forced, and uses the variables configured by the user.
 
 Each additional connector is identified by its ID, and the variables are specified under this ID in the additionalConnectors section. The variables consist of key-value pairs, where the key corresponds to a variable already defined in the connector.
 
@@ -846,19 +846,15 @@
       wmi:
         timeout: 120
     additionalConnectors:
-      metricshubWindowsProcess: # Additional Connector ID
-        uses: WindowsProcess # ID of the connector to customize.
-        force: true # true by default
+      metricshubWindowsProcess: #  Unique ID. Use 'uses' if different from the original connector ID
+        uses: WindowsProcess # Optional - Original ID if not in key
+        force: true # Optional (default: true); false for auto-detection only
         variables:
-          processName: 'metricshub.exe'
-
-```
-
-<<<<<<< HEAD
-If a connector with variables is forced or configured under `additionalConnectors` section but without variables, this latter will still be used with default connector variables that are defined in the connector under `defaultVariables` section.
-
-If `uses` is not specified, MetricsHub will deduce that the additional connectorId is the connectorId.
-=======
+          processName: "('msedge.exe', 'metricshub.exe')"
+```
+
+If a connector with variables is forced or configured under the `additionalConnectors` section, but some or all of its variables are not specified, the missing variables will be automatically replaced with the default values defined in the `defaultVariables` section of the connector.
+
 #### Filter monitors
 
 A monitor is any entity tracked by **MetricsHub** within the main resource, such as processes, services, storage volumes, or physical devices like disks.
@@ -940,7 +936,6 @@
          <resource-id>:
            monitorFilters: [ "!volume" ] # Exclude specific monitors for this resource
    ``` 
->>>>>>> 6aac57e7
 
 #### Discovery cycle
 
