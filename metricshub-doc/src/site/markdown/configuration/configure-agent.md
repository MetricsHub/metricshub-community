keywords: agent, configuration, protocols, snmp, wbem, wmi, ipmi, ssh, http, os command, winrm, sites
description: How to configure the MetricsHub Agent to collect metrics from a variety of resources with various protocols.

# Configure the Agent

<!-- MACRO{toc|fromDepth=1|toDepth=1|id=toc} -->

<<<<<<< HEAD
The **MetricsHub Agent** collects the health of the monitored resources and pushes the collected data to the OTLP receiver. **MetricsHub** then processes the resource observability metrics and exposes them in the backend platform of your choice (Datadog, BMC Helix, Prometheus, Grafana, etc.).

To ensure this process runs smoothly, you need to configure a few settings in the `config/metricshub.yaml` file to allow **MetricsHub** to:
=======
**${solutionName}** extracts metrics from any configured resource and pushes the collected data to an OTLP receiver (a.k.a OTLP endpoint).

To ensure this process runs smoothly, you need to configure a few settings in the `config/metricshub.yaml`, which is stored under:
>>>>>>> 62affdc4

> * `C:\ProgramData\MetricsHub\config` on Windows systems
> * `./metricshub/lib/config` on Linux systems.

<<<<<<< HEAD
> **Important**: We recommend using an editor supporting the [Schemastore](https://www.schemastore.org/json#editors) to edit **MetricsHub**'s configuration YAML files (Example: [Visual Studio Code](https://code.visualstudio.com/download) and [vscode.dev](https://vscode.dev), with [RedHat's YAML extension](https://marketplace.visualstudio.com/items?itemName=redhat.vscode-yaml)).

> **Note**: The configurations described on this page are applicable to the `metricshub.yaml` file:
> * On Windows, the `metricshub.yaml` configuration file is located at `C:\ProgramData\MetricsHub\config`.
> * On Linux, the `metricshub.yaml` configuration file is located at `./metricshub/lib/config`.
=======
>>>>>>> 62affdc4

> **Important**: We recommend using an editor supporting the [Schemastore](https://www.schemastore.org/json#editors) to edit **${solutionName}**'s configuration YAML files (Example: [Visual Studio Code](https://code.visualstudio.com/download) and [vscode.dev](https://vscode.dev), with [RedHat's YAML extension](https://marketplace.visualstudio.com/items?itemName=redhat.vscode-yaml)).

## Configure resources

The structure of the `config/metricshub.yaml` file allows you to organize and manage your resources in a methodical manner:

```yaml
resourceGroups:
  <resource-group-name>:
    attributes:
      site: <site-name>
```

* `resourceGroups` is the highest hierarchical level grouping of all the different resource groups
* a `resource group` is a container that holds the site to be monitored
* a `site` is the data center, the server room, or any other location hosting the resources to be monitored.

If you have:

* **a highly distributed infrastructure**, you can set each of your `sites` as a `resource group` containing the different `resources` to be monitored as follows:

    ```yaml
    resourceGroups:
      <resource-group-name>:
        resources:
          <resource-id>:   
            attributes:
              host.name: <hostname>
              host.type: <type>
            <protocol-configuration>
    ```

  **Example:**

    ```yaml
      resourceGroups:
        boston:
          resources:
            myBostonHost1:   
              attributes:
                host.name: my-boston-host-01
                host.type: storage
              <protocol-configuration>

            myBostonHost2:   
              attributes:
                host.name: my-boston-host-02
                host.type: storage
              <protocol-configuration>

        chicago:
          resources:
            myChicagoHost1:   
              attributes:
                host.name: my-chicago-host-01
                host.type: storage
              <protocol-configuration>

            myChicagoHost2:   
              attributes:
                host.name: my-chicago-host-02
                host.type: storage
              <protocol-configuration>
    ```

* **a centralized infrastructure**, you can configure your resource directly under the `resources` section located at the top of the `config/metricshub.yaml` file. In that case, the `resourceGroups` attribute is not required:

    ```yaml
    resources:
      <resource-id>:
        attributes:
          host.name: <hostname>
          host.type: <type>
        <protocol-configuration>
    # resourceGroups: #
    ```

    **Example**

<<<<<<< HEAD
```yaml
resources:
  <resource-id>:
    attributes:
      host.name: <hostname>
      host.type: <type>
    <protocol-configuration>
# resourceGroups: # not required
```
This approach is suitable when resource grouping is unnecessary for your monitoring setup.
=======
If your resources have:
>>>>>>> 62affdc4

* **unique characteristics**, use the syntax below for each resource:

  ```yaml
  resources:
    <resource-id>:   
      attributes:
        host.name: <hostname>
        host.type: <type>
      <protocol-configuration>
    ```
* share the **same characteristics** (device kind, protocols, credentials, etc.), use the syntax below:

  ```yaml
  resourceGroups:
    <resource-group-name>:
      resources:
        <resource-id>:
          attributes:
            host.names: [<hostname1>,<hostname2>, etc.]
            host.type: <type>
          <protocol-configuration>
  ```

where

* `<resource-id>` is the unique id of your resource. It can for example be the id of a host, an application, or a service
* `<hostname>` is the name or IP address of the resource; `<hostname1>,<hostname2>, etc.` is a comma-delimited list of resources to be monitored. Provide their hostname or IP address.
* `<type>` is the type of the resource to be monitored. Possible values are:
  * `win` for Microsoft Windows systems
  * `linux` for Linux systems
  * `network` for network devices
  * `oob` for Out-of-band management cards
  * `storage` for storage systems
  * `aix` for IBM AIX systems
  * `hpux` for HP UX systems
  * `solaris` for Oracle Solaris systems
  * `tru64` for HP Tru64 systems
<<<<<<< HEAD
  * `vms` for HP Open VMS systems
    For the community edition, refer to [Monitored Systems](../platform-requirements.html) for more details.

* `<protocol-configuration>` is the protocol(s) **MetricsHub** will use to communicate with the resources: `http`, `ipmi`, `oscommand`, `ssh`, `snmp`, `wmi`, `wbem` or `winrm`. Refer to [Protocols and credentials](#protocol) for more details.

### Same characteristics resources

You can configure resources that share the same characteristics (device kind, protocols, credentials, etc.) using syntax below:

```yaml
resourceGroups:
  <resource-group-name>:
    resources:
      <resource-id>:
        attributes:
          host.names: [<hostname1>,<hostname2>, etc.]
          host.type: <type>
        <protocol-configuration>
```

where:

* `<hostname1>,<hostname2>, etc.` is a comma-delimited list of host resources to be monitored. Provide their hostname or IP address.
* `<type>` is the type of the resource to be monitored.
* `<protocol-configuration>` is the protocol(s) **MetricsHub** will use to communicate with the resource: `http`, `ipmi`, `oscommand`, `ssh`, `snmp`, `wmi`, `wbem` or `winrm`. Refer to [Protocols and credentials](#protocol) for more details.

<a name="protocol"></a>
=======
  * `vms` for HP Open VMS systems.

* `<protocol-configuration>` is the protocol(s) **${solutionName}** will use to communicate with the resources: `http`, `ipmi`, `oscommand`, `ssh`, `snmp`, `wmi`, `wbem` or `winrm`. Refer to [Protocols and credentials](./configure-agent.html#protocols-and-credentials) for more details.
>>>>>>> 62affdc4

### Protocols and credentials

#### HTTP

Use the parameters below to configure the HTTP protocol:

| Parameter  | Description                                                                    |
|------------|--------------------------------------------------------------------------------|
| http       | Protocol used to access the host.                                              |
| port       | The HTTPS port number used to perform HTTP requests (Default: 443).            |
| username   | Name used to establish the connection with the host via the HTTP protocol.     |
| password   | Password used to establish the connection with the host via the HTTP protocol. |
| timeout    | How long until the HTTP request times out (Default: 60s).                      |

**Example**

```yaml
resourceGroups:
  boston:
    resources:
      myHost1:
        attributes:
          host.name: my-host-01
          host.type: storage
        protocols:
          http:
            https: true
            port: 443
            username: myusername
            password: mypwd
            timeout: 60
```

#### IPMI

Use the parameters below to configure the IPMI protocol:

| Parameter | Description                                                                    |
| --------- | ------------------------------------------------------------------------------ |
| ipmi      | Protocol used to access the host.                                              |
| username  | Name used to establish the connection with the host via the IPMI protocol.     |
| password  | Password used to establish the connection with the host via the IPMI protocol. |

**Example**

```yaml
resourceGroups:
  boston:
    resources:
      myHost1:
        attributes:
          host.name: my-host-01
          host.type: oob
        protocols:
          ipmi:
            username: myusername
            password: mypwd
```

#### OS commands

Use the parameters below to configure OS Commands that are executed locally:

| Parameter       | Description                                                                           |
| --------------- | ------------------------------------------------------------------------------------- |
| osCommand       | Protocol used to access the host.                                                     |
| timeout         | How long until the local OS Commands time out (Default: 120s).                        |
| useSudo         | Whether sudo is used or not for the local OS Command: true or false (Default: false). |
| useSudoCommands | List of commands for which sudo is required.                                          |
| sudoCommand     | Sudo command to be used (Default: sudo).                                              |

**Example**

```yaml
resourceGroups:
  boston:
    resources:
      myHost1:
        attributes:
          host.name: my-host-01
          host.type: linux
        protocols:
          osCommand:
            timeout: 120
            useSudo: true
            useSudoCommands: [ cmd1, cmd2 ]
            sudoCommand: sudo
```

#### SSH

Use the parameters below to configure the SSH protocol:

| Parameter       | Description                                                                               |
| --------------- | ----------------------------------------------------------------------------------------- |
| ssh             | Protocol used to access the host.                                                         |
| timeout         | How long until the command times out (Default: 120s).                                     |
| useSudo         | Whether sudo is used or not for the SSH Command (true or false).                          |
| useSudoCommands | List of commands for which sudo is required.                                              |
| sudoCommand     | Sudo command to be used (Default: sudo).                                                  |
| username        | Name to use for performing the SSH query.                                                 |
| password        | Password to use for performing the SSH query.                                             |
| privateKey      | Private Key File to use to establish the connection to the host through the SSH protocol. |

**Example**

```yaml
resourceGroups:
  boston:
    resources:
      myHost1:
        attributes:
          host.name: my-host-01
          host.type: linux
        protocols:
          ssh:
            timeout: 120
            useSudo: true
            useSudoCommands: [ cmd1, cmd2 ]
            sudoCommand: sudo
            username: myusername
            password: mypwd
            privateKey: /tmp/ssh-key.txt

```

#### SNMP

Use the parameters below to configure the SNMP protocol:

| Parameter        | Description                                                                    |
| ---------------- | ------------------------------------------------------------------------------ |
| snmp             | Protocol used to access the host.                                              |
| version          | The version of the SNMP protocol (v1, v2c).                                    |
| community        | The SNMP Community string to use to perform SNMP v1 queries (Default: public). |
| port             | The SNMP port number used to perform SNMP queries (Default: 161).              |
| timeout          | How long until the SNMP request times out (Default: 120s).                     |

**Example**

```yaml
resourceGroups:
  boston:
    resources:
      myHost1:
        attributes:
          host.name: my-host-01
          host.type: linux
        protocols:
          snmp:
            version: v1
            community: public
            port: 161
            timeout: 120s

      myHost2:
        attributes:
          host.name: my-host-02
          host.type: linux
        protocols:
          snmp:
            version: v2c
            community: public
            port: 161
            timeout: 120s
```

#### WBEM

Use the parameters below to configure the WBEM protocol:

| Parameter | Description                                                                                    |
| --------- | ---------------------------------------------------------------------------------------------- |
| wbem      | Protocol used to access the host.                                                              |
| protocol  | The protocol used to access the host.                                                          |
| port      | The HTTPS port number used to perform WBEM queries (Default: 5989 for HTTPS or 5988 for HTTP). |
| timeout   | How long until the WBEM request times out (Default: 120s).                                     |
| username  | Name used to establish the connection with the host via the WBEM protocol.                     |
| password  | Password used to establish the connection with the host via the WBEM protocol.                 |
| vcenter   | vCenter hostname providing the authentication ticket, if applicable.                           |

**Example**

```yaml
resourceGroups:
  boston:
    resources:
      myHost1:
        attributes:
          host.name: my-host-01
          host.type: storage
        protocols:
          wbem:
            protocol: https
            port: 5989
            timeout: 120s
            username: myusername
            password: mypwd
```

#### WMI

Use the parameters below to configure the WMI protocol:

| Parameter | Description                                                                   |
| --------- | ----------------------------------------------------------------------------- |
| wmi       | Protocol used to access the host.                                             |
| timeout   | How long until the WMI request times out (Default: 120s).                     |
| username  | Name used to establish the connection with the host via the WMI protocol.     |
| password  | Password used to establish the connection with the host via the WMI protocol. |

**Example**

```yaml
resourceGroups:
  boston:
    resources:
      myHost1:
        attributes:
          host.name: my-host-01
          host.type: win
        protocols:
          wmi:
            timeout: 120s
            username: myusername
            password: mypwd
```

#### WinRM

Use the parameters below to configure the WinRM protocol:

| Parameter       | Description                                                                                          |
| --------------- | ---------------------------------------------------------------------------------------------------- |
| winrm           | Protocol used to access the host.                                                                    |
| timeout         | How long until the WinRM request times out (Default: 120s).                                          |
| username        | Name used to establish the connection with the host via the WinRM protocol.                          |
| password        | Password used to establish the connection with the host via the WinRM protocol.                      |
| protocol        | The protocol used to access the host: HTTP or HTTPS (Default: HTTP).                                 |
| port            | The port number used to perform WQL queries and commands (Default: 5985 for HTTP or 5986 for HTTPS). |
| authentications | Ordered list of authentication schemes: NTLM, KERBEROS (Default: NTLM).                              |

**Example**

```yaml
resourceGroups:
  boston:
    resources:
      myHost1:
        attributes:
          host.name: my-host-01
          host.type: win
        protocols:
          winrm:
            protocol: http
            port: 5985
            username: myusername
            password: mypwd
            timeout: 120s
            authentications: [ntlm]
```

## Configure the OTLP Receiver

By default, the **MetricsHub Agent** pushes the collected metrics to the [`OTLP Receiver`](https://github.com/open-telemetry/opentelemetry-collector/tree/main/receiver/otlpreceiver) through gRPC on port **TCP/4317**. To push data to the OTLP receiver of your choice:

* locate the `otel` section in your configuration file
* configure the `otel.exporter.otlp.metrics.endpoint` and `otel.exporter.otlp.logs.endpoint` parameters as follows:

```yaml
otel:
  otel.exporter.otlp.metrics.endpoint: https://<my-host>:4317
  otel.exporter.otlp.logs.endpoint: https://<my-host>:4317

resourceGroups: #...
```

where `<my-host>` should be replaced with the hostname or IP address of the server where the OTLP receiver is installed.

Use the below syntax if you wish to push metrics to the Prometheus OTLP Receiver:

```yaml
otel:
  otel.metrics.exporter: otlp
  otel.exporter.otlp.metrics.endpoint: http://<prom-server-host>:9090/api/v1/otlp/v1/metrics
  otel.exporter.otlp.metrics.protocol: http/protobuf
```

where `<prom-server-host>` should be replaced with the hostname or IP address of the server where *Prometheus* is running.

> **Note:**
> For specific configuration details, refer to the [OpenTelemetry Auto-Configure documentation](https://github.com/open-telemetry/opentelemetry-java/tree/main/sdk-extensions/autoconfigure). This resource provides information about the properties to be configured depending on your deployment requirements.

#### Trusted certificates file

If an `OTLP Receiver` certificate is required, configure the `otel.exporter.otlp.metrics.certificate` and `otel.exporter.otlp.logs.certificate` parameters under the `otel` section:

```yaml
otel:
  otel.exporter.otlp.metrics.certificate: /opt/metricshub/security/new-server-cert.crt
  otel.exporter.otlp.logs.certificate: /opt/metricshub/security/new-server-cert.crt

resourceGroups: # ...
```

The file should contain one or more X.509 certificates in PEM format.

## (Optional) Additional settings 

### Authentication settings

#### Basic authentication header

If your `OTLP Receiver` requires authentication headers, configure the `otel.exporter.otlp.metrics.headers` and `otel.exporter.otlp.logs.headers` parameters under the `otel` section:

```yaml
otel:
  otel.exporter.otlp.metrics.headers: <custom-header1>
  otel.exporter.otlp.logs.headers: <custom-header2>

resourceGroups: # ...
```

### Monitoring settings

#### Collect period

By default, **MetricsHub** collects metrics from the monitored resources every minute. To change the default collect period:

* For all your resources, add the `collectPeriod` parameter just before the `resourceGroups` section:

    ```yaml
    collectPeriod: 2m

    resourceGroups: # ...
    ```

* For a specific resource, add the `collectPeriod` parameter at the resource level. In the example below, we set the `collectPeriod` to `1m30s` for `myHost1`:

    ```yaml
    resourceGroups:
      boston:
        resources:
          myHost1:
            attributes:
              host.name: my-host-01
              host.type: linux
            protocols:
              snmp:
                version: v1
                community: public
                port: 161
                timeout: 120s
            collectPeriod: 1m30s # Customized
    ```

> **Warning**: Collecting metrics too frequently can cause CPU-intensive workloads.

#### Connectors

When running **MetricsHub**, the connectors are automatically selected based on the device type provided and the enabled protocols. However, you have the flexibility to specify which connectors should be utilized or omitted.

The `connectors` parameter allows you to force, select, or exclude specific connectors. Connector names or category tags should be separated by commas, as illustrated in the example below:

```yaml
resourceGroups:
  boston:
    resources:
      myHost1:
        attributes:
          host.name: my-host-01
          host.type: win
        protocols:
          wmi:
            timeout: 120s
            username: myusername
            password: mypwd
        connectors: [ +VMwareESX4i, +VMwareESXi, "#system" ]
```

<<<<<<< HEAD
- To force a connector, precede the connector identifier with a plus sign (`+`), as in `+MIB2`.
- To exclude a connector from automatic detection, precede the connector identifier with a minus sign (`-`), like `-MIB2`.
- To stage a connector for processing by automatic detection, configure the connector identifier, for instance, `MIB2`.
- To stage a category of connectors for processing by automatic detection, precede the category tag with a hash (`#`), such as `#hardware` or `#system`.
- To exclude a category of connectors from automatic detection, precede the category tag to be excluded with a minus and a hash sign (`-#`), such as `-#system`.

> **Notes**:
>- Any misspelled connector will be ignored.
>- Misspelling a category tag will prevent automatic detection from functioning due to an empty connectors staging.
=======
* To force a connector, precede the connector identifier with a plus sign (`+`), as in `+MIB2`.
* To exclude a connector from automatic detection, precede the connector identifier with a minus sign (`-`), like `-MIB2`.
* To stage a connector for processing by automatic detection, configure the connector identifier, for instance, `MIB2`.
* To stage a category of connectors for processing by automatic detection, precede the category tag with a hash (`#`), such as `#hardware` or `#system`.
* To exclude a category of connectors from automatic detection, precede the category tag to be excluded with a minus and a hash sign (`-#`), such as `-#system`.
  
> **Notes**: 
>* Any misspelled connector will be ignored.
>* Misspelling a category tag will prevent automatic detection from functioning due to an empty connectors staging.
>>>>>>> 62affdc4

##### Examples

* Example 1:

  ```yaml
  connectors: [ "#hardware" ]
  ```

 The core engine will automatically detect connectors categorized under `hardware`.

* Example 2:

  ```yaml
  connectors: [ "-#hardware", "#system" ]
  ```

  The core engine will perform automatic detection on connectors categorized under `system`, excluding those categorized under `hardware`.

*  Example 3:

  ```yaml
  connectors: [ DiskPart, MIB2, "#system" ]
  ```

  The core engine will automatically detect connectors named `DiskPart`, `MIB2`, and all connectors under the `system` category.

* Example 4:

  ```yaml
  connectors: [ +DiskPart, MIB2, "#system" ]
  ```

  The core engine will force the execution of the `DiskPart` connector and then proceed with the automatic detection of `MIB2` and all connectors under the `system` category.

* Example 5:

  ```yaml
  connectors: [ DiskPart, "-#system" ]
  ```

  The core engine will perform automatic detection exclusively on the `DiskPart` connector.

* Example 6:

  ```yaml
  connectors: [ +Linux, MIB2 ]
  ```

  The core engine will force the execution of the `Linux` connector and subsequently perform automatic detection on the `MIB2` connector.

* Example 7:

  ```yaml
  connectors: [ -Linux ]
  ```

  The core engine will perform automatic detection on all connectors except the `Linux` connector.

* Example 8:

  ```yaml
  connectors: [ "#hardware", -MIB2 ]
  ```

  The core engine will perform automatic detection on connectors categorized under `hardware`, excluding the `MIB2` connector.

To know which connectors are available, refer to [Community Connector Platforms](../platform-requirements.html#!).

Otherwise, you can list the available connectors using the below command:

```shell-session
$ metricshub -l
```

For more information about the `metricshub` command, refer to [MetricsHub CLI (metricshub)](../troubleshooting/cli.md).

#### Discovery cycle

**MetricsHub** periodically performs discoveries to detect new components in your monitored environment. By default, **MetricsHub** runs a discovery after 30 collects. To change this default discovery cycle:

* For all your resources, add the `discoveryCycle` just before the `resourceGroups` section:

    ```yaml
    discoveryCycle: 15

    resourceGroups: # ...
    ```

* For a specific host, add the `discoveryCycle` parameter at the resource level and indicate the number of collects after which a discovery will be performed. In the example below, we set the `discoveryCycle` to be performed after `5` collects for `myHost1`:

    ```yaml
    resourceGroups:
      boston:
        resources:
          myHost1:
            attributes:
              host.name: my-host-01
              host.type: linux
            protocols:
              snmp:
                version: v1
                community: public
                port: 161
                timeout: 120s
            discoveryCycle: 5 # Customized
    ```

> **Warning**: Running discoveries too frequently can cause CPU-intensive workloads.

#### Resource Attributes

<<<<<<< HEAD
Add labels in the `attributes` section to override the data collected by the **MetricsHub Agent** or add additional attributes to the [Host Resource](https://github.com/open-telemetry/opentelemetry-specification/blob/main/specification/resource/semantic_conventions/host.md). These attributes are added to each metric of that *Resource* when exported to time series platforms like Prometheus.
=======
Add labels in the `attributes` section to override the data collected by the **MetricsHub Agent** or add additional attributes to the [Host Resource](https://opentelemetry.io/docs/specs/semconv/resource/host/). These attributes are added to each metric of that *Resource* when exported to time series platforms like Prometheus. 
>>>>>>> 62affdc4

In the example below, we add a new `app` attribute and indicate that it is the `Jenkins` app:

```yaml
resourceGroups:
  boston:
    resources:
      myHost1:
        attributes:
          host.name: my-host-01
          host.type: other
          app: Jenkins
        protocols:
          http:
            https: true
            port: 443
            username: myusername
            password: mypwd
            timeout: 60
```

#### Hostname resolution

<<<<<<< HEAD
By default, **MetricsHub** resolves the `hostname` of the resource to a Fully Qualified Domain Name (FQDN) and displays this value in the [Host Resource](https://github.com/open-telemetry/opentelemetry-specification/blob/main/specification/resource/semantic_conventions/host.md) attribute `host.name`. To display the configured hostname instead, set `resolveHostnameToFqdn` to `false`:
=======
By default, **${solutionName}** resolves the `hostname` of the resource to a Fully Qualified Domain Name (FQDN) and displays this value in the [Host Resource](https://opentelemetry.io/docs/specs/semconv/resource/host/) attribute `host.name`. To display the configured hostname instead, set `resolveHostnameToFqdn` to `false`:
>>>>>>> 62affdc4

```yaml
resolveHostnameToFqdn: false

resourceGroups:
```

#### Job pool size

<<<<<<< HEAD
By default, **MetricsHub** runs up to 20 discovery and collect jobs in parallel. To increase or decrease the number of jobs **MetricsHub** can run simultaneously and add the `jobPoolSize` parameter just before the `resourceGroups` section:
=======
By default, **${solutionName}** runs up to 20 discovery and collect jobs in parallel. To increase or decrease the number of jobs **${solutionName}** can run simultaneously, add the `jobPoolSize` parameter just before the `resourceGroups` section:
>>>>>>> 62affdc4

```yaml
jobPoolSize: 40 # Customized

resourceGroups: # ...
```

> **Warning**: Running too many jobs in parallel can lead to an OutOfMemory error.

#### Sequential mode

By default, **MetricsHub** sends the queries to the resource in parallel. Although the parallel mode is faster than the sequential one, too many requests at the same time can lead to the failure of the targeted system.

To force all the network calls to be executed in sequential order:

* For all your resources, add the `sequential` parameter before the `resourceGroups` section (**NOT RECOMMENDED**) and set it to `true`:

    ```yaml
    sequential: true

    resourceGroups: # ...
    ```

* For a specific resource, add the `sequential` parameter at the resource level and set it to `true`. In the example below, we enabled the `sequential` mode for `myHost1`

    ```yaml
    resourceGroups:
      boston:
        resources:
          myHost1:
            attributes:
              host.name: my-host-01
              host.type: linux
            protocols:
              snmp:
                version: v1
                community: public
                port: 161
                timeout: 120s
            sequential: true # Customized
    ```

> **Warning**: Sending requests in sequential mode slows down the monitoring significantly. Instead of using the sequential mode, you can increase the maximum number of allowed concurrent requests in the monitored system, if the manufacturer allows it.

#### Timeout, duration and period format

Timeouts, durations and periods are specified with the below format:

| Unit | Description                     | Examples         |
| ---- | ------------------------------- | ---------------- |
| s    | seconds                         | 120s             |
| m    | minutes                         | 90m, 1m15s       |
| h    | hours                           | 1h, 1h30m        |
| d    | days (based on a 24-hour day)   | 1d               |
<|MERGE_RESOLUTION|>--- conflicted
+++ resolved
@@ -1,808 +1,729 @@
-keywords: agent, configuration, protocols, snmp, wbem, wmi, ipmi, ssh, http, os command, winrm, sites
-description: How to configure the MetricsHub Agent to collect metrics from a variety of resources with various protocols.
-
-# Configure the Agent
-
-<!-- MACRO{toc|fromDepth=1|toDepth=1|id=toc} -->
-
-<<<<<<< HEAD
-The **MetricsHub Agent** collects the health of the monitored resources and pushes the collected data to the OTLP receiver. **MetricsHub** then processes the resource observability metrics and exposes them in the backend platform of your choice (Datadog, BMC Helix, Prometheus, Grafana, etc.).
-
-To ensure this process runs smoothly, you need to configure a few settings in the `config/metricshub.yaml` file to allow **MetricsHub** to:
-=======
-**${solutionName}** extracts metrics from any configured resource and pushes the collected data to an OTLP receiver (a.k.a OTLP endpoint).
-
-To ensure this process runs smoothly, you need to configure a few settings in the `config/metricshub.yaml`, which is stored under:
->>>>>>> 62affdc4
-
-> * `C:\ProgramData\MetricsHub\config` on Windows systems
-> * `./metricshub/lib/config` on Linux systems.
-
-<<<<<<< HEAD
-> **Important**: We recommend using an editor supporting the [Schemastore](https://www.schemastore.org/json#editors) to edit **MetricsHub**'s configuration YAML files (Example: [Visual Studio Code](https://code.visualstudio.com/download) and [vscode.dev](https://vscode.dev), with [RedHat's YAML extension](https://marketplace.visualstudio.com/items?itemName=redhat.vscode-yaml)).
-
-> **Note**: The configurations described on this page are applicable to the `metricshub.yaml` file:
-> * On Windows, the `metricshub.yaml` configuration file is located at `C:\ProgramData\MetricsHub\config`.
-> * On Linux, the `metricshub.yaml` configuration file is located at `./metricshub/lib/config`.
-=======
->>>>>>> 62affdc4
-
-> **Important**: We recommend using an editor supporting the [Schemastore](https://www.schemastore.org/json#editors) to edit **${solutionName}**'s configuration YAML files (Example: [Visual Studio Code](https://code.visualstudio.com/download) and [vscode.dev](https://vscode.dev), with [RedHat's YAML extension](https://marketplace.visualstudio.com/items?itemName=redhat.vscode-yaml)).
-
-## Configure resources
-
-The structure of the `config/metricshub.yaml` file allows you to organize and manage your resources in a methodical manner:
-
-```yaml
-resourceGroups:
-  <resource-group-name>:
-    attributes:
-      site: <site-name>
-```
-
-* `resourceGroups` is the highest hierarchical level grouping of all the different resource groups
-* a `resource group` is a container that holds the site to be monitored
-* a `site` is the data center, the server room, or any other location hosting the resources to be monitored.
-
-If you have:
-
-* **a highly distributed infrastructure**, you can set each of your `sites` as a `resource group` containing the different `resources` to be monitored as follows:
-
-    ```yaml
-    resourceGroups:
-      <resource-group-name>:
-        resources:
-          <resource-id>:   
-            attributes:
-              host.name: <hostname>
-              host.type: <type>
-            <protocol-configuration>
-    ```
-
-  **Example:**
-
-    ```yaml
-      resourceGroups:
-        boston:
-          resources:
-            myBostonHost1:   
-              attributes:
-                host.name: my-boston-host-01
-                host.type: storage
-              <protocol-configuration>
-
-            myBostonHost2:   
-              attributes:
-                host.name: my-boston-host-02
-                host.type: storage
-              <protocol-configuration>
-
-        chicago:
-          resources:
-            myChicagoHost1:   
-              attributes:
-                host.name: my-chicago-host-01
-                host.type: storage
-              <protocol-configuration>
-
-            myChicagoHost2:   
-              attributes:
-                host.name: my-chicago-host-02
-                host.type: storage
-              <protocol-configuration>
-    ```
-
-* **a centralized infrastructure**, you can configure your resource directly under the `resources` section located at the top of the `config/metricshub.yaml` file. In that case, the `resourceGroups` attribute is not required:
-
-    ```yaml
-    resources:
-      <resource-id>:
-        attributes:
-          host.name: <hostname>
-          host.type: <type>
-        <protocol-configuration>
-    # resourceGroups: #
-    ```
-
-    **Example**
-
-<<<<<<< HEAD
-```yaml
-resources:
-  <resource-id>:
-    attributes:
-      host.name: <hostname>
-      host.type: <type>
-    <protocol-configuration>
-# resourceGroups: # not required
-```
-This approach is suitable when resource grouping is unnecessary for your monitoring setup.
-=======
-If your resources have:
->>>>>>> 62affdc4
-
-* **unique characteristics**, use the syntax below for each resource:
-
-  ```yaml
-  resources:
-    <resource-id>:   
-      attributes:
-        host.name: <hostname>
-        host.type: <type>
-      <protocol-configuration>
-    ```
-* share the **same characteristics** (device kind, protocols, credentials, etc.), use the syntax below:
-
-  ```yaml
-  resourceGroups:
-    <resource-group-name>:
-      resources:
-        <resource-id>:
-          attributes:
-            host.names: [<hostname1>,<hostname2>, etc.]
-            host.type: <type>
-          <protocol-configuration>
-  ```
-
-where
-
-* `<resource-id>` is the unique id of your resource. It can for example be the id of a host, an application, or a service
-* `<hostname>` is the name or IP address of the resource; `<hostname1>,<hostname2>, etc.` is a comma-delimited list of resources to be monitored. Provide their hostname or IP address.
-* `<type>` is the type of the resource to be monitored. Possible values are:
-  * `win` for Microsoft Windows systems
-  * `linux` for Linux systems
-  * `network` for network devices
-  * `oob` for Out-of-band management cards
-  * `storage` for storage systems
-  * `aix` for IBM AIX systems
-  * `hpux` for HP UX systems
-  * `solaris` for Oracle Solaris systems
-  * `tru64` for HP Tru64 systems
-<<<<<<< HEAD
-  * `vms` for HP Open VMS systems
-    For the community edition, refer to [Monitored Systems](../platform-requirements.html) for more details.
-
-* `<protocol-configuration>` is the protocol(s) **MetricsHub** will use to communicate with the resources: `http`, `ipmi`, `oscommand`, `ssh`, `snmp`, `wmi`, `wbem` or `winrm`. Refer to [Protocols and credentials](#protocol) for more details.
-
-### Same characteristics resources
-
-You can configure resources that share the same characteristics (device kind, protocols, credentials, etc.) using syntax below:
-
-```yaml
-resourceGroups:
-  <resource-group-name>:
-    resources:
-      <resource-id>:
-        attributes:
-          host.names: [<hostname1>,<hostname2>, etc.]
-          host.type: <type>
-        <protocol-configuration>
-```
-
-where:
-
-* `<hostname1>,<hostname2>, etc.` is a comma-delimited list of host resources to be monitored. Provide their hostname or IP address.
-* `<type>` is the type of the resource to be monitored.
-* `<protocol-configuration>` is the protocol(s) **MetricsHub** will use to communicate with the resource: `http`, `ipmi`, `oscommand`, `ssh`, `snmp`, `wmi`, `wbem` or `winrm`. Refer to [Protocols and credentials](#protocol) for more details.
-
-<a name="protocol"></a>
-=======
-  * `vms` for HP Open VMS systems.
-
-* `<protocol-configuration>` is the protocol(s) **${solutionName}** will use to communicate with the resources: `http`, `ipmi`, `oscommand`, `ssh`, `snmp`, `wmi`, `wbem` or `winrm`. Refer to [Protocols and credentials](./configure-agent.html#protocols-and-credentials) for more details.
->>>>>>> 62affdc4
-
-### Protocols and credentials
-
-#### HTTP
-
-Use the parameters below to configure the HTTP protocol:
-
-| Parameter  | Description                                                                    |
-|------------|--------------------------------------------------------------------------------|
-| http       | Protocol used to access the host.                                              |
-| port       | The HTTPS port number used to perform HTTP requests (Default: 443).            |
-| username   | Name used to establish the connection with the host via the HTTP protocol.     |
-| password   | Password used to establish the connection with the host via the HTTP protocol. |
-| timeout    | How long until the HTTP request times out (Default: 60s).                      |
-
-**Example**
-
-```yaml
-resourceGroups:
-  boston:
-    resources:
-      myHost1:
-        attributes:
-          host.name: my-host-01
-          host.type: storage
-        protocols:
-          http:
-            https: true
-            port: 443
-            username: myusername
-            password: mypwd
-            timeout: 60
-```
-
-#### IPMI
-
-Use the parameters below to configure the IPMI protocol:
-
-| Parameter | Description                                                                    |
-| --------- | ------------------------------------------------------------------------------ |
-| ipmi      | Protocol used to access the host.                                              |
-| username  | Name used to establish the connection with the host via the IPMI protocol.     |
-| password  | Password used to establish the connection with the host via the IPMI protocol. |
-
-**Example**
-
-```yaml
-resourceGroups:
-  boston:
-    resources:
-      myHost1:
-        attributes:
-          host.name: my-host-01
-          host.type: oob
-        protocols:
-          ipmi:
-            username: myusername
-            password: mypwd
-```
-
-#### OS commands
-
-Use the parameters below to configure OS Commands that are executed locally:
-
-| Parameter       | Description                                                                           |
-| --------------- | ------------------------------------------------------------------------------------- |
-| osCommand       | Protocol used to access the host.                                                     |
-| timeout         | How long until the local OS Commands time out (Default: 120s).                        |
-| useSudo         | Whether sudo is used or not for the local OS Command: true or false (Default: false). |
-| useSudoCommands | List of commands for which sudo is required.                                          |
-| sudoCommand     | Sudo command to be used (Default: sudo).                                              |
-
-**Example**
-
-```yaml
-resourceGroups:
-  boston:
-    resources:
-      myHost1:
-        attributes:
-          host.name: my-host-01
-          host.type: linux
-        protocols:
-          osCommand:
-            timeout: 120
-            useSudo: true
-            useSudoCommands: [ cmd1, cmd2 ]
-            sudoCommand: sudo
-```
-
-#### SSH
-
-Use the parameters below to configure the SSH protocol:
-
-| Parameter       | Description                                                                               |
-| --------------- | ----------------------------------------------------------------------------------------- |
-| ssh             | Protocol used to access the host.                                                         |
-| timeout         | How long until the command times out (Default: 120s).                                     |
-| useSudo         | Whether sudo is used or not for the SSH Command (true or false).                          |
-| useSudoCommands | List of commands for which sudo is required.                                              |
-| sudoCommand     | Sudo command to be used (Default: sudo).                                                  |
-| username        | Name to use for performing the SSH query.                                                 |
-| password        | Password to use for performing the SSH query.                                             |
-| privateKey      | Private Key File to use to establish the connection to the host through the SSH protocol. |
-
-**Example**
-
-```yaml
-resourceGroups:
-  boston:
-    resources:
-      myHost1:
-        attributes:
-          host.name: my-host-01
-          host.type: linux
-        protocols:
-          ssh:
-            timeout: 120
-            useSudo: true
-            useSudoCommands: [ cmd1, cmd2 ]
-            sudoCommand: sudo
-            username: myusername
-            password: mypwd
-            privateKey: /tmp/ssh-key.txt
-
-```
-
-#### SNMP
-
-Use the parameters below to configure the SNMP protocol:
-
-| Parameter        | Description                                                                    |
-| ---------------- | ------------------------------------------------------------------------------ |
-| snmp             | Protocol used to access the host.                                              |
-| version          | The version of the SNMP protocol (v1, v2c).                                    |
-| community        | The SNMP Community string to use to perform SNMP v1 queries (Default: public). |
-| port             | The SNMP port number used to perform SNMP queries (Default: 161).              |
-| timeout          | How long until the SNMP request times out (Default: 120s).                     |
-
-**Example**
-
-```yaml
-resourceGroups:
-  boston:
-    resources:
-      myHost1:
-        attributes:
-          host.name: my-host-01
-          host.type: linux
-        protocols:
-          snmp:
-            version: v1
-            community: public
-            port: 161
-            timeout: 120s
-
-      myHost2:
-        attributes:
-          host.name: my-host-02
-          host.type: linux
-        protocols:
-          snmp:
-            version: v2c
-            community: public
-            port: 161
-            timeout: 120s
-```
-
-#### WBEM
-
-Use the parameters below to configure the WBEM protocol:
-
-| Parameter | Description                                                                                    |
-| --------- | ---------------------------------------------------------------------------------------------- |
-| wbem      | Protocol used to access the host.                                                              |
-| protocol  | The protocol used to access the host.                                                          |
-| port      | The HTTPS port number used to perform WBEM queries (Default: 5989 for HTTPS or 5988 for HTTP). |
-| timeout   | How long until the WBEM request times out (Default: 120s).                                     |
-| username  | Name used to establish the connection with the host via the WBEM protocol.                     |
-| password  | Password used to establish the connection with the host via the WBEM protocol.                 |
-| vcenter   | vCenter hostname providing the authentication ticket, if applicable.                           |
-
-**Example**
-
-```yaml
-resourceGroups:
-  boston:
-    resources:
-      myHost1:
-        attributes:
-          host.name: my-host-01
-          host.type: storage
-        protocols:
-          wbem:
-            protocol: https
-            port: 5989
-            timeout: 120s
-            username: myusername
-            password: mypwd
-```
-
-#### WMI
-
-Use the parameters below to configure the WMI protocol:
-
-| Parameter | Description                                                                   |
-| --------- | ----------------------------------------------------------------------------- |
-| wmi       | Protocol used to access the host.                                             |
-| timeout   | How long until the WMI request times out (Default: 120s).                     |
-| username  | Name used to establish the connection with the host via the WMI protocol.     |
-| password  | Password used to establish the connection with the host via the WMI protocol. |
-
-**Example**
-
-```yaml
-resourceGroups:
-  boston:
-    resources:
-      myHost1:
-        attributes:
-          host.name: my-host-01
-          host.type: win
-        protocols:
-          wmi:
-            timeout: 120s
-            username: myusername
-            password: mypwd
-```
-
-#### WinRM
-
-Use the parameters below to configure the WinRM protocol:
-
-| Parameter       | Description                                                                                          |
-| --------------- | ---------------------------------------------------------------------------------------------------- |
-| winrm           | Protocol used to access the host.                                                                    |
-| timeout         | How long until the WinRM request times out (Default: 120s).                                          |
-| username        | Name used to establish the connection with the host via the WinRM protocol.                          |
-| password        | Password used to establish the connection with the host via the WinRM protocol.                      |
-| protocol        | The protocol used to access the host: HTTP or HTTPS (Default: HTTP).                                 |
-| port            | The port number used to perform WQL queries and commands (Default: 5985 for HTTP or 5986 for HTTPS). |
-| authentications | Ordered list of authentication schemes: NTLM, KERBEROS (Default: NTLM).                              |
-
-**Example**
-
-```yaml
-resourceGroups:
-  boston:
-    resources:
-      myHost1:
-        attributes:
-          host.name: my-host-01
-          host.type: win
-        protocols:
-          winrm:
-            protocol: http
-            port: 5985
-            username: myusername
-            password: mypwd
-            timeout: 120s
-            authentications: [ntlm]
-```
-
-## Configure the OTLP Receiver
-
-By default, the **MetricsHub Agent** pushes the collected metrics to the [`OTLP Receiver`](https://github.com/open-telemetry/opentelemetry-collector/tree/main/receiver/otlpreceiver) through gRPC on port **TCP/4317**. To push data to the OTLP receiver of your choice:
-
-* locate the `otel` section in your configuration file
-* configure the `otel.exporter.otlp.metrics.endpoint` and `otel.exporter.otlp.logs.endpoint` parameters as follows:
-
-```yaml
-otel:
-  otel.exporter.otlp.metrics.endpoint: https://<my-host>:4317
-  otel.exporter.otlp.logs.endpoint: https://<my-host>:4317
-
-resourceGroups: #...
-```
-
-where `<my-host>` should be replaced with the hostname or IP address of the server where the OTLP receiver is installed.
-
-Use the below syntax if you wish to push metrics to the Prometheus OTLP Receiver:
-
-```yaml
-otel:
-  otel.metrics.exporter: otlp
-  otel.exporter.otlp.metrics.endpoint: http://<prom-server-host>:9090/api/v1/otlp/v1/metrics
-  otel.exporter.otlp.metrics.protocol: http/protobuf
-```
-
-where `<prom-server-host>` should be replaced with the hostname or IP address of the server where *Prometheus* is running.
-
-> **Note:**
-> For specific configuration details, refer to the [OpenTelemetry Auto-Configure documentation](https://github.com/open-telemetry/opentelemetry-java/tree/main/sdk-extensions/autoconfigure). This resource provides information about the properties to be configured depending on your deployment requirements.
-
-#### Trusted certificates file
-
-If an `OTLP Receiver` certificate is required, configure the `otel.exporter.otlp.metrics.certificate` and `otel.exporter.otlp.logs.certificate` parameters under the `otel` section:
-
-```yaml
-otel:
-  otel.exporter.otlp.metrics.certificate: /opt/metricshub/security/new-server-cert.crt
-  otel.exporter.otlp.logs.certificate: /opt/metricshub/security/new-server-cert.crt
-
-resourceGroups: # ...
-```
-
-The file should contain one or more X.509 certificates in PEM format.
-
-## (Optional) Additional settings 
-
-### Authentication settings
-
-#### Basic authentication header
-
-If your `OTLP Receiver` requires authentication headers, configure the `otel.exporter.otlp.metrics.headers` and `otel.exporter.otlp.logs.headers` parameters under the `otel` section:
-
-```yaml
-otel:
-  otel.exporter.otlp.metrics.headers: <custom-header1>
-  otel.exporter.otlp.logs.headers: <custom-header2>
-
-resourceGroups: # ...
-```
-
-### Monitoring settings
-
-#### Collect period
-
-By default, **MetricsHub** collects metrics from the monitored resources every minute. To change the default collect period:
-
-* For all your resources, add the `collectPeriod` parameter just before the `resourceGroups` section:
-
-    ```yaml
-    collectPeriod: 2m
-
-    resourceGroups: # ...
-    ```
-
-* For a specific resource, add the `collectPeriod` parameter at the resource level. In the example below, we set the `collectPeriod` to `1m30s` for `myHost1`:
-
-    ```yaml
-    resourceGroups:
-      boston:
-        resources:
-          myHost1:
-            attributes:
-              host.name: my-host-01
-              host.type: linux
-            protocols:
-              snmp:
-                version: v1
-                community: public
-                port: 161
-                timeout: 120s
-            collectPeriod: 1m30s # Customized
-    ```
-
-> **Warning**: Collecting metrics too frequently can cause CPU-intensive workloads.
-
-#### Connectors
-
-When running **MetricsHub**, the connectors are automatically selected based on the device type provided and the enabled protocols. However, you have the flexibility to specify which connectors should be utilized or omitted.
-
-The `connectors` parameter allows you to force, select, or exclude specific connectors. Connector names or category tags should be separated by commas, as illustrated in the example below:
-
-```yaml
-resourceGroups:
-  boston:
-    resources:
-      myHost1:
-        attributes:
-          host.name: my-host-01
-          host.type: win
-        protocols:
-          wmi:
-            timeout: 120s
-            username: myusername
-            password: mypwd
-        connectors: [ +VMwareESX4i, +VMwareESXi, "#system" ]
-```
-
-<<<<<<< HEAD
-- To force a connector, precede the connector identifier with a plus sign (`+`), as in `+MIB2`.
-- To exclude a connector from automatic detection, precede the connector identifier with a minus sign (`-`), like `-MIB2`.
-- To stage a connector for processing by automatic detection, configure the connector identifier, for instance, `MIB2`.
-- To stage a category of connectors for processing by automatic detection, precede the category tag with a hash (`#`), such as `#hardware` or `#system`.
-- To exclude a category of connectors from automatic detection, precede the category tag to be excluded with a minus and a hash sign (`-#`), such as `-#system`.
-
-> **Notes**:
->- Any misspelled connector will be ignored.
->- Misspelling a category tag will prevent automatic detection from functioning due to an empty connectors staging.
-=======
-* To force a connector, precede the connector identifier with a plus sign (`+`), as in `+MIB2`.
-* To exclude a connector from automatic detection, precede the connector identifier with a minus sign (`-`), like `-MIB2`.
-* To stage a connector for processing by automatic detection, configure the connector identifier, for instance, `MIB2`.
-* To stage a category of connectors for processing by automatic detection, precede the category tag with a hash (`#`), such as `#hardware` or `#system`.
-* To exclude a category of connectors from automatic detection, precede the category tag to be excluded with a minus and a hash sign (`-#`), such as `-#system`.
-  
-> **Notes**: 
->* Any misspelled connector will be ignored.
->* Misspelling a category tag will prevent automatic detection from functioning due to an empty connectors staging.
->>>>>>> 62affdc4
-
-##### Examples
-
-* Example 1:
-
-  ```yaml
-  connectors: [ "#hardware" ]
-  ```
-
- The core engine will automatically detect connectors categorized under `hardware`.
-
-* Example 2:
-
-  ```yaml
-  connectors: [ "-#hardware", "#system" ]
-  ```
-
-  The core engine will perform automatic detection on connectors categorized under `system`, excluding those categorized under `hardware`.
-
-*  Example 3:
-
-  ```yaml
-  connectors: [ DiskPart, MIB2, "#system" ]
-  ```
-
-  The core engine will automatically detect connectors named `DiskPart`, `MIB2`, and all connectors under the `system` category.
-
-* Example 4:
-
-  ```yaml
-  connectors: [ +DiskPart, MIB2, "#system" ]
-  ```
-
-  The core engine will force the execution of the `DiskPart` connector and then proceed with the automatic detection of `MIB2` and all connectors under the `system` category.
-
-* Example 5:
-
-  ```yaml
-  connectors: [ DiskPart, "-#system" ]
-  ```
-
-  The core engine will perform automatic detection exclusively on the `DiskPart` connector.
-
-* Example 6:
-
-  ```yaml
-  connectors: [ +Linux, MIB2 ]
-  ```
-
-  The core engine will force the execution of the `Linux` connector and subsequently perform automatic detection on the `MIB2` connector.
-
-* Example 7:
-
-  ```yaml
-  connectors: [ -Linux ]
-  ```
-
-  The core engine will perform automatic detection on all connectors except the `Linux` connector.
-
-* Example 8:
-
-  ```yaml
-  connectors: [ "#hardware", -MIB2 ]
-  ```
-
-  The core engine will perform automatic detection on connectors categorized under `hardware`, excluding the `MIB2` connector.
-
-To know which connectors are available, refer to [Community Connector Platforms](../platform-requirements.html#!).
-
-Otherwise, you can list the available connectors using the below command:
-
-```shell-session
-$ metricshub -l
-```
-
-For more information about the `metricshub` command, refer to [MetricsHub CLI (metricshub)](../troubleshooting/cli.md).
-
-#### Discovery cycle
-
-**MetricsHub** periodically performs discoveries to detect new components in your monitored environment. By default, **MetricsHub** runs a discovery after 30 collects. To change this default discovery cycle:
-
-* For all your resources, add the `discoveryCycle` just before the `resourceGroups` section:
-
-    ```yaml
-    discoveryCycle: 15
-
-    resourceGroups: # ...
-    ```
-
-* For a specific host, add the `discoveryCycle` parameter at the resource level and indicate the number of collects after which a discovery will be performed. In the example below, we set the `discoveryCycle` to be performed after `5` collects for `myHost1`:
-
-    ```yaml
-    resourceGroups:
-      boston:
-        resources:
-          myHost1:
-            attributes:
-              host.name: my-host-01
-              host.type: linux
-            protocols:
-              snmp:
-                version: v1
-                community: public
-                port: 161
-                timeout: 120s
-            discoveryCycle: 5 # Customized
-    ```
-
-> **Warning**: Running discoveries too frequently can cause CPU-intensive workloads.
-
-#### Resource Attributes
-
-<<<<<<< HEAD
-Add labels in the `attributes` section to override the data collected by the **MetricsHub Agent** or add additional attributes to the [Host Resource](https://github.com/open-telemetry/opentelemetry-specification/blob/main/specification/resource/semantic_conventions/host.md). These attributes are added to each metric of that *Resource* when exported to time series platforms like Prometheus.
-=======
-Add labels in the `attributes` section to override the data collected by the **MetricsHub Agent** or add additional attributes to the [Host Resource](https://opentelemetry.io/docs/specs/semconv/resource/host/). These attributes are added to each metric of that *Resource* when exported to time series platforms like Prometheus. 
->>>>>>> 62affdc4
-
-In the example below, we add a new `app` attribute and indicate that it is the `Jenkins` app:
-
-```yaml
-resourceGroups:
-  boston:
-    resources:
-      myHost1:
-        attributes:
-          host.name: my-host-01
-          host.type: other
-          app: Jenkins
-        protocols:
-          http:
-            https: true
-            port: 443
-            username: myusername
-            password: mypwd
-            timeout: 60
-```
-
-#### Hostname resolution
-
-<<<<<<< HEAD
-By default, **MetricsHub** resolves the `hostname` of the resource to a Fully Qualified Domain Name (FQDN) and displays this value in the [Host Resource](https://github.com/open-telemetry/opentelemetry-specification/blob/main/specification/resource/semantic_conventions/host.md) attribute `host.name`. To display the configured hostname instead, set `resolveHostnameToFqdn` to `false`:
-=======
-By default, **${solutionName}** resolves the `hostname` of the resource to a Fully Qualified Domain Name (FQDN) and displays this value in the [Host Resource](https://opentelemetry.io/docs/specs/semconv/resource/host/) attribute `host.name`. To display the configured hostname instead, set `resolveHostnameToFqdn` to `false`:
->>>>>>> 62affdc4
-
-```yaml
-resolveHostnameToFqdn: false
-
-resourceGroups:
-```
-
-#### Job pool size
-
-<<<<<<< HEAD
-By default, **MetricsHub** runs up to 20 discovery and collect jobs in parallel. To increase or decrease the number of jobs **MetricsHub** can run simultaneously and add the `jobPoolSize` parameter just before the `resourceGroups` section:
-=======
-By default, **${solutionName}** runs up to 20 discovery and collect jobs in parallel. To increase or decrease the number of jobs **${solutionName}** can run simultaneously, add the `jobPoolSize` parameter just before the `resourceGroups` section:
->>>>>>> 62affdc4
-
-```yaml
-jobPoolSize: 40 # Customized
-
-resourceGroups: # ...
-```
-
-> **Warning**: Running too many jobs in parallel can lead to an OutOfMemory error.
-
-#### Sequential mode
-
-By default, **MetricsHub** sends the queries to the resource in parallel. Although the parallel mode is faster than the sequential one, too many requests at the same time can lead to the failure of the targeted system.
-
-To force all the network calls to be executed in sequential order:
-
-* For all your resources, add the `sequential` parameter before the `resourceGroups` section (**NOT RECOMMENDED**) and set it to `true`:
-
-    ```yaml
-    sequential: true
-
-    resourceGroups: # ...
-    ```
-
-* For a specific resource, add the `sequential` parameter at the resource level and set it to `true`. In the example below, we enabled the `sequential` mode for `myHost1`
-
-    ```yaml
-    resourceGroups:
-      boston:
-        resources:
-          myHost1:
-            attributes:
-              host.name: my-host-01
-              host.type: linux
-            protocols:
-              snmp:
-                version: v1
-                community: public
-                port: 161
-                timeout: 120s
-            sequential: true # Customized
-    ```
-
-> **Warning**: Sending requests in sequential mode slows down the monitoring significantly. Instead of using the sequential mode, you can increase the maximum number of allowed concurrent requests in the monitored system, if the manufacturer allows it.
-
-#### Timeout, duration and period format
-
-Timeouts, durations and periods are specified with the below format:
-
-| Unit | Description                     | Examples         |
-| ---- | ------------------------------- | ---------------- |
-| s    | seconds                         | 120s             |
-| m    | minutes                         | 90m, 1m15s       |
-| h    | hours                           | 1h, 1h30m        |
-| d    | days (based on a 24-hour day)   | 1d               |
+keywords: agent, configuration, protocols, snmp, wbem, wmi, ipmi, ssh, http, os command, winrm, sites
+description: How to configure the MetricsHub Agent to collect metrics from a variety of resources with various protocols.
+
+# Configure the Agent
+
+<!-- MACRO{toc|fromDepth=1|toDepth=1|id=toc} -->
+
+**MetricsHub** extracts metrics from any configured resource and pushes the collected data to an OTLP receiver (a.k.a OTLP endpoint).
+
+To ensure this process runs smoothly, you need to configure a few settings in the `config/metricshub.yaml`, which is stored under:
+
+> * `C:\ProgramData\MetricsHub\config` on Windows systems
+> * `./metricshub/lib/config` on Linux systems.
+
+
+> **Important**: We recommend using an editor supporting the [Schemastore](https://www.schemastore.org/json#editors) to edit **MetricsHub**'s configuration YAML files (Example: [Visual Studio Code](https://code.visualstudio.com/download) and [vscode.dev](https://vscode.dev), with [RedHat's YAML extension](https://marketplace.visualstudio.com/items?itemName=redhat.vscode-yaml)).
+
+## Configure resources
+
+The structure of the `config/metricshub.yaml` file allows you to organize and manage your resources in a methodical manner:
+
+```yaml
+resourceGroups:
+  <resource-group-name>:
+    attributes:
+      site: <site-name>
+```
+
+* `resourceGroups` is the highest hierarchical level grouping of all the different resource groups
+* a `resource group` is a container that holds the site to be monitored
+* a `site` is the data center, the server room, or any other location hosting the resources to be monitored.
+
+If you have:
+
+* **a highly distributed infrastructure**, you can set each of your `sites` as a `resource group` containing the different `resources` to be monitored as follows:
+
+    ```yaml
+    resourceGroups:
+      <resource-group-name>:
+        resources:
+          <resource-id>:
+            attributes:
+              host.name: <hostname>
+              host.type: <type>
+            <protocol-configuration>
+    ```
+
+  **Example:**
+
+    ```yaml
+      resourceGroups:
+        boston:
+          resources:
+            myBostonHost1:
+              attributes:
+                host.name: my-boston-host-01
+                host.type: storage
+              <protocol-configuration>
+
+            myBostonHost2:
+              attributes:
+                host.name: my-boston-host-02
+                host.type: storage
+              <protocol-configuration>
+
+        chicago:
+          resources:
+            myChicagoHost1:
+              attributes:
+                host.name: my-chicago-host-01
+                host.type: storage
+              <protocol-configuration>
+
+            myChicagoHost2:
+              attributes:
+                host.name: my-chicago-host-02
+                host.type: storage
+              <protocol-configuration>
+    ```
+
+* **a centralized infrastructure**, you can configure your resource directly under the `resources` section located at the top of the `config/metricshub.yaml` file. In that case, the `resourceGroups` attribute is not required:
+
+    ```yaml
+    resources:
+      <resource-id>:
+        attributes:
+          host.name: <hostname>
+          host.type: <type>
+        <protocol-configuration>
+    # resourceGroups: #
+    ```
+
+    **Example**
+
+If your resources have:
+
+* **unique characteristics**, use the syntax below for each resource:
+
+  ```yaml
+  resources:
+    <resource-id>:
+      attributes:
+        host.name: <hostname>
+        host.type: <type>
+      <protocol-configuration>
+    ```
+
+* share the **same characteristics** (device kind, protocols, credentials, etc.), use the syntax below:
+
+  ```yaml
+  resourceGroups:
+    <resource-group-name>:
+      resources:
+        <resource-id>:
+          attributes:
+            host.names: [<hostname1>,<hostname2>, etc.]
+            host.type: <type>
+          <protocol-configuration>
+  ```
+
+where
+
+* `<resource-id>` is the unique id of your resource. It can for example be the id of a host, an application, or a service
+* `<hostname>` is the name or IP address of the resource; `<hostname1>,<hostname2>, etc.` is a comma-delimited list of resources to be monitored. Provide their hostname or IP address.
+* `<type>` is the type of the resource to be monitored. Possible values are:
+  * `win` for Microsoft Windows systems
+  * `linux` for Linux systems
+  * `network` for network devices
+  * `oob` for Out-of-band management cards
+  * `storage` for storage systems
+  * `aix` for IBM AIX systems
+  * `hpux` for HP UX systems
+  * `solaris` for Oracle Solaris systems
+  * `tru64` for HP Tru64 systems
+  * `vms` for HP Open VMS systems.
+
+* `<protocol-configuration>` is the protocol(s) **MetricsHub** will use to communicate with the resources: `http`, `ipmi`, `oscommand`, `ssh`, `snmp`, `wmi`, `wbem` or `winrm`. Refer to [Protocols and credentials](./configure-agent.html#protocols-and-credentials) for more details.
+
+### Protocols and credentials
+
+#### HTTP
+
+Use the parameters below to configure the HTTP protocol:
+
+| Parameter  | Description                                                                    |
+|------------|--------------------------------------------------------------------------------|
+| http       | Protocol used to access the host.                                              |
+| port       | The HTTPS port number used to perform HTTP requests (Default: 443).            |
+| username   | Name used to establish the connection with the host via the HTTP protocol.     |
+| password   | Password used to establish the connection with the host via the HTTP protocol. |
+| timeout    | How long until the HTTP request times out (Default: 60s).                      |
+
+**Example**
+
+```yaml
+resourceGroups:
+  boston:
+    resources:
+      myHost1:
+        attributes:
+          host.name: my-host-01
+          host.type: storage
+        protocols:
+          http:
+            https: true
+            port: 443
+            username: myusername
+            password: mypwd
+            timeout: 60
+```
+
+#### IPMI
+
+Use the parameters below to configure the IPMI protocol:
+
+| Parameter | Description                                                                    |
+| --------- | ------------------------------------------------------------------------------ |
+| ipmi      | Protocol used to access the host.                                              |
+| username  | Name used to establish the connection with the host via the IPMI protocol.     |
+| password  | Password used to establish the connection with the host via the IPMI protocol. |
+
+**Example**
+
+```yaml
+resourceGroups:
+  boston:
+    resources:
+      myHost1:
+        attributes:
+          host.name: my-host-01
+          host.type: oob
+        protocols:
+          ipmi:
+            username: myusername
+            password: mypwd
+```
+
+#### OS commands
+
+Use the parameters below to configure OS Commands that are executed locally:
+
+| Parameter       | Description                                                                           |
+| --------------- | ------------------------------------------------------------------------------------- |
+| osCommand       | Protocol used to access the host.                                                     |
+| timeout         | How long until the local OS Commands time out (Default: 120s).                        |
+| useSudo         | Whether sudo is used or not for the local OS Command: true or false (Default: false). |
+| useSudoCommands | List of commands for which sudo is required.                                          |
+| sudoCommand     | Sudo command to be used (Default: sudo).                                              |
+
+**Example**
+
+```yaml
+resourceGroups:
+  boston:
+    resources:
+      myHost1:
+        attributes:
+          host.name: my-host-01
+          host.type: linux
+        protocols:
+          osCommand:
+            timeout: 120
+            useSudo: true
+            useSudoCommands: [ cmd1, cmd2 ]
+            sudoCommand: sudo
+```
+
+#### SSH
+
+Use the parameters below to configure the SSH protocol:
+
+| Parameter       | Description                                                                               |
+| --------------- | ----------------------------------------------------------------------------------------- |
+| ssh             | Protocol used to access the host.                                                         |
+| timeout         | How long until the command times out (Default: 120s).                                     |
+| useSudo         | Whether sudo is used or not for the SSH Command (true or false).                          |
+| useSudoCommands | List of commands for which sudo is required.                                              |
+| sudoCommand     | Sudo command to be used (Default: sudo).                                                  |
+| username        | Name to use for performing the SSH query.                                                 |
+| password        | Password to use for performing the SSH query.                                             |
+| privateKey      | Private Key File to use to establish the connection to the host through the SSH protocol. |
+
+**Example**
+
+```yaml
+resourceGroups:
+  boston:
+    resources:
+      myHost1:
+        attributes:
+          host.name: my-host-01
+          host.type: linux
+        protocols:
+          ssh:
+            timeout: 120
+            useSudo: true
+            useSudoCommands: [ cmd1, cmd2 ]
+            sudoCommand: sudo
+            username: myusername
+            password: mypwd
+            privateKey: /tmp/ssh-key.txt
+
+```
+
+#### SNMP
+
+Use the parameters below to configure the SNMP protocol:
+
+| Parameter        | Description                                                                    |
+| ---------------- | ------------------------------------------------------------------------------ |
+| snmp             | Protocol used to access the host.                                              |
+| version          | The version of the SNMP protocol (v1, v2c).                                    |
+| community        | The SNMP Community string to use to perform SNMP v1 queries (Default: public). |
+| port             | The SNMP port number used to perform SNMP queries (Default: 161).              |
+| timeout          | How long until the SNMP request times out (Default: 120s).                     |
+
+**Example**
+
+```yaml
+resourceGroups:
+  boston:
+    resources:
+      myHost1:
+        attributes:
+          host.name: my-host-01
+          host.type: linux
+        protocols:
+          snmp:
+            version: v1
+            community: public
+            port: 161
+            timeout: 120s
+
+      myHost2:
+        attributes:
+          host.name: my-host-02
+          host.type: linux
+        protocols:
+          snmp:
+            version: v2c
+            community: public
+            port: 161
+            timeout: 120s
+```
+
+#### WBEM
+
+Use the parameters below to configure the WBEM protocol:
+
+| Parameter | Description                                                                                    |
+| --------- | ---------------------------------------------------------------------------------------------- |
+| wbem      | Protocol used to access the host.                                                              |
+| protocol  | The protocol used to access the host.                                                          |
+| port      | The HTTPS port number used to perform WBEM queries (Default: 5989 for HTTPS or 5988 for HTTP). |
+| timeout   | How long until the WBEM request times out (Default: 120s).                                     |
+| username  | Name used to establish the connection with the host via the WBEM protocol.                     |
+| password  | Password used to establish the connection with the host via the WBEM protocol.                 |
+| vcenter   | vCenter hostname providing the authentication ticket, if applicable.                           |
+
+**Example**
+
+```yaml
+resourceGroups:
+  boston:
+    resources:
+      myHost1:
+        attributes:
+          host.name: my-host-01
+          host.type: storage
+        protocols:
+          wbem:
+            protocol: https
+            port: 5989
+            timeout: 120s
+            username: myusername
+            password: mypwd
+```
+
+#### WMI
+
+Use the parameters below to configure the WMI protocol:
+
+| Parameter | Description                                                                   |
+| --------- | ----------------------------------------------------------------------------- |
+| wmi       | Protocol used to access the host.                                             |
+| timeout   | How long until the WMI request times out (Default: 120s).                     |
+| username  | Name used to establish the connection with the host via the WMI protocol.     |
+| password  | Password used to establish the connection with the host via the WMI protocol. |
+
+**Example**
+
+```yaml
+resourceGroups:
+  boston:
+    resources:
+      myHost1:
+        attributes:
+          host.name: my-host-01
+          host.type: win
+        protocols:
+          wmi:
+            timeout: 120s
+            username: myusername
+            password: mypwd
+```
+
+#### WinRM
+
+Use the parameters below to configure the WinRM protocol:
+
+| Parameter       | Description                                                                                          |
+| --------------- | ---------------------------------------------------------------------------------------------------- |
+| winrm           | Protocol used to access the host.                                                                    |
+| timeout         | How long until the WinRM request times out (Default: 120s).                                          |
+| username        | Name used to establish the connection with the host via the WinRM protocol.                          |
+| password        | Password used to establish the connection with the host via the WinRM protocol.                      |
+| protocol        | The protocol used to access the host: HTTP or HTTPS (Default: HTTP).                                 |
+| port            | The port number used to perform WQL queries and commands (Default: 5985 for HTTP or 5986 for HTTPS). |
+| authentications | Ordered list of authentication schemes: NTLM, KERBEROS (Default: NTLM).                              |
+
+**Example**
+
+```yaml
+resourceGroups:
+  boston:
+    resources:
+      myHost1:
+        attributes:
+          host.name: my-host-01
+          host.type: win
+        protocols:
+          winrm:
+            protocol: http
+            port: 5985
+            username: myusername
+            password: mypwd
+            timeout: 120s
+            authentications: [ntlm]
+```
+
+## Configure the OTLP Receiver
+
+By default, the **MetricsHub Agent** pushes the collected metrics to the [`OTLP Receiver`](https://github.com/open-telemetry/opentelemetry-collector/tree/main/receiver/otlpreceiver) through gRPC on port **TCP/4317**. To push data to the OTLP receiver of your choice:
+
+* locate the `otel` section in your configuration file
+* configure the `otel.exporter.otlp.metrics.endpoint` and `otel.exporter.otlp.logs.endpoint` parameters as follows:
+
+```yaml
+otel:
+  otel.exporter.otlp.metrics.endpoint: https://<my-host>:4317
+  otel.exporter.otlp.logs.endpoint: https://<my-host>:4317
+
+resourceGroups: #...
+```
+
+where `<my-host>` should be replaced with the hostname or IP address of the server where the OTLP receiver is installed.
+
+Use the below syntax if you wish to push metrics to the Prometheus OTLP Receiver:
+
+```yaml
+otel:
+  otel.metrics.exporter: otlp
+  otel.exporter.otlp.metrics.endpoint: http://<prom-server-host>:9090/api/v1/otlp/v1/metrics
+  otel.exporter.otlp.metrics.protocol: http/protobuf
+```
+
+where `<prom-server-host>` should be replaced with the hostname or IP address of the server where *Prometheus* is running.
+
+> **Note:**
+> For specific configuration details, refer to the [OpenTelemetry Auto-Configure documentation](https://github.com/open-telemetry/opentelemetry-java/tree/main/sdk-extensions/autoconfigure). This resource provides information about the properties to be configured depending on your deployment requirements.
+
+#### Trusted certificates file
+
+If an `OTLP Receiver` certificate is required, configure the `otel.exporter.otlp.metrics.certificate` and `otel.exporter.otlp.logs.certificate` parameters under the `otel` section:
+
+```yaml
+otel:
+  otel.exporter.otlp.metrics.certificate: /opt/metricshub/security/new-server-cert.crt
+  otel.exporter.otlp.logs.certificate: /opt/metricshub/security/new-server-cert.crt
+
+resourceGroups: # ...
+```
+
+The file should contain one or more X.509 certificates in PEM format.
+
+## (Optional) Additional settings
+
+### Authentication settings
+
+#### Basic authentication header
+
+If your `OTLP Receiver` requires authentication headers, configure the `otel.exporter.otlp.metrics.headers` and `otel.exporter.otlp.logs.headers` parameters under the `otel` section:
+
+```yaml
+otel:
+  otel.exporter.otlp.metrics.headers: <custom-header1>
+  otel.exporter.otlp.logs.headers: <custom-header2>
+
+resourceGroups: # ...
+```
+
+### Monitoring settings
+
+#### Collect period
+
+By default, **MetricsHub** collects metrics from the monitored resources every minute. To change the default collect period:
+
+* For all your resources, add the `collectPeriod` parameter just before the `resourceGroups` section:
+
+    ```yaml
+    collectPeriod: 2m
+
+    resourceGroups: # ...
+    ```
+
+* For a specific resource, add the `collectPeriod` parameter at the resource level. In the example below, we set the `collectPeriod` to `1m30s` for `myHost1`:
+
+    ```yaml
+    resourceGroups:
+      boston:
+        resources:
+          myHost1:
+            attributes:
+              host.name: my-host-01
+              host.type: linux
+            protocols:
+              snmp:
+                version: v1
+                community: public
+                port: 161
+                timeout: 120s
+            collectPeriod: 1m30s # Customized
+    ```
+
+> **Warning**: Collecting metrics too frequently can cause CPU-intensive workloads.
+
+#### Connectors
+
+When running **MetricsHub**, the connectors are automatically selected based on the device type provided and the enabled protocols. However, you have the flexibility to specify which connectors should be utilized or omitted.
+
+The `connectors` parameter allows you to force, select, or exclude specific connectors. Connector names or category tags should be separated by commas, as illustrated in the example below:
+
+```yaml
+resourceGroups:
+  boston:
+    resources:
+      myHost1:
+        attributes:
+          host.name: my-host-01
+          host.type: win
+        protocols:
+          wmi:
+            timeout: 120s
+            username: myusername
+            password: mypwd
+        connectors: [ +VMwareESX4i, +VMwareESXi, "#system" ]
+```
+
+* To force a connector, precede the connector identifier with a plus sign (`+`), as in `+MIB2`.
+* To exclude a connector from automatic detection, precede the connector identifier with a minus sign (`-`), like `-MIB2`.
+* To stage a connector for processing by automatic detection, configure the connector identifier, for instance, `MIB2`.
+* To stage a category of connectors for processing by automatic detection, precede the category tag with a hash (`#`), such as `#hardware` or `#system`.
+* To exclude a category of connectors from automatic detection, precede the category tag to be excluded with a minus and a hash sign (`-#`), such as `-#system`.
+
+> **Notes**:
+>
+>* Any misspelled connector will be ignored.
+>* Misspelling a category tag will prevent automatic detection from functioning due to an empty connectors staging.
+
+##### Examples
+
+* Example 1:
+
+  ```yaml
+  connectors: [ "#hardware" ]
+  ```
+
+ The core engine will automatically detect connectors categorized under `hardware`.
+
+* Example 2:
+
+  ```yaml
+  connectors: [ "-#hardware", "#system" ]
+  ```
+
+  The core engine will perform automatic detection on connectors categorized under `system`, excluding those categorized under `hardware`.
+
+* Example 3:
+
+  ```yaml
+  connectors: [ DiskPart, MIB2, "#system" ]
+  ```
+
+  The core engine will automatically detect connectors named `DiskPart`, `MIB2`, and all connectors under the `system` category.
+
+* Example 4:
+
+  ```yaml
+  connectors: [ +DiskPart, MIB2, "#system" ]
+  ```
+
+  The core engine will force the execution of the `DiskPart` connector and then proceed with the automatic detection of `MIB2` and all connectors under the `system` category.
+
+* Example 5:
+
+  ```yaml
+  connectors: [ DiskPart, "-#system" ]
+  ```
+
+  The core engine will perform automatic detection exclusively on the `DiskPart` connector.
+
+* Example 6:
+
+  ```yaml
+  connectors: [ +Linux, MIB2 ]
+  ```
+
+  The core engine will force the execution of the `Linux` connector and subsequently perform automatic detection on the `MIB2` connector.
+
+* Example 7:
+
+  ```yaml
+  connectors: [ -Linux ]
+  ```
+
+  The core engine will perform automatic detection on all connectors except the `Linux` connector.
+
+* Example 8:
+
+  ```yaml
+  connectors: [ "#hardware", -MIB2 ]
+  ```
+
+  The core engine will perform automatic detection on connectors categorized under `hardware`, excluding the `MIB2` connector.
+
+To know which connectors are available, refer to [Community Connector Platforms](../platform-requirements.html#!).
+
+Otherwise, you can list the available connectors using the below command:
+
+```shell-session
+$ metricshub -l
+```
+
+For more information about the `metricshub` command, refer to [MetricsHub CLI (metricshub)](../troubleshooting/cli.md).
+
+#### Discovery cycle
+
+**MetricsHub** periodically performs discoveries to detect new components in your monitored environment. By default, **MetricsHub** runs a discovery after 30 collects. To change this default discovery cycle:
+
+* For all your resources, add the `discoveryCycle` just before the `resourceGroups` section:
+
+    ```yaml
+    discoveryCycle: 15
+
+    resourceGroups: # ...
+    ```
+
+* For a specific host, add the `discoveryCycle` parameter at the resource level and indicate the number of collects after which a discovery will be performed. In the example below, we set the `discoveryCycle` to be performed after `5` collects for `myHost1`:
+
+    ```yaml
+    resourceGroups:
+      boston:
+        resources:
+          myHost1:
+            attributes:
+              host.name: my-host-01
+              host.type: linux
+            protocols:
+              snmp:
+                version: v1
+                community: public
+                port: 161
+                timeout: 120s
+            discoveryCycle: 5 # Customized
+    ```
+
+> **Warning**: Running discoveries too frequently can cause CPU-intensive workloads.
+
+#### Resource Attributes
+
+Add labels in the `attributes` section to override the data collected by the **MetricsHub Agent** or add additional attributes to the [Host Resource](https://opentelemetry.io/docs/specs/semconv/resource/host/). These attributes are added to each metric of that *Resource* when exported to time series platforms like Prometheus.
+
+In the example below, we add a new `app` attribute and indicate that it is the `Jenkins` app:
+
+```yaml
+resourceGroups:
+  boston:
+    resources:
+      myHost1:
+        attributes:
+          host.name: my-host-01
+          host.type: other
+          app: Jenkins
+        protocols:
+          http:
+            https: true
+            port: 443
+            username: myusername
+            password: mypwd
+            timeout: 60
+```
+
+#### Hostname resolution
+
+By default, **MetricsHub** resolves the `hostname` of the resource to a Fully Qualified Domain Name (FQDN) and displays this value in the [Host Resource](https://opentelemetry.io/docs/specs/semconv/resource/host/) attribute `host.name`. To display the configured hostname instead, set `resolveHostnameToFqdn` to `false`:
+
+```yaml
+resolveHostnameToFqdn: false
+
+resourceGroups:
+```
+
+#### Job pool size
+
+By default, **MetricsHub** runs up to 20 discovery and collect jobs in parallel. To increase or decrease the number of jobs **MetricsHub** can run simultaneously, add the `jobPoolSize` parameter just before the `resourceGroups` section:
+
+```yaml
+jobPoolSize: 40 # Customized
+
+resourceGroups: # ...
+```
+
+> **Warning**: Running too many jobs in parallel can lead to an OutOfMemory error.
+
+#### Sequential mode
+
+By default, **MetricsHub** sends the queries to the resource in parallel. Although the parallel mode is faster than the sequential one, too many requests at the same time can lead to the failure of the targeted system.
+
+To force all the network calls to be executed in sequential order:
+
+* For all your resources, add the `sequential` parameter before the `resourceGroups` section (**NOT RECOMMENDED**) and set it to `true`:
+
+    ```yaml
+    sequential: true
+
+    resourceGroups: # ...
+    ```
+
+* For a specific resource, add the `sequential` parameter at the resource level and set it to `true`. In the example below, we enabled the `sequential` mode for `myHost1`
+
+    ```yaml
+    resourceGroups:
+      boston:
+        resources:
+          myHost1:
+            attributes:
+              host.name: my-host-01
+              host.type: linux
+            protocols:
+              snmp:
+                version: v1
+                community: public
+                port: 161
+                timeout: 120s
+            sequential: true # Customized
+    ```
+
+> **Warning**: Sending requests in sequential mode slows down the monitoring significantly. Instead of using the sequential mode, you can increase the maximum number of allowed concurrent requests in the monitored system, if the manufacturer allows it.
+
+#### Timeout, duration and period format
+
+Timeouts, durations and periods are specified with the below format:
+
+| Unit | Description                     | Examples         |
+| ---- | ------------------------------- | ---------------- |
+| s    | seconds                         | 120s             |
+| m    | minutes                         | 90m, 1m15s       |
+| h    | hours                           | 1h, 1h30m        |
+| d    | days (based on a 24-hour day)   | 1d               |