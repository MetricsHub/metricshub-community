--- conflicted
+++ resolved
@@ -1,23 +1,18 @@
-keywords: quick start
-description: Short step-by-step instructions to follow for installing and configuring MetricsHub
-
-# Quick Start
-
-This quick start guide walks you through the step-by-step instructions you should complete for collecting metrics and pushing them to your observability back-end.
-
-## Step 1: Install MetricsHub
-
-[Install MetricsHub](./install.html) on a system that has network access to the resources to monitor (physical servers, switches, storage systems, application, etc.).
-
-## Step 2: Configure the resources to be monitored
-
-[Add and define the resources](./configuration/configure-agent.html#configure-resources) you wish to monitor in the **config/metricshub.yaml** file.
-
-## Step 3: Send the metrics to an OTLP Receiver
-
-<<<<<<< HEAD
-Configure **MetricsHub** to send the collected metrics to the OTLP receiver of your choice (Datadog Agent, New Relic, Prometheus, and more) or to an OpenTelemetry collector through the `gRPC` or `http/protobuf` protocol.
-=======
-Configure **${solutionName}** to send the collected metrics to the [OTLP receiver](./configuration/configure-agent.html#configure-the-otlp-receiver) of your choice (Datadog Agent, New Relic, Prometheus, and more) or to an OpenTelemetry collector through the `gRPC` or `http/protobuf` protocol.
-
->>>>>>> 62affdc4
+keywords: quick start
+description: Short step-by-step instructions to follow for installing and configuring MetricsHub
+
+# Quick Start
+
+This quick start guide walks you through the step-by-step instructions you should complete for collecting metrics and pushing them to your observability back-end.
+
+## Step 1: Install MetricsHub
+
+[Install MetricsHub](./install.html) on a system that has network access to the resources to monitor (physical servers, switches, storage systems, application, etc.).
+
+## Step 2: Configure the resources to be monitored
+
+[Add and define the resources](./configuration/configure-agent.html#configure-resources) you wish to monitor in the **config/metricshub.yaml** file.
+
+## Step 3: Send the metrics to an OTLP Receiver
+
+Configure **MetricsHub** to send the collected metrics to the [OTLP receiver](./configuration/configure-agent.html#configure-the-otlp-receiver) of your choice (Datadog Agent, New Relic, Prometheus, and more) or to an OpenTelemetry collector through the `gRPC` or `http/protobuf` protocol.