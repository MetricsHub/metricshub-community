--- conflicted
+++ resolved
@@ -1,10 +1,9 @@
-<<<<<<< HEAD
+keywords: grafana, dashboards, configuration, windows, linux, unix, dashboard provider, data source
+description: How to import and configure Hardware Sentry Exporter for Prometheus built-in Grafana dashboards.
+
 # Grafana Dashboards
-=======
-# Loading the Dashboards in Grafana
 
-## Installing the Dashboards
-First, download the lastest version of **hardware-dashboards-for-grafana.zip** or **hardware-dashboards-for-grafana.tar.gz** from [Sentry Software's Web site](https://www.sentrysoftware.com/downloads/products-for-prometheus.html). The package contains:
+## Loading Dashboards in Grafana
 
 * the dashboards (.json files)
 * the provisioning files (.yml files)
@@ -33,5 +32,4 @@
 
 In the "**provisioning/datasource**" directory, open the *hardware-sentry-prometheus.yml*. Enter the required settings to connect to your Prometheus server and save the changes. This will create a new data source called **hardware_sentry_prometheus** in Grafana.
 
-Restart the Grafana server. The dashboard are now loaded in Grafana.
->>>>>>> b5062d66
+Restart the Grafana server. The dashboard are now loaded in Grafana.