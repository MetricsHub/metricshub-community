package com.sentrysoftware.matrix.converter.state.mapping;

import static com.sentrysoftware.matrix.converter.ConverterConstants.ATTRIBUTES;
import static com.sentrysoftware.matrix.converter.ConverterConstants.DISCOVERY;
import static com.sentrysoftware.matrix.converter.ConverterConstants.MAPPING;
import static com.sentrysoftware.matrix.converter.ConverterConstants.MONITORS;
import static com.sentrysoftware.matrix.converter.ConverterConstants.YAML_BATTERY;
import static com.sentrysoftware.matrix.converter.ConverterConstants.YAML_BLADE;
import static com.sentrysoftware.matrix.converter.ConverterConstants.YAML_CPU;
import static com.sentrysoftware.matrix.converter.ConverterConstants.YAML_CPU_CORE;
import static com.sentrysoftware.matrix.converter.ConverterConstants.YAML_DISK_CONTROLLER;
import static com.sentrysoftware.matrix.converter.ConverterConstants.YAML_ENCLOSURE;
import static com.sentrysoftware.matrix.converter.ConverterConstants.YAML_FAN;
import static com.sentrysoftware.matrix.converter.ConverterConstants.YAML_GPU;
import static com.sentrysoftware.matrix.converter.ConverterConstants.YAML_LED;
import static com.sentrysoftware.matrix.converter.ConverterConstants.YAML_LOGICAL_DISK;
import static com.sentrysoftware.matrix.converter.ConverterConstants.YAML_LUN;
import static com.sentrysoftware.matrix.converter.ConverterConstants.YAML_MEMORY;
import static com.sentrysoftware.matrix.converter.ConverterConstants.YAML_NETWORK;
import static com.sentrysoftware.matrix.converter.ConverterConstants.YAML_OTHER_DEVICE;
import static com.sentrysoftware.matrix.converter.ConverterConstants.YAML_PHYSICAL_DISK;
import static com.sentrysoftware.matrix.converter.ConverterConstants.YAML_POWER_SUPPLY;
import static com.sentrysoftware.matrix.converter.ConverterConstants.YAML_ROBOTICS;
import static com.sentrysoftware.matrix.converter.ConverterConstants.YAML_TAPEDRIVE;
import static com.sentrysoftware.matrix.converter.ConverterConstants.YAML_TEMPERATURE;
import static com.sentrysoftware.matrix.converter.ConverterConstants.YAML_VM;
import static com.sentrysoftware.matrix.converter.ConverterConstants.YAML_VOLTAGE;

import java.util.Iterator;
import java.util.Map;
import java.util.Map.Entry;

import com.fasterxml.jackson.databind.JsonNode;
import com.fasterxml.jackson.databind.node.TextNode;

import lombok.AllArgsConstructor;

@AllArgsConstructor
public class MappingConvertersWrapper {

	/**
	 * Remove me
	 */
	private static final IMappingConverter NOOP = new NoopConverter();

	/**
	 * Map of mapping converters
	 */
	private static final Map<String, IMappingConverter> DEFAULT_CONVERTERS = Map.ofEntries(
		Map.entry(YAML_BATTERY, new BatteryConverter()),
		Map.entry(YAML_BLADE, new BladeConverter()),
		Map.entry(YAML_CPU, new CpuConverter()),
		Map.entry(YAML_CPU_CORE, NOOP),
<<<<<<< HEAD
		Map.entry(YAML_DISK_CONTROLLER, new DiskControllerConverter()),
		Map.entry(YAML_ENCLOSURE, NOOP),
=======
		Map.entry(YAML_DISK_CONTROLLER, NOOP),
		Map.entry(YAML_ENCLOSURE, new EnclosureConverter()),
>>>>>>> 412e7246
		Map.entry(YAML_FAN, NOOP),
		Map.entry(YAML_GPU, NOOP),
		Map.entry(YAML_LED, new LedConverter()),
		Map.entry(YAML_LOGICAL_DISK, new LogicalDiskConverter()),
		Map.entry(YAML_LUN, NOOP),
		Map.entry(YAML_MEMORY, new MemoryConverter()),
		Map.entry(YAML_NETWORK, NOOP),
		Map.entry(YAML_OTHER_DEVICE, NOOP),
		Map.entry(YAML_PHYSICAL_DISK, NOOP),
		Map.entry(YAML_POWER_SUPPLY, NOOP),
		Map.entry(YAML_ROBOTICS, NOOP),
		Map.entry(YAML_TAPEDRIVE, NOOP),
		Map.entry(YAML_TEMPERATURE, NOOP),
		Map.entry(YAML_VM, NOOP),
		Map.entry(YAML_VOLTAGE, NOOP)
	);

	private Map<String, IMappingConverter> converters;

	public MappingConvertersWrapper() {
		converters = DEFAULT_CONVERTERS;
	}

	/**
	 * Convert the HDF parameter activation key-value pair and set it under the <em>conditionalCollection</em> section
	 * 
	 * @param key                   HDF parameter activation key to be converted.
	 * @param value                 The value to be set in a new {@link TextNode}.<br>
	 *                              Depending on the conversion specifications this value may change.
	 * @param monitorType           The type of the monitor device E.g. temperature, battery, enclosure...etc.
	 * @param conditionalCollection The node on which we want to set the key-value pair
	 */
	public void convertParameterActivation(
		final String key,
		final String value,
		final String monitorType,
		final JsonNode conditionalCollection
	) {
		getConverterForMonitorType(monitorType)
			.convertCollectProperty(key.replace("parameteractivation.", ""), value, conditionalCollection);
	}

	/**
	 * Get the converter for the given monitor type
	 * 
	 * @param monitorType The type of the monitor used to get the corresponding converter
	 * @return {@link IMappingConverter} instance
	 */
	public IMappingConverter getConverterForMonitorType(final String monitorType) {
		return converters.get(monitorType);
	}

	/**
	 * Convert HDF parameter key-value pair and set it under the <em>metrics</em> section
	 * 
	 * @param key         HDF parameter key to be converted.
	 * @param value       The value to be set in a new {@link TextNode}.<br>
	 *                    Depending on the conversion specifications this value may change.
	 * @param monitorType The type of the monitor device E.g. temperature, battery, enclosure...etc.
	 * @param  metrics    The node on which we want to set the key-value pair
	 */
	public void convertCollectProperty(
		final String key,
		final String value,
		final String monitorType,
		final JsonNode metrics
	) {
		getConverterForMonitorType(monitorType).convertCollectProperty(key, value, metrics);
	}

	/**
	 * Post conversion of the HDF discovery properties to YAML discovery properties
	 * 
	 * @param connector The hardware connector object node
	 */
	public void postConvertDiscovery(final JsonNode connector) {
		final JsonNode monitors = connector.get(MONITORS);
		if (monitors != null) {
			final Iterator<Entry<String, JsonNode>> monitorsIter = monitors.fields();
			while (monitorsIter.hasNext()) {
				final Entry<String, JsonNode> monitorEntry = monitorsIter.next();
				final JsonNode job = monitorEntry.getValue();
				if (job != null) {
					final JsonNode discovery = job.get(DISCOVERY);
					if (discovery != null) {
						postConvertDiscovery(monitorEntry.getKey(), discovery);
					}
				}
			}
		}
	}

	/**
	 * Discovery attributes post conversion
	 * 
	 * @param monitorType The type of the monitor we wish to get its converter
	 * @param discovery   The discovery job we wish to get its mapping section
	 */
	private void postConvertDiscovery(final String monitorType, final JsonNode discovery) {
		final JsonNode mapping = discovery.get(MAPPING);
		if (mapping != null && mapping.get(ATTRIBUTES) != null) {
			getConverterForMonitorType(monitorType).postConvertDiscoveryProperties(mapping);
		}
	}

	/**
	 * Get the mapping converter for the given monitor name
	 * 
	 * @param monitorName The YAML monitor name
	 * @return {@link IMappingConverter} instance
	 */
	public IMappingConverter getConverter(final String monitorName) {
		return converters.get(monitorName);
	}
}
<|MERGE_RESOLUTION|>--- conflicted
+++ resolved
@@ -1,175 +1,170 @@
-package com.sentrysoftware.matrix.converter.state.mapping;
-
-import static com.sentrysoftware.matrix.converter.ConverterConstants.ATTRIBUTES;
-import static com.sentrysoftware.matrix.converter.ConverterConstants.DISCOVERY;
-import static com.sentrysoftware.matrix.converter.ConverterConstants.MAPPING;
-import static com.sentrysoftware.matrix.converter.ConverterConstants.MONITORS;
-import static com.sentrysoftware.matrix.converter.ConverterConstants.YAML_BATTERY;
-import static com.sentrysoftware.matrix.converter.ConverterConstants.YAML_BLADE;
-import static com.sentrysoftware.matrix.converter.ConverterConstants.YAML_CPU;
-import static com.sentrysoftware.matrix.converter.ConverterConstants.YAML_CPU_CORE;
-import static com.sentrysoftware.matrix.converter.ConverterConstants.YAML_DISK_CONTROLLER;
-import static com.sentrysoftware.matrix.converter.ConverterConstants.YAML_ENCLOSURE;
-import static com.sentrysoftware.matrix.converter.ConverterConstants.YAML_FAN;
-import static com.sentrysoftware.matrix.converter.ConverterConstants.YAML_GPU;
-import static com.sentrysoftware.matrix.converter.ConverterConstants.YAML_LED;
-import static com.sentrysoftware.matrix.converter.ConverterConstants.YAML_LOGICAL_DISK;
-import static com.sentrysoftware.matrix.converter.ConverterConstants.YAML_LUN;
-import static com.sentrysoftware.matrix.converter.ConverterConstants.YAML_MEMORY;
-import static com.sentrysoftware.matrix.converter.ConverterConstants.YAML_NETWORK;
-import static com.sentrysoftware.matrix.converter.ConverterConstants.YAML_OTHER_DEVICE;
-import static com.sentrysoftware.matrix.converter.ConverterConstants.YAML_PHYSICAL_DISK;
-import static com.sentrysoftware.matrix.converter.ConverterConstants.YAML_POWER_SUPPLY;
-import static com.sentrysoftware.matrix.converter.ConverterConstants.YAML_ROBOTICS;
-import static com.sentrysoftware.matrix.converter.ConverterConstants.YAML_TAPEDRIVE;
-import static com.sentrysoftware.matrix.converter.ConverterConstants.YAML_TEMPERATURE;
-import static com.sentrysoftware.matrix.converter.ConverterConstants.YAML_VM;
-import static com.sentrysoftware.matrix.converter.ConverterConstants.YAML_VOLTAGE;
-
-import java.util.Iterator;
-import java.util.Map;
-import java.util.Map.Entry;
-
-import com.fasterxml.jackson.databind.JsonNode;
-import com.fasterxml.jackson.databind.node.TextNode;
-
-import lombok.AllArgsConstructor;
-
-@AllArgsConstructor
-public class MappingConvertersWrapper {
-
-	/**
-	 * Remove me
-	 */
-	private static final IMappingConverter NOOP = new NoopConverter();
-
-	/**
-	 * Map of mapping converters
-	 */
-	private static final Map<String, IMappingConverter> DEFAULT_CONVERTERS = Map.ofEntries(
-		Map.entry(YAML_BATTERY, new BatteryConverter()),
-		Map.entry(YAML_BLADE, new BladeConverter()),
-		Map.entry(YAML_CPU, new CpuConverter()),
-		Map.entry(YAML_CPU_CORE, NOOP),
-<<<<<<< HEAD
-		Map.entry(YAML_DISK_CONTROLLER, new DiskControllerConverter()),
-		Map.entry(YAML_ENCLOSURE, NOOP),
-=======
-		Map.entry(YAML_DISK_CONTROLLER, NOOP),
-		Map.entry(YAML_ENCLOSURE, new EnclosureConverter()),
->>>>>>> 412e7246
-		Map.entry(YAML_FAN, NOOP),
-		Map.entry(YAML_GPU, NOOP),
-		Map.entry(YAML_LED, new LedConverter()),
-		Map.entry(YAML_LOGICAL_DISK, new LogicalDiskConverter()),
-		Map.entry(YAML_LUN, NOOP),
-		Map.entry(YAML_MEMORY, new MemoryConverter()),
-		Map.entry(YAML_NETWORK, NOOP),
-		Map.entry(YAML_OTHER_DEVICE, NOOP),
-		Map.entry(YAML_PHYSICAL_DISK, NOOP),
-		Map.entry(YAML_POWER_SUPPLY, NOOP),
-		Map.entry(YAML_ROBOTICS, NOOP),
-		Map.entry(YAML_TAPEDRIVE, NOOP),
-		Map.entry(YAML_TEMPERATURE, NOOP),
-		Map.entry(YAML_VM, NOOP),
-		Map.entry(YAML_VOLTAGE, NOOP)
-	);
-
-	private Map<String, IMappingConverter> converters;
-
-	public MappingConvertersWrapper() {
-		converters = DEFAULT_CONVERTERS;
-	}
-
-	/**
-	 * Convert the HDF parameter activation key-value pair and set it under the <em>conditionalCollection</em> section
-	 * 
-	 * @param key                   HDF parameter activation key to be converted.
-	 * @param value                 The value to be set in a new {@link TextNode}.<br>
-	 *                              Depending on the conversion specifications this value may change.
-	 * @param monitorType           The type of the monitor device E.g. temperature, battery, enclosure...etc.
-	 * @param conditionalCollection The node on which we want to set the key-value pair
-	 */
-	public void convertParameterActivation(
-		final String key,
-		final String value,
-		final String monitorType,
-		final JsonNode conditionalCollection
-	) {
-		getConverterForMonitorType(monitorType)
-			.convertCollectProperty(key.replace("parameteractivation.", ""), value, conditionalCollection);
-	}
-
-	/**
-	 * Get the converter for the given monitor type
-	 * 
-	 * @param monitorType The type of the monitor used to get the corresponding converter
-	 * @return {@link IMappingConverter} instance
-	 */
-	public IMappingConverter getConverterForMonitorType(final String monitorType) {
-		return converters.get(monitorType);
-	}
-
-	/**
-	 * Convert HDF parameter key-value pair and set it under the <em>metrics</em> section
-	 * 
-	 * @param key         HDF parameter key to be converted.
-	 * @param value       The value to be set in a new {@link TextNode}.<br>
-	 *                    Depending on the conversion specifications this value may change.
-	 * @param monitorType The type of the monitor device E.g. temperature, battery, enclosure...etc.
-	 * @param  metrics    The node on which we want to set the key-value pair
-	 */
-	public void convertCollectProperty(
-		final String key,
-		final String value,
-		final String monitorType,
-		final JsonNode metrics
-	) {
-		getConverterForMonitorType(monitorType).convertCollectProperty(key, value, metrics);
-	}
-
-	/**
-	 * Post conversion of the HDF discovery properties to YAML discovery properties
-	 * 
-	 * @param connector The hardware connector object node
-	 */
-	public void postConvertDiscovery(final JsonNode connector) {
-		final JsonNode monitors = connector.get(MONITORS);
-		if (monitors != null) {
-			final Iterator<Entry<String, JsonNode>> monitorsIter = monitors.fields();
-			while (monitorsIter.hasNext()) {
-				final Entry<String, JsonNode> monitorEntry = monitorsIter.next();
-				final JsonNode job = monitorEntry.getValue();
-				if (job != null) {
-					final JsonNode discovery = job.get(DISCOVERY);
-					if (discovery != null) {
-						postConvertDiscovery(monitorEntry.getKey(), discovery);
-					}
-				}
-			}
-		}
-	}
-
-	/**
-	 * Discovery attributes post conversion
-	 * 
-	 * @param monitorType The type of the monitor we wish to get its converter
-	 * @param discovery   The discovery job we wish to get its mapping section
-	 */
-	private void postConvertDiscovery(final String monitorType, final JsonNode discovery) {
-		final JsonNode mapping = discovery.get(MAPPING);
-		if (mapping != null && mapping.get(ATTRIBUTES) != null) {
-			getConverterForMonitorType(monitorType).postConvertDiscoveryProperties(mapping);
-		}
-	}
-
-	/**
-	 * Get the mapping converter for the given monitor name
-	 * 
-	 * @param monitorName The YAML monitor name
-	 * @return {@link IMappingConverter} instance
-	 */
-	public IMappingConverter getConverter(final String monitorName) {
-		return converters.get(monitorName);
-	}
-}
+package com.sentrysoftware.matrix.converter.state.mapping;
+
+import static com.sentrysoftware.matrix.converter.ConverterConstants.ATTRIBUTES;
+import static com.sentrysoftware.matrix.converter.ConverterConstants.DISCOVERY;
+import static com.sentrysoftware.matrix.converter.ConverterConstants.MAPPING;
+import static com.sentrysoftware.matrix.converter.ConverterConstants.MONITORS;
+import static com.sentrysoftware.matrix.converter.ConverterConstants.YAML_BATTERY;
+import static com.sentrysoftware.matrix.converter.ConverterConstants.YAML_BLADE;
+import static com.sentrysoftware.matrix.converter.ConverterConstants.YAML_CPU;
+import static com.sentrysoftware.matrix.converter.ConverterConstants.YAML_CPU_CORE;
+import static com.sentrysoftware.matrix.converter.ConverterConstants.YAML_DISK_CONTROLLER;
+import static com.sentrysoftware.matrix.converter.ConverterConstants.YAML_ENCLOSURE;
+import static com.sentrysoftware.matrix.converter.ConverterConstants.YAML_FAN;
+import static com.sentrysoftware.matrix.converter.ConverterConstants.YAML_GPU;
+import static com.sentrysoftware.matrix.converter.ConverterConstants.YAML_LED;
+import static com.sentrysoftware.matrix.converter.ConverterConstants.YAML_LOGICAL_DISK;
+import static com.sentrysoftware.matrix.converter.ConverterConstants.YAML_LUN;
+import static com.sentrysoftware.matrix.converter.ConverterConstants.YAML_MEMORY;
+import static com.sentrysoftware.matrix.converter.ConverterConstants.YAML_NETWORK;
+import static com.sentrysoftware.matrix.converter.ConverterConstants.YAML_OTHER_DEVICE;
+import static com.sentrysoftware.matrix.converter.ConverterConstants.YAML_PHYSICAL_DISK;
+import static com.sentrysoftware.matrix.converter.ConverterConstants.YAML_POWER_SUPPLY;
+import static com.sentrysoftware.matrix.converter.ConverterConstants.YAML_ROBOTICS;
+import static com.sentrysoftware.matrix.converter.ConverterConstants.YAML_TAPEDRIVE;
+import static com.sentrysoftware.matrix.converter.ConverterConstants.YAML_TEMPERATURE;
+import static com.sentrysoftware.matrix.converter.ConverterConstants.YAML_VM;
+import static com.sentrysoftware.matrix.converter.ConverterConstants.YAML_VOLTAGE;
+
+import java.util.Iterator;
+import java.util.Map;
+import java.util.Map.Entry;
+
+import com.fasterxml.jackson.databind.JsonNode;
+import com.fasterxml.jackson.databind.node.TextNode;
+
+import lombok.AllArgsConstructor;
+
+@AllArgsConstructor
+public class MappingConvertersWrapper {
+
+	/**
+	 * Remove me
+	 */
+	private static final IMappingConverter NOOP = new NoopConverter();
+
+	/**
+	 * Map of mapping converters
+	 */
+	private static final Map<String, IMappingConverter> DEFAULT_CONVERTERS = Map.ofEntries(
+		Map.entry(YAML_BATTERY, new BatteryConverter()),
+		Map.entry(YAML_BLADE, new BladeConverter()),
+		Map.entry(YAML_CPU, new CpuConverter()),
+		Map.entry(YAML_CPU_CORE, NOOP),
+		Map.entry(YAML_DISK_CONTROLLER, new DiskControllerConverter()),
+		Map.entry(YAML_ENCLOSURE, new EnclosureConverter()),
+		Map.entry(YAML_FAN, NOOP),
+		Map.entry(YAML_GPU, NOOP),
+		Map.entry(YAML_LED, new LedConverter()),
+		Map.entry(YAML_LOGICAL_DISK, new LogicalDiskConverter()),
+		Map.entry(YAML_LUN, NOOP),
+		Map.entry(YAML_MEMORY, new MemoryConverter()),
+		Map.entry(YAML_NETWORK, NOOP),
+		Map.entry(YAML_OTHER_DEVICE, NOOP),
+		Map.entry(YAML_PHYSICAL_DISK, NOOP),
+		Map.entry(YAML_POWER_SUPPLY, NOOP),
+		Map.entry(YAML_ROBOTICS, NOOP),
+		Map.entry(YAML_TAPEDRIVE, NOOP),
+		Map.entry(YAML_TEMPERATURE, NOOP),
+		Map.entry(YAML_VM, NOOP),
+		Map.entry(YAML_VOLTAGE, NOOP)
+	);
+
+	private Map<String, IMappingConverter> converters;
+
+	public MappingConvertersWrapper() {
+		converters = DEFAULT_CONVERTERS;
+	}
+
+	/**
+	 * Convert the HDF parameter activation key-value pair and set it under the <em>conditionalCollection</em> section
+	 * 
+	 * @param key                   HDF parameter activation key to be converted.
+	 * @param value                 The value to be set in a new {@link TextNode}.<br>
+	 *                              Depending on the conversion specifications this value may change.
+	 * @param monitorType           The type of the monitor device E.g. temperature, battery, enclosure...etc.
+	 * @param conditionalCollection The node on which we want to set the key-value pair
+	 */
+	public void convertParameterActivation(
+		final String key,
+		final String value,
+		final String monitorType,
+		final JsonNode conditionalCollection
+	) {
+		getConverterForMonitorType(monitorType)
+			.convertCollectProperty(key.replace("parameteractivation.", ""), value, conditionalCollection);
+	}
+
+	/**
+	 * Get the converter for the given monitor type
+	 * 
+	 * @param monitorType The type of the monitor used to get the corresponding converter
+	 * @return {@link IMappingConverter} instance
+	 */
+	public IMappingConverter getConverterForMonitorType(final String monitorType) {
+		return converters.get(monitorType);
+	}
+
+	/**
+	 * Convert HDF parameter key-value pair and set it under the <em>metrics</em> section
+	 * 
+	 * @param key         HDF parameter key to be converted.
+	 * @param value       The value to be set in a new {@link TextNode}.<br>
+	 *                    Depending on the conversion specifications this value may change.
+	 * @param monitorType The type of the monitor device E.g. temperature, battery, enclosure...etc.
+	 * @param  metrics    The node on which we want to set the key-value pair
+	 */
+	public void convertCollectProperty(
+		final String key,
+		final String value,
+		final String monitorType,
+		final JsonNode metrics
+	) {
+		getConverterForMonitorType(monitorType).convertCollectProperty(key, value, metrics);
+	}
+
+	/**
+	 * Post conversion of the HDF discovery properties to YAML discovery properties
+	 * 
+	 * @param connector The hardware connector object node
+	 */
+	public void postConvertDiscovery(final JsonNode connector) {
+		final JsonNode monitors = connector.get(MONITORS);
+		if (monitors != null) {
+			final Iterator<Entry<String, JsonNode>> monitorsIter = monitors.fields();
+			while (monitorsIter.hasNext()) {
+				final Entry<String, JsonNode> monitorEntry = monitorsIter.next();
+				final JsonNode job = monitorEntry.getValue();
+				if (job != null) {
+					final JsonNode discovery = job.get(DISCOVERY);
+					if (discovery != null) {
+						postConvertDiscovery(monitorEntry.getKey(), discovery);
+					}
+				}
+			}
+		}
+	}
+
+	/**
+	 * Discovery attributes post conversion
+	 * 
+	 * @param monitorType The type of the monitor we wish to get its converter
+	 * @param discovery   The discovery job we wish to get its mapping section
+	 */
+	private void postConvertDiscovery(final String monitorType, final JsonNode discovery) {
+		final JsonNode mapping = discovery.get(MAPPING);
+		if (mapping != null && mapping.get(ATTRIBUTES) != null) {
+			getConverterForMonitorType(monitorType).postConvertDiscoveryProperties(mapping);
+		}
+	}
+
+	/**
+	 * Get the mapping converter for the given monitor name
+	 * 
+	 * @param monitorName The YAML monitor name
+	 * @return {@link IMappingConverter} instance
+	 */
+	public IMappingConverter getConverter(final String monitorName) {
+		return converters.get(monitorName);
+	}
+}