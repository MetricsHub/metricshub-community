package com.sentrysoftware.matrix.converter.state.source;

import java.util.Set;
import java.util.stream.Collectors;
import java.util.stream.Stream;

import com.sentrysoftware.matrix.converter.state.IConnectorStateConverter;
import com.sentrysoftware.matrix.converter.state.source.ucs.ConnectorUcsProperty;
import com.sentrysoftware.matrix.converter.state.source.tablejoin.ConnectorTableJoinProperty;
import com.sentrysoftware.matrix.converter.state.source.http.ConnectorHttpProperty;
import com.sentrysoftware.matrix.converter.state.source.reference.ConnectorReferenceProperty;
import com.sentrysoftware.matrix.converter.state.source.wmi.ConnectorWmiProperty;
import com.sentrysoftware.matrix.converter.state.source.snmp.ConnectorSnmpProperty;

import lombok.AccessLevel;
import lombok.NoArgsConstructor;

@NoArgsConstructor(access = AccessLevel.PRIVATE)
public class ConnectorSourceProperty {

	public static Set<IConnectorStateConverter> getConnectorProperties() {

		return Stream.of(
				ConnectorWmiProperty.getConnectorProperties(),
<<<<<<< HEAD
				ConnectorSnmpProperty.getConnectorProperties(),
=======
				ConnectorUcsProperty.getConnectorProperties(),
>>>>>>> 9f2eab5a
				ConnectorTableJoinProperty.getConnectorProperties(),
				ConnectorHttpProperty.getConnectorProperties(),
				ConnectorReferenceProperty.getConnectorProperties()
			)
			.flatMap(Set::stream)
			.collect(Collectors.toSet());
	}
}<|MERGE_RESOLUTION|>--- conflicted
+++ resolved
@@ -22,11 +22,8 @@
 
 		return Stream.of(
 				ConnectorWmiProperty.getConnectorProperties(),
-<<<<<<< HEAD
 				ConnectorSnmpProperty.getConnectorProperties(),
-=======
 				ConnectorUcsProperty.getConnectorProperties(),
->>>>>>> 9f2eab5a
 				ConnectorTableJoinProperty.getConnectorProperties(),
 				ConnectorHttpProperty.getConnectorProperties(),
 				ConnectorReferenceProperty.getConnectorProperties()
