--- conflicted
+++ resolved
@@ -1,278 +1,273 @@
-package org.sentrysoftware.metricshub.extension.http;
-
-/*-
- * ╱╲╱╲╱╲╱╲╱╲╱╲╱╲╱╲╱╲╱╲╱╲╱╲╱╲╱╲╱╲╱╲╱╲╱╲╱╲╱╲
- * MetricsHub HTTP Extension
- * ჻჻჻჻჻჻
- * Copyright 2023 - 2024 Sentry Software
- * ჻჻჻჻჻჻
- * This program is free software: you can redistribute it and/or modify
- * it under the terms of the GNU Affero General Public License as published by
- * the Free Software Foundation, either version 3 of the License, or
- * (at your option) any later version.
- *
- * This program is distributed in the hope that it will be useful,
- * but WITHOUT ANY WARRANTY; without even the implied warranty of
- * MERCHANTABILITY or FITNESS FOR A PARTICULAR PURPOSE.  See the
- * GNU General Public License for more details.
- *
- * You should have received a copy of the GNU Affero General Public License
- * along with this program.  If not, see <http://www.gnu.org/licenses/>.
- * ╲╱╲╱╲╱╲╱╲╱╲╱╲╱╲╱╲╱╲╱╲╱╲╱╲╱╲╱╲╱╲╱╲╱╲╱╲╱╲╱
- */
-
-import com.fasterxml.jackson.databind.DeserializationFeature;
-import com.fasterxml.jackson.databind.JsonNode;
-import com.fasterxml.jackson.databind.MapperFeature;
-import com.fasterxml.jackson.databind.SerializationFeature;
-import com.fasterxml.jackson.databind.json.JsonMapper;
-import com.fasterxml.jackson.dataformat.yaml.YAMLFactory;
-import java.io.PrintWriter;
-import java.util.List;
-import java.util.Map;
-import java.util.Optional;
-import java.util.Set;
-import java.util.function.UnaryOperator;
-import lombok.extern.slf4j.Slf4j;
-import org.sentrysoftware.metricshub.engine.common.exception.InvalidConfigurationException;
-import org.sentrysoftware.metricshub.engine.configuration.HostConfiguration;
-import org.sentrysoftware.metricshub.engine.configuration.IConfiguration;
-import org.sentrysoftware.metricshub.engine.connector.model.common.ResultContent;
-import org.sentrysoftware.metricshub.engine.connector.model.identity.criterion.Criterion;
-import org.sentrysoftware.metricshub.engine.connector.model.identity.criterion.HttpCriterion;
-import org.sentrysoftware.metricshub.engine.connector.model.monitor.task.source.HttpSource;
-import org.sentrysoftware.metricshub.engine.connector.model.monitor.task.source.Source;
-import org.sentrysoftware.metricshub.engine.extension.IProtocolExtension;
-import org.sentrysoftware.metricshub.engine.strategy.detection.CriterionTestResult;
-import org.sentrysoftware.metricshub.engine.strategy.source.SourceTable;
-import org.sentrysoftware.metricshub.engine.telemetry.TelemetryManager;
-import org.sentrysoftware.metricshub.extension.http.utils.HttpRequest;
-
-/**
- * This class implements the {@link IProtocolExtension} contract, reports the supported features,
- * processes HTTP sources and criteria.
- */
-@Slf4j
-public class HttpExtension implements IProtocolExtension {
-
-	/**
-	 * The identifier for the Http protocol.
-	 */
-	private static final String IDENTIFIER = "http";
-
-	private HttpRequestExecutor httpRequestExecutor;
-
-	/**
-	 * Creates a new instance of the {@link HttpExtension} implementation.
-	 */
-	public HttpExtension() {
-		httpRequestExecutor = new HttpRequestExecutor();
-	}
-
-	@Override
-	public boolean isValidConfiguration(IConfiguration configuration) {
-		return configuration instanceof HttpConfiguration;
-	}
-
-	@Override
-	public Set<Class<? extends Source>> getSupportedSources() {
-		return Set.of(HttpSource.class);
-	}
-
-	@Override
-	public Map<Class<? extends IConfiguration>, Set<Class<? extends Source>>> getConfigurationToSourceMapping() {
-		return Map.of(HttpConfiguration.class, Set.of(HttpSource.class));
-	}
-
-	@Override
-	public Set<Class<? extends Criterion>> getSupportedCriteria() {
-		return Set.of(HttpCriterion.class);
-	}
-
-	@Override
-	public Optional<Boolean> checkProtocol(TelemetryManager telemetryManager) {
-		// Retrieve HTTP configuration from the telemetry manager
-		final HttpConfiguration httpConfiguration = (HttpConfiguration) telemetryManager
-			.getHostConfiguration()
-			.getConfigurations()
-			.get(HttpConfiguration.class);
-
-		// Stop the HTTP health check if there is not an HTTP configuration
-		if (httpConfiguration == null) {
-			return Optional.empty();
-		}
-
-		// Retrieve the hostname from the HttpConfiguration, otherwise from the telemetryManager
-		final String hostname = telemetryManager.getHostname(List.of(HttpConfiguration.class));
-
-		// Create and set the HTTP result to null
-		String httpResult = null;
-
-		log.info("Hostname {} - Performing {} protocol health check.", hostname, getIdentifier());
-		log.info("Hostname {} - Checking HTTP protocol status. Sending GET request to '/'.", hostname);
-
-		// Execute HTTP test request
-		try {
-			// Create an Http request
-			final HttpRequest request = HttpRequest
-				.builder()
-				.hostname(hostname)
-				.path("/")
-				.httpConfiguration(httpConfiguration)
-				.resultContent(ResultContent.ALL)
-				.build();
-
-			// Execute Http test request
-			httpResult = httpRequestExecutor.executeHttp(request, true, telemetryManager);
-		} catch (Exception e) {
-			log.debug(
-				"Hostname {} - Checking HTTP protocol status. HTTP exception when performing a GET request to '/': ",
-				hostname,
-				e
-			);
-		}
-
-		return Optional.of(httpResult != null);
-	}
-
-	@Override
-	public SourceTable processSource(Source source, String connectorId, TelemetryManager telemetryManager) {
-		if (source instanceof HttpSource httpSource) {
-			return new HttpSourceProcessor(httpRequestExecutor).process(httpSource, connectorId, telemetryManager);
-		}
-		throw new IllegalArgumentException(
-			String.format(
-				"Hostname %s - Cannot process source %s.",
-				telemetryManager.getHostname(),
-				source != null ? source.getClass().getSimpleName() : "<null>"
-			)
-		);
-	}
-
-	@Override
-	public CriterionTestResult processCriterion(
-		Criterion criterion,
-		String connectorId,
-		TelemetryManager telemetryManager
-	) {
-		if (criterion instanceof HttpCriterion httpCriterion) {
-			return new HttpCriterionProcessor(httpRequestExecutor).process(httpCriterion, connectorId, telemetryManager);
-		}
-		throw new IllegalArgumentException(
-			String.format(
-				"Hostname %s - Cannot process criterion %s.",
-				telemetryManager.getHostname(),
-				criterion != null ? criterion.getClass().getSimpleName() : "<null>"
-			)
-		);
-	}
-
-	@Override
-	public boolean isSupportedConfigurationType(String configurationType) {
-		return IDENTIFIER.equalsIgnoreCase(configurationType);
-	}
-
-	@Override
-	public IConfiguration buildConfiguration(String configurationType, JsonNode jsonNode, UnaryOperator<char[]> decrypt)
-		throws InvalidConfigurationException {
-		try {
-			final HttpConfiguration httpConfiguration = newObjectMapper().treeToValue(jsonNode, HttpConfiguration.class);
-
-			if (decrypt != null) {
-				final char[] password = httpConfiguration.getPassword();
-				if (password != null) {
-					// Decrypt the password
-					httpConfiguration.setPassword(decrypt.apply(password));
-				}
-			}
-
-			return httpConfiguration;
-		} catch (Exception e) {
-			final String errorMessage = String.format("Error while reading HTTP Configuration. Error: %s", e.getMessage());
-			log.error(errorMessage);
-			log.debug("Error while reading HTTP Configuration. Stack trace:", e);
-			throw new InvalidConfigurationException(errorMessage, e);
-		}
-	}
-
-	/**
-	 * Creates and configures a new instance of the Jackson ObjectMapper for handling YAML data.
-	 *
-	 * @return A configured ObjectMapper instance.
-	 */
-	public static JsonMapper newObjectMapper() {
-		return JsonMapper
-			.builder(new YAMLFactory())
-			.enable(MapperFeature.ACCEPT_CASE_INSENSITIVE_ENUMS)
-			.enable(SerializationFeature.INDENT_OUTPUT)
-			.configure(SerializationFeature.FAIL_ON_EMPTY_BEANS, false)
-			.configure(DeserializationFeature.FAIL_ON_UNKNOWN_PROPERTIES, false)
-			.configure(DeserializationFeature.FAIL_ON_INVALID_SUBTYPE, false)
-			.build();
-	}
-
-	@Override
-	public String getIdentifier() {
-		return IDENTIFIER;
-	}
-
-	@Override
-	public String executeQuery(IConfiguration configuration, JsonNode query, PrintWriter printWriter) throws Exception {
-<<<<<<< HEAD
-
-		final String hostname = configuration.getHostname();
-		final JsonNode url = query.get("url");
-		final JsonNode path = query.get("path");
-		final JsonNode header = query.get("header");
-		final JsonNode body = query.get("body");
-		final JsonNode resultContent = query.get("resultContent");
-		final JsonNode authenticationToken = query.get("authenticationToken");
-
-		final HttpRequest httpRequest = HttpRequest
-			.builder()
-			.hostname(hostname)
-			.httpConfiguration((HttpConfiguration) configuration)
-			.method(query.get("method").asText())
-			.url(notNull(url) ? url.asText() : null)
-			.path(notNull(path) ? path.asText() : null)
-			.header(notNull(header) ? header.asText() : null, Map.of(), "", hostname)
-			.body(notNull(body) ? body.asText() : null, Map.of(), "", hostname)
-			.resultContent(notNull(resultContent) ? ResultContent.detect(resultContent.asText()) : ResultContent.ALL)
-			.authenticationToken(notNull(authenticationToken) ? authenticationToken.asText() : null)
-			.build();
-
-		displayRequest(httpRequest, printWriter);
-
-		final HostConfiguration hostConfiguration = HostConfiguration
-			.builder()
-			.configurations(Map.of(HttpConfiguration.class, configuration))
-			.build();
-		final TelemetryManager telemetryManager = TelemetryManager.builder().hostConfiguration(hostConfiguration).build();
-		final String result = httpRequestExecutor.executeHttp(httpRequest, false, telemetryManager);
-		printWriter.print("\n\u001B[34m");
-		printWriter.println(String.format("Result: %s", result));
-		printWriter.print("\u001B[0m");
-		printWriter.flush();
-		return result;
-	}
-
-	boolean notNull(final JsonNode jsonNode) {
-		return jsonNode != null && !jsonNode.isNull();
-	}
-
-	void displayRequest(final HttpRequest httpRequest, final PrintWriter printWriter) {
-		final String template = "%s: %s%n";
-		printWriter.println(String.format("Hostname %s - Executing HTTP %s request:", httpRequest.getHostname(), httpRequest.getMethod()));
-		printWriter.println(String.format(template, "Url", httpRequest.getUrl()));
-		printWriter.println(String.format(template, "Path", httpRequest.getPath()));
-		printWriter.println(String.format(template, "Header", httpRequest.getHeader()));
-		printWriter.println(String.format(template, "Body", httpRequest.getBody()));
-		printWriter.println(String.format(template, "ResultContent", httpRequest.getResultContent()));
-		printWriter.println(String.format(template, "AuthenticationToken", httpRequest.getAuthenticationToken()));
-		printWriter.flush();
-=======
-		// TODO Auto-generated method stub
-		return null;
->>>>>>> 848f2bac
-	}
-}
+package org.sentrysoftware.metricshub.extension.http;
+
+/*-
+ * ╱╲╱╲╱╲╱╲╱╲╱╲╱╲╱╲╱╲╱╲╱╲╱╲╱╲╱╲╱╲╱╲╱╲╱╲╱╲╱╲
+ * MetricsHub HTTP Extension
+ * ჻჻჻჻჻჻
+ * Copyright 2023 - 2024 Sentry Software
+ * ჻჻჻჻჻჻
+ * This program is free software: you can redistribute it and/or modify
+ * it under the terms of the GNU Affero General Public License as published by
+ * the Free Software Foundation, either version 3 of the License, or
+ * (at your option) any later version.
+ *
+ * This program is distributed in the hope that it will be useful,
+ * but WITHOUT ANY WARRANTY; without even the implied warranty of
+ * MERCHANTABILITY or FITNESS FOR A PARTICULAR PURPOSE.  See the
+ * GNU General Public License for more details.
+ *
+ * You should have received a copy of the GNU Affero General Public License
+ * along with this program.  If not, see <http://www.gnu.org/licenses/>.
+ * ╲╱╲╱╲╱╲╱╲╱╲╱╲╱╲╱╲╱╲╱╲╱╲╱╲╱╲╱╲╱╲╱╲╱╲╱╲╱╲╱
+ */
+
+import com.fasterxml.jackson.databind.DeserializationFeature;
+import com.fasterxml.jackson.databind.JsonNode;
+import com.fasterxml.jackson.databind.MapperFeature;
+import com.fasterxml.jackson.databind.SerializationFeature;
+import com.fasterxml.jackson.databind.json.JsonMapper;
+import com.fasterxml.jackson.dataformat.yaml.YAMLFactory;
+import java.io.PrintWriter;
+import java.util.List;
+import java.util.Map;
+import java.util.Optional;
+import java.util.Set;
+import java.util.function.UnaryOperator;
+import lombok.extern.slf4j.Slf4j;
+import org.sentrysoftware.metricshub.engine.common.exception.InvalidConfigurationException;
+import org.sentrysoftware.metricshub.engine.configuration.HostConfiguration;
+import org.sentrysoftware.metricshub.engine.configuration.IConfiguration;
+import org.sentrysoftware.metricshub.engine.connector.model.common.ResultContent;
+import org.sentrysoftware.metricshub.engine.connector.model.identity.criterion.Criterion;
+import org.sentrysoftware.metricshub.engine.connector.model.identity.criterion.HttpCriterion;
+import org.sentrysoftware.metricshub.engine.connector.model.monitor.task.source.HttpSource;
+import org.sentrysoftware.metricshub.engine.connector.model.monitor.task.source.Source;
+import org.sentrysoftware.metricshub.engine.extension.IProtocolExtension;
+import org.sentrysoftware.metricshub.engine.strategy.detection.CriterionTestResult;
+import org.sentrysoftware.metricshub.engine.strategy.source.SourceTable;
+import org.sentrysoftware.metricshub.engine.telemetry.TelemetryManager;
+import org.sentrysoftware.metricshub.extension.http.utils.HttpRequest;
+
+/**
+ * This class implements the {@link IProtocolExtension} contract, reports the supported features,
+ * processes HTTP sources and criteria.
+ */
+@Slf4j
+public class HttpExtension implements IProtocolExtension {
+
+	/**
+	 * The identifier for the Http protocol.
+	 */
+	private static final String IDENTIFIER = "http";
+
+	private HttpRequestExecutor httpRequestExecutor;
+
+	/**
+	 * Creates a new instance of the {@link HttpExtension} implementation.
+	 */
+	public HttpExtension() {
+		httpRequestExecutor = new HttpRequestExecutor();
+	}
+
+	@Override
+	public boolean isValidConfiguration(IConfiguration configuration) {
+		return configuration instanceof HttpConfiguration;
+	}
+
+	@Override
+	public Set<Class<? extends Source>> getSupportedSources() {
+		return Set.of(HttpSource.class);
+	}
+
+	@Override
+	public Map<Class<? extends IConfiguration>, Set<Class<? extends Source>>> getConfigurationToSourceMapping() {
+		return Map.of(HttpConfiguration.class, Set.of(HttpSource.class));
+	}
+
+	@Override
+	public Set<Class<? extends Criterion>> getSupportedCriteria() {
+		return Set.of(HttpCriterion.class);
+	}
+
+	@Override
+	public Optional<Boolean> checkProtocol(TelemetryManager telemetryManager) {
+		// Retrieve HTTP configuration from the telemetry manager
+		final HttpConfiguration httpConfiguration = (HttpConfiguration) telemetryManager
+			.getHostConfiguration()
+			.getConfigurations()
+			.get(HttpConfiguration.class);
+
+		// Stop the HTTP health check if there is not an HTTP configuration
+		if (httpConfiguration == null) {
+			return Optional.empty();
+		}
+
+		// Retrieve the hostname from the HttpConfiguration, otherwise from the telemetryManager
+		final String hostname = telemetryManager.getHostname(List.of(HttpConfiguration.class));
+
+		// Create and set the HTTP result to null
+		String httpResult = null;
+
+		log.info("Hostname {} - Performing {} protocol health check.", hostname, getIdentifier());
+		log.info("Hostname {} - Checking HTTP protocol status. Sending GET request to '/'.", hostname);
+
+		// Execute HTTP test request
+		try {
+			// Create an Http request
+			final HttpRequest request = HttpRequest
+				.builder()
+				.hostname(hostname)
+				.path("/")
+				.httpConfiguration(httpConfiguration)
+				.resultContent(ResultContent.ALL)
+				.build();
+
+			// Execute Http test request
+			httpResult = httpRequestExecutor.executeHttp(request, true, telemetryManager);
+		} catch (Exception e) {
+			log.debug(
+				"Hostname {} - Checking HTTP protocol status. HTTP exception when performing a GET request to '/': ",
+				hostname,
+				e
+			);
+		}
+
+		return Optional.of(httpResult != null);
+	}
+
+	@Override
+	public SourceTable processSource(Source source, String connectorId, TelemetryManager telemetryManager) {
+		if (source instanceof HttpSource httpSource) {
+			return new HttpSourceProcessor(httpRequestExecutor).process(httpSource, connectorId, telemetryManager);
+		}
+		throw new IllegalArgumentException(
+			String.format(
+				"Hostname %s - Cannot process source %s.",
+				telemetryManager.getHostname(),
+				source != null ? source.getClass().getSimpleName() : "<null>"
+			)
+		);
+	}
+
+	@Override
+	public CriterionTestResult processCriterion(
+		Criterion criterion,
+		String connectorId,
+		TelemetryManager telemetryManager
+	) {
+		if (criterion instanceof HttpCriterion httpCriterion) {
+			return new HttpCriterionProcessor(httpRequestExecutor).process(httpCriterion, connectorId, telemetryManager);
+		}
+		throw new IllegalArgumentException(
+			String.format(
+				"Hostname %s - Cannot process criterion %s.",
+				telemetryManager.getHostname(),
+				criterion != null ? criterion.getClass().getSimpleName() : "<null>"
+			)
+		);
+	}
+
+	@Override
+	public boolean isSupportedConfigurationType(String configurationType) {
+		return IDENTIFIER.equalsIgnoreCase(configurationType);
+	}
+
+	@Override
+	public IConfiguration buildConfiguration(String configurationType, JsonNode jsonNode, UnaryOperator<char[]> decrypt)
+		throws InvalidConfigurationException {
+		try {
+			final HttpConfiguration httpConfiguration = newObjectMapper().treeToValue(jsonNode, HttpConfiguration.class);
+
+			if (decrypt != null) {
+				final char[] password = httpConfiguration.getPassword();
+				if (password != null) {
+					// Decrypt the password
+					httpConfiguration.setPassword(decrypt.apply(password));
+				}
+			}
+
+			return httpConfiguration;
+		} catch (Exception e) {
+			final String errorMessage = String.format("Error while reading HTTP Configuration. Error: %s", e.getMessage());
+			log.error(errorMessage);
+			log.debug("Error while reading HTTP Configuration. Stack trace:", e);
+			throw new InvalidConfigurationException(errorMessage, e);
+		}
+	}
+
+	/**
+	 * Creates and configures a new instance of the Jackson ObjectMapper for handling YAML data.
+	 *
+	 * @return A configured ObjectMapper instance.
+	 */
+	public static JsonMapper newObjectMapper() {
+		return JsonMapper
+			.builder(new YAMLFactory())
+			.enable(MapperFeature.ACCEPT_CASE_INSENSITIVE_ENUMS)
+			.enable(SerializationFeature.INDENT_OUTPUT)
+			.configure(SerializationFeature.FAIL_ON_EMPTY_BEANS, false)
+			.configure(DeserializationFeature.FAIL_ON_UNKNOWN_PROPERTIES, false)
+			.configure(DeserializationFeature.FAIL_ON_INVALID_SUBTYPE, false)
+			.build();
+	}
+
+	@Override
+	public String getIdentifier() {
+		return IDENTIFIER;
+	}
+
+	@Override
+	public String executeQuery(IConfiguration configuration, JsonNode query, PrintWriter printWriter) throws Exception {
+
+		final String hostname = configuration.getHostname();
+		final JsonNode url = query.get("url");
+		final JsonNode path = query.get("path");
+		final JsonNode header = query.get("header");
+		final JsonNode body = query.get("body");
+		final JsonNode resultContent = query.get("resultContent");
+		final JsonNode authenticationToken = query.get("authenticationToken");
+
+		final HttpRequest httpRequest = HttpRequest
+			.builder()
+			.hostname(hostname)
+			.httpConfiguration((HttpConfiguration) configuration)
+			.method(query.get("method").asText())
+			.url(notNull(url) ? url.asText() : null)
+			.path(notNull(path) ? path.asText() : null)
+			.header(notNull(header) ? header.asText() : null, Map.of(), "", hostname)
+			.body(notNull(body) ? body.asText() : null, Map.of(), "", hostname)
+			.resultContent(notNull(resultContent) ? ResultContent.detect(resultContent.asText()) : ResultContent.ALL)
+			.authenticationToken(notNull(authenticationToken) ? authenticationToken.asText() : null)
+			.build();
+
+		displayRequest(httpRequest, printWriter);
+
+		final HostConfiguration hostConfiguration = HostConfiguration
+			.builder()
+			.configurations(Map.of(HttpConfiguration.class, configuration))
+			.build();
+		final TelemetryManager telemetryManager = TelemetryManager.builder().hostConfiguration(hostConfiguration).build();
+		final String result = httpRequestExecutor.executeHttp(httpRequest, false, telemetryManager);
+		printWriter.print("\n\u001B[34m");
+		printWriter.println(String.format("Result: %s", result));
+		printWriter.print("\u001B[0m");
+		printWriter.flush();
+		return result;
+	}
+
+	boolean notNull(final JsonNode jsonNode) {
+		return jsonNode != null && !jsonNode.isNull();
+	}
+
+	void displayRequest(final HttpRequest httpRequest, final PrintWriter printWriter) {
+		final String template = "%s: %s%n";
+		printWriter.println(String.format("Hostname %s - Executing HTTP %s request:", httpRequest.getHostname(), httpRequest.getMethod()));
+		printWriter.println(String.format(template, "Url", httpRequest.getUrl()));
+		printWriter.println(String.format(template, "Path", httpRequest.getPath()));
+		printWriter.println(String.format(template, "Header", httpRequest.getHeader()));
+		printWriter.println(String.format(template, "Body", httpRequest.getBody()));
+		printWriter.println(String.format(template, "ResultContent", httpRequest.getResultContent()));
+		printWriter.println(String.format(template, "AuthenticationToken", httpRequest.getAuthenticationToken()));
+		printWriter.flush();
+	}
+}