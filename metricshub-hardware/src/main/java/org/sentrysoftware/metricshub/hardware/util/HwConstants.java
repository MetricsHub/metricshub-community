--- conflicted
+++ resolved
@@ -1,103 +1,100 @@
-package org.sentrysoftware.metricshub.hardware.util;
-
-/*-
- * ╱╲╱╲╱╲╱╲╱╲╱╲╱╲╱╲╱╲╱╲╱╲╱╲╱╲╱╲╱╲╱╲╱╲╱╲╱╲╱╲
- * MetricsHub Hardware Energy and Sustainability Module
- * ჻჻჻჻჻჻
- * Copyright 2023 - 2024 Sentry Software
- * ჻჻჻჻჻჻
- * This program is free software: you can redistribute it and/or modify
- * it under the terms of the GNU Affero General Public License as published by
- * the Free Software Foundation, either version 3 of the License, or
- * (at your option) any later version.
- *
- * This program is distributed in the hope that it will be useful,
- * but WITHOUT ANY WARRANTY; without even the implied warranty of
- * MERCHANTABILITY or FITNESS FOR A PARTICULAR PURPOSE.  See the
- * GNU General Public License for more details.
- *
- * You should have received a copy of the GNU Affero General Public License
- * along with this program.  If not, see <http://www.gnu.org/licenses/>.
- * ╲╱╲╱╲╱╲╱╲╱╲╱╲╱╲╱╲╱╲╱╲╱╲╱╲╱╲╱╲╱╲╱╲╱╲╱╲╱╲╱
- */
-
-import java.util.Map;
-import lombok.AccessLevel;
-import lombok.NoArgsConstructor;
-
-@NoArgsConstructor(access = AccessLevel.PRIVATE)
-public class HwConstants {
-
-	// Hardware Metrics
-
-	public static final String HW_ENERGY_DISK_CONTROLLER_METRIC = "hw.energy{hw.type=\"disk_controller\"}";
-	public static final String HW_POWER_DISK_CONTROLLER_METRIC = "hw.power{hw.type=\"disk_controller\"}";
-
-	public static final String HW_ENERGY_FAN_METRIC = "hw.energy{hw.type=\"fan\"}";
-	public static final String HW_POWER_FAN_METRIC = "hw.power{hw.type=\"fan\"}";
-
-	public static final String HW_ENERGY_ROBOTICS_METRIC = "hw.energy{hw.type=\"robotics\"}";
-	public static final String HW_POWER_ROBOTICS_METRIC = "hw.power{hw.type=\"robotics\"}";
-
-	public static final String HW_ENERGY_TAPE_DRIVE_METRIC = "hw.energy{hw.type=\"tape_drive\"}";
-	public static final String HW_POWER_TAPE_DRIVE_METRIC = "hw.power{hw.type=\"tape_drive\"}";
-
-	public static final String HW_ENERGY_MEMORY_METRIC = "hw.energy{hw.type=\"memory\"}";
-	public static final String HW_POWER_MEMORY_METRIC = "hw.power{hw.type=\"memory\"}";
-
-	public static final String HW_ENERGY_PHYSICAL_DISK_METRIC = "hw.energy{hw.type=\"physical_disk\"}";
-	public static final String HW_POWER_PHYSICAL_DISK_METRIC = "hw.power{hw.type=\"physical_disk\"}";
-
-	public static final String HW_ENERGY_NETWORK_METRIC = "hw.energy{hw.type=\"network\"}";
-	public static final String HW_POWER_NETWORK_METRIC = "hw.power{hw.type=\"network\"}";
-
-	public static final String HW_HOST_MEASURED_POWER = "hw.host.power{quality=\"measured\"}";
-	public static final String HW_HOST_MEASURED_ENERGY = "hw.host.energy{quality=\"measured\"}";
-	public static final String HW_HOST_ESTIMATED_POWER = "hw.host.power{quality=\"estimated\"}";
-	public static final String HW_HOST_ESTIMATED_ENERGY = "hw.host.energy{quality=\"estimated\"}";
-
-	public static final String HW_ENERGY_VM_METRIC = "hw.energy{hw.type=\"vm\"}";
-	public static final String HW_POWER_VM_METRIC = "hw.power{hw.type=\"vm\"}";
-	public static final String POWER_SOURCE_ID_ATTRIBUTE = "__power_source_id";
-	public static final String HW_VM_POWER_SHARE_METRIC = "__hw.vm.power_ratio.raw_power_share";
-	public static final String HW_VM_POWER_STATE_METRIC = "hw.vm.power_state";
-
-	public static final String HW_ENCLOSURE_POWER = "hw.enclosure.power";
-	public static final String HW_ENCLOSURE_ENERGY = "hw.enclosure.energy";
-	public static final String HW_ENERGY_CPU_METRIC = "hw.energy{hw.type=\"cpu\"}";
-	public static final String HW_POWER_CPU_METRIC = "hw.power{hw.type=\"cpu\"}";
-	public static final String HW_CPU_SPEED_LIMIT_LIMIT_TYPE_MAX = "hw.cpu.speed.limit{limit_type=\"max\"}";
-	public static final String HW_HOST_CPU_THERMAL_DISSIPATION_RATE = "__hw.host.cpu.thermal_dissipation_rate";
-	public static final String CONNECTOR = "connector";
-	public static final String ENCLOSURE = "enclosure";
-	public static final String PRESENT_STATUS = "hw.status{hw.type=\"%s\", state=\"present\"}";
-
-	// Metric normalization constants
-
-	public static final String HW_ERRORS_LIMIT = "hw.errors.limit";
-	public static final Map<String, String> METRIC_CRITICAL_ATTRIBUTES = Map.of(
-		"limit_type",
-		"critical",
-		"hw.type",
-		"cpu"
-	);
-	public static final Map<String, String> METRIC_DEGRADED_ATTRIBUTES = Map.of(
-		"limit_type",
-		"degraded",
-		"hw.type",
-		"cpu"
-	);
-	public static final String HW_ERRORS_LIMIT_LIMIT_TYPE_CRITICAL_HW_TYPE_CPU =
-		HW_ERRORS_LIMIT + "{limit_type=\"critical\", hw.type=\"cpu\"}";
-	public static final String HW_ERRORS_LIMIT_LIMIT_TYPE_DEGRADED_HW_TYPE_CPU =
-		HW_ERRORS_LIMIT + "{limit_type=\"degraded\", hw.type=\"cpu\"}";
-<<<<<<< HEAD
-	public static final String LOW_DEGRADED = "low.degraded";
-	public static final String LOW_CRITICAL = "low.critical";
-=======
-	public static final String HW_ERRORS_LIMIT_LIMIT_TYPE_LOW_CRITICAL_HW_TYPE_CPU =
-			HW_ERRORS_LIMIT + "{limit_type=\"low.critical\", hw.type=\"cpu\"}";
-		public static final String HW_ERRORS_LIMIT_LIMIT_TYPE_LOW_DEGRADED_HW_TYPE_CPU =
-			HW_ERRORS_LIMIT + "{limit_type=\"low.degraded\", hw.type=\"cpu\"}";
->>>>>>> f252a7d7
-}
+package org.sentrysoftware.metricshub.hardware.util;
+
+/*-
+ * ╱╲╱╲╱╲╱╲╱╲╱╲╱╲╱╲╱╲╱╲╱╲╱╲╱╲╱╲╱╲╱╲╱╲╱╲╱╲╱╲
+ * MetricsHub Hardware Energy and Sustainability Module
+ * ჻჻჻჻჻჻
+ * Copyright 2023 - 2024 Sentry Software
+ * ჻჻჻჻჻჻
+ * This program is free software: you can redistribute it and/or modify
+ * it under the terms of the GNU Affero General Public License as published by
+ * the Free Software Foundation, either version 3 of the License, or
+ * (at your option) any later version.
+ *
+ * This program is distributed in the hope that it will be useful,
+ * but WITHOUT ANY WARRANTY; without even the implied warranty of
+ * MERCHANTABILITY or FITNESS FOR A PARTICULAR PURPOSE.  See the
+ * GNU General Public License for more details.
+ *
+ * You should have received a copy of the GNU Affero General Public License
+ * along with this program.  If not, see <http://www.gnu.org/licenses/>.
+ * ╲╱╲╱╲╱╲╱╲╱╲╱╲╱╲╱╲╱╲╱╲╱╲╱╲╱╲╱╲╱╲╱╲╱╲╱╲╱╲╱
+ */
+
+import java.util.Map;
+import lombok.AccessLevel;
+import lombok.NoArgsConstructor;
+
+@NoArgsConstructor(access = AccessLevel.PRIVATE)
+public class HwConstants {
+
+	// Hardware Metrics
+
+	public static final String HW_ENERGY_DISK_CONTROLLER_METRIC = "hw.energy{hw.type=\"disk_controller\"}";
+	public static final String HW_POWER_DISK_CONTROLLER_METRIC = "hw.power{hw.type=\"disk_controller\"}";
+
+	public static final String HW_ENERGY_FAN_METRIC = "hw.energy{hw.type=\"fan\"}";
+	public static final String HW_POWER_FAN_METRIC = "hw.power{hw.type=\"fan\"}";
+
+	public static final String HW_ENERGY_ROBOTICS_METRIC = "hw.energy{hw.type=\"robotics\"}";
+	public static final String HW_POWER_ROBOTICS_METRIC = "hw.power{hw.type=\"robotics\"}";
+
+	public static final String HW_ENERGY_TAPE_DRIVE_METRIC = "hw.energy{hw.type=\"tape_drive\"}";
+	public static final String HW_POWER_TAPE_DRIVE_METRIC = "hw.power{hw.type=\"tape_drive\"}";
+
+	public static final String HW_ENERGY_MEMORY_METRIC = "hw.energy{hw.type=\"memory\"}";
+	public static final String HW_POWER_MEMORY_METRIC = "hw.power{hw.type=\"memory\"}";
+
+	public static final String HW_ENERGY_PHYSICAL_DISK_METRIC = "hw.energy{hw.type=\"physical_disk\"}";
+	public static final String HW_POWER_PHYSICAL_DISK_METRIC = "hw.power{hw.type=\"physical_disk\"}";
+
+	public static final String HW_ENERGY_NETWORK_METRIC = "hw.energy{hw.type=\"network\"}";
+	public static final String HW_POWER_NETWORK_METRIC = "hw.power{hw.type=\"network\"}";
+
+	public static final String HW_HOST_MEASURED_POWER = "hw.host.power{quality=\"measured\"}";
+	public static final String HW_HOST_MEASURED_ENERGY = "hw.host.energy{quality=\"measured\"}";
+	public static final String HW_HOST_ESTIMATED_POWER = "hw.host.power{quality=\"estimated\"}";
+	public static final String HW_HOST_ESTIMATED_ENERGY = "hw.host.energy{quality=\"estimated\"}";
+
+	public static final String HW_ENERGY_VM_METRIC = "hw.energy{hw.type=\"vm\"}";
+	public static final String HW_POWER_VM_METRIC = "hw.power{hw.type=\"vm\"}";
+	public static final String POWER_SOURCE_ID_ATTRIBUTE = "__power_source_id";
+	public static final String HW_VM_POWER_SHARE_METRIC = "__hw.vm.power_ratio.raw_power_share";
+	public static final String HW_VM_POWER_STATE_METRIC = "hw.vm.power_state";
+
+	public static final String HW_ENCLOSURE_POWER = "hw.enclosure.power";
+	public static final String HW_ENCLOSURE_ENERGY = "hw.enclosure.energy";
+	public static final String HW_ENERGY_CPU_METRIC = "hw.energy{hw.type=\"cpu\"}";
+	public static final String HW_POWER_CPU_METRIC = "hw.power{hw.type=\"cpu\"}";
+	public static final String HW_CPU_SPEED_LIMIT_LIMIT_TYPE_MAX = "hw.cpu.speed.limit{limit_type=\"max\"}";
+	public static final String HW_HOST_CPU_THERMAL_DISSIPATION_RATE = "__hw.host.cpu.thermal_dissipation_rate";
+	public static final String CONNECTOR = "connector";
+	public static final String ENCLOSURE = "enclosure";
+	public static final String PRESENT_STATUS = "hw.status{hw.type=\"%s\", state=\"present\"}";
+
+	// Metric normalization constants
+
+	public static final String HW_ERRORS_LIMIT = "hw.errors.limit";
+	public static final Map<String, String> METRIC_CRITICAL_ATTRIBUTES = Map.of(
+		"limit_type",
+		"critical",
+		"hw.type",
+		"cpu"
+	);
+	public static final Map<String, String> METRIC_DEGRADED_ATTRIBUTES = Map.of(
+		"limit_type",
+		"degraded",
+		"hw.type",
+		"cpu"
+	);
+	public static final String HW_ERRORS_LIMIT_LIMIT_TYPE_CRITICAL_HW_TYPE_CPU =
+		HW_ERRORS_LIMIT + "{limit_type=\"critical\", hw.type=\"cpu\"}";
+	public static final String HW_ERRORS_LIMIT_LIMIT_TYPE_DEGRADED_HW_TYPE_CPU =
+		HW_ERRORS_LIMIT + "{limit_type=\"degraded\", hw.type=\"cpu\"}";
+	public static final String LOW_DEGRADED = "low.degraded";
+	public static final String LOW_CRITICAL = "low.critical";
+	public static final String HW_ERRORS_LIMIT_LIMIT_TYPE_LOW_CRITICAL_HW_TYPE_CPU =
+		HW_ERRORS_LIMIT + "{limit_type=\"low.critical\", hw.type=\"cpu\"}";
+	public static final String HW_ERRORS_LIMIT_LIMIT_TYPE_LOW_DEGRADED_HW_TYPE_CPU =
+		HW_ERRORS_LIMIT + "{limit_type=\"low.degraded\", hw.type=\"cpu\"}";
+}