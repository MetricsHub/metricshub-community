target/
!**/src/main/**/target/
!**/src/test/**/target/
image.groovy

### STS ###
.apt_generated
.classpath
.factorypath
.project
.settings
.springBeans
.sts4-cache

### IntelliJ IDEA ###
.idea
*.iws
*.iml
*.ipr

### NetBeans ###
/nbproject/private/
/nbbuild/
/dist/
/nbdist/
/.nb-gradle/
build/
!**/src/main/**/build/
!**/src/test/**/build/

### VS Code ###
.vscode/

<<<<<<< HEAD
### NodeJs ###
node_modules
=======
### Eclipse Metadata ###
.metadata/
>>>>>>> 40b41faf
<|MERGE_RESOLUTION|>--- conflicted
+++ resolved
@@ -31,10 +31,8 @@
 ### VS Code ###
 .vscode/
 
-<<<<<<< HEAD
 ### NodeJs ###
 node_modules
-=======
+
 ### Eclipse Metadata ###
-.metadata/
->>>>>>> 40b41faf
+.metadata/