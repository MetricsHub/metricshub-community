--- conflicted
+++ resolved
@@ -69,11 +69,6 @@
 import org.sentrysoftware.metricshub.agent.config.ResourceConfig;
 import org.sentrysoftware.metricshub.agent.config.ResourceGroupConfig;
 import org.sentrysoftware.metricshub.agent.config.protocols.ProtocolsConfig;
-<<<<<<< HEAD
-import org.sentrysoftware.metricshub.agent.config.protocols.WbemProtocolConfig;
-=======
-import org.sentrysoftware.metricshub.agent.config.protocols.WinRmProtocolConfig;
->>>>>>> fe8fdf07
 import org.sentrysoftware.metricshub.agent.context.MetricDefinitions;
 import org.sentrysoftware.metricshub.agent.security.PasswordEncrypt;
 import org.sentrysoftware.metricshub.engine.common.exception.InvalidConfigurationException;
@@ -946,11 +941,7 @@
 			sshConfig.validateConfiguration(resourceKey);
 		}
 
-<<<<<<< HEAD
-		final WbemProtocolConfig wbemConfig = (WbemProtocolConfig) protocolsConfig.getWbem();
-=======
 		final IConfiguration wbemConfig = protocolsConfig.getWbem();
->>>>>>> fe8fdf07
 		if (wbemConfig != null) {
 			wbemConfig.validateConfiguration(resourceKey);
 		}
@@ -1049,10 +1040,6 @@
 		final String resourceKey
 	) {
 		final ProtocolsConfig protocols = resourceConfig.getProtocols();
-<<<<<<< HEAD
-=======
-
->>>>>>> fe8fdf07
 		final Map<Class<? extends IConfiguration>, IConfiguration> protocolConfigurations = protocols == null
 			? new HashMap<>()
 			: new HashMap<>(
@@ -1064,12 +1051,8 @@
 						protocols.getOsCommand(),
 						protocols.getSsh(),
 						protocols.getWmi(),
-<<<<<<< HEAD
 						protocols.getWbem(),
 						protocols.getWinrm()
-=======
-						protocols.getWbem()
->>>>>>> fe8fdf07
 					)
 					.filter(Objects::nonNull)
 					.collect(Collectors.toMap(IConfiguration::getClass, Function.identity()))
