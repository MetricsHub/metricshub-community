package org.sentrysoftware.metricshub.agent.helper;

/*-
 * ╱╲╱╲╱╲╱╲╱╲╱╲╱╲╱╲╱╲╱╲╱╲╱╲╱╲╱╲╱╲╱╲╱╲╱╲╱╲╱╲
 * MetricsHub Agent
 * ჻჻჻჻჻჻
 * Copyright 2023 - 2024 Sentry Software
 * ჻჻჻჻჻჻
 * This program is free software: you can redistribute it and/or modify
 * it under the terms of the GNU Affero General Public License as published by
 * the Free Software Foundation, either version 3 of the License, or
 * (at your option) any later version.
 *
 * This program is distributed in the hope that it will be useful,
 * but WITHOUT ANY WARRANTY; without even the implied warranty of
 * MERCHANTABILITY or FITNESS FOR A PARTICULAR PURPOSE.  See the
 * GNU General Public License for more details.
 *
 * You should have received a copy of the GNU Affero General Public License
 * along with this program.  If not, see <http://www.gnu.org/licenses/>.
 * ╲╱╲╱╲╱╲╱╲╱╲╱╲╱╲╱╲╱╲╱╲╱╲╱╲╱╲╱╲╱╲╱╲╱╲╱╲╱╲╱
 */

import static org.sentrysoftware.metricshub.agent.helper.AgentConstants.CONFIG_DIRECTORY_NAME;
import static org.sentrysoftware.metricshub.agent.helper.AgentConstants.CONFIG_EXAMPLE_FILENAME;
import static org.sentrysoftware.metricshub.agent.helper.AgentConstants.DEFAULT_CONFIG_FILENAME;
import static org.sentrysoftware.metricshub.agent.helper.AgentConstants.FILE_PATH_FORMAT;
import static org.sentrysoftware.metricshub.agent.helper.AgentConstants.LOG_DIRECTORY_NAME;
import static org.sentrysoftware.metricshub.agent.helper.AgentConstants.PRODUCT_CODE;

import com.fasterxml.jackson.databind.DeserializationFeature;
import com.fasterxml.jackson.databind.MapperFeature;
import com.fasterxml.jackson.databind.SerializationFeature;
import com.fasterxml.jackson.databind.json.JsonMapper;
import com.fasterxml.jackson.dataformat.yaml.YAMLFactory;
import java.io.File;
import java.io.IOException;
import java.math.BigInteger;
import java.nio.file.Files;
import java.nio.file.Path;
import java.nio.file.Paths;
import java.nio.file.StandardCopyOption;
import java.nio.file.attribute.AclEntry;
import java.nio.file.attribute.AclEntryPermission;
import java.nio.file.attribute.AclEntryType;
import java.nio.file.attribute.AclFileAttributeView;
import java.nio.file.attribute.GroupPrincipal;
import java.security.MessageDigest;
import java.util.HashMap;
import java.util.List;
import java.util.Map;
import java.util.Map.Entry;
import java.util.Objects;
import java.util.Optional;
import java.util.Set;
import java.util.function.Function;
import java.util.function.Predicate;
import java.util.stream.Collectors;
import java.util.stream.Stream;
import lombok.AccessLevel;
import lombok.NoArgsConstructor;
import lombok.NonNull;
import lombok.extern.slf4j.Slf4j;
import org.apache.logging.log4j.Level;
import org.apache.logging.log4j.ThreadContext;
import org.sentrysoftware.metricshub.agent.config.AgentConfig;
import org.sentrysoftware.metricshub.agent.config.AlertingSystemConfig;
import org.sentrysoftware.metricshub.agent.config.ConnectorVariables;
import org.sentrysoftware.metricshub.agent.config.ResourceConfig;
import org.sentrysoftware.metricshub.agent.config.ResourceGroupConfig;
import org.sentrysoftware.metricshub.agent.config.protocols.AbstractProtocolConfig;
import org.sentrysoftware.metricshub.agent.config.protocols.ProtocolsConfig;
import org.sentrysoftware.metricshub.agent.config.protocols.WinRmProtocolConfig;
import org.sentrysoftware.metricshub.agent.context.MetricDefinitions;
import org.sentrysoftware.metricshub.agent.security.PasswordEncrypt;
import org.sentrysoftware.metricshub.engine.common.exception.InvalidConfigurationException;
import org.sentrysoftware.metricshub.engine.common.helpers.JsonHelper;
import org.sentrysoftware.metricshub.engine.common.helpers.LocalOsHandler;
import org.sentrysoftware.metricshub.engine.common.helpers.MetricsHubConstants;
import org.sentrysoftware.metricshub.engine.common.helpers.ResourceHelper;
import org.sentrysoftware.metricshub.engine.common.helpers.StringHelper;
import org.sentrysoftware.metricshub.engine.configuration.HostConfiguration;
import org.sentrysoftware.metricshub.engine.configuration.IConfiguration;
import org.sentrysoftware.metricshub.engine.connector.model.Connector;
import org.sentrysoftware.metricshub.engine.connector.model.ConnectorStore;
import org.sentrysoftware.metricshub.engine.connector.model.common.DeviceKind;
import org.sentrysoftware.metricshub.engine.connector.model.identity.ConnectorIdentity;
import org.sentrysoftware.metricshub.engine.connector.model.metric.MetricDefinition;
import org.sentrysoftware.metricshub.engine.extension.ExtensionLoader;
import org.sentrysoftware.metricshub.engine.extension.ExtensionManager;
import org.sentrysoftware.metricshub.engine.security.SecurityManager;
import org.sentrysoftware.metricshub.engine.telemetry.TelemetryManager;
import org.springframework.core.io.ClassPathResource;

/**
 * Helper class for managing configuration-related operations in the MetricsHub agent.
 * This class provides methods for retrieving directories, creating paths, and handling configuration files.
 * It also includes utility methods for encryption and other configuration-related tasks.
 * The class is designed with a private constructor and static utility methods.
 *
 */
@NoArgsConstructor(access = AccessLevel.PRIVATE)
@Slf4j
public class ConfigHelper {

	private static final String WBEM_PROTOCOL = "WBEM";
	private static final String WIN_RM_PROTOCOL = "WinRM";
	private static final String TIMEOUT_ERROR =
		"Resource %s - Timeout value is invalid for protocol %s." +
		" Timeout value returned: %s. This resource will not be monitored. Please verify the configured timeout value.";
	private static final String PORT_ERROR =
		"Resource %s - Invalid port configured for protocol %s. Port value returned: %s." +
		" This resource will not be monitored. Please verify the configured port value.";
	private static final String USERNAME_ERROR =
		"Resource %s - No username configured for protocol %s." +
		" This resource will not be monitored. Please verify the configured username.";
	private static final Predicate<String> INVALID_STRING_CHECKER = attr -> attr == null || attr.isBlank();
	private static final Predicate<Integer> INVALID_PORT_CHECKER = attr -> attr == null || attr < 1 || attr > 65535;
	private static final Predicate<Long> INVALID_TIMEOUT_CHECKER = attr -> attr == null || attr < 0L;
	private static final Predicate<String> EMPTY_STRING_CHECKER = attr -> attr != null && attr.isBlank();
	public static final String TOP_LEVEL_VIRTUAL_RESOURCE_GROUP_KEY = "metricshub-top-level-rg";

	/**
	 * Get the default output directory for logging.<br>
	 * On Windows, if the LOCALAPPDATA path is not valid then the output directory will be located
	 * under the installation directory.<br>
	 * On Linux, the output directory is located under the installation directory.
	 *
	 * @return {@link Path} instance
	 */
	public static Path getDefaultOutputDirectory() {
		if (LocalOsHandler.isWindows()) {
			final String localAppDataPath = System.getenv("LOCALAPPDATA");

			// Make sure the LOCALAPPDATA path is valid
			if (localAppDataPath != null && !localAppDataPath.isBlank()) {
				return createDirectories(Paths.get(localAppDataPath, PRODUCT_CODE, "logs"));
			}
		}

		return getSubDirectory(LOG_DIRECTORY_NAME, true);
	}

	/**
	 * Get a sub directory under the install directory
	 *
	 * @param dir    the directory assumed under the product directory. E.g. logs
	 *               assumed under /opt/metricshub
	 * @param create indicate if we should create the sub directory or not
	 * @return The absolute path of the sub directory
	 */
	public static Path getSubDirectory(@NonNull final String dir, boolean create) {
		Path subDirectory = getSubPath(dir);
		if (!create) {
			return subDirectory;
		}

		return createDirectories(subDirectory);
	}

	/**
	 * Create directories of the given path
	 *
	 * @param path Directories path
	 * @return {@link Path} instance
	 */
	public static Path createDirectories(final Path path) {
		try {
			return Files.createDirectories(path).toRealPath();
		} catch (IOException e) {
			throw new IllegalStateException("Could not create directory '" + path + "'.", e);
		}
	}

	/**
	 * Get the sub path under the home directory. E.g.
	 * <em>/opt/metricshub/lib/app/../config</em> on linux install
	 *
	 * @param subPath sub path to the directory or the file
	 * @return {@link Path} instance
	 */
	public static Path getSubPath(@NonNull final String subPath) {
		final File sourceDirectory = getSourceDirectory();

		final Path path = sourceDirectory.getAbsoluteFile().toPath();

		Path parentLibPath = path.getParent();

		// No parent? let's work with the current directory
		if (parentLibPath == null) {
			parentLibPath = path;
		}

		return parentLibPath.resolve("../" + subPath);
	}

	/**
	 * Retrieves the directory containing the current source file, whether it's located
	 * within a JAR file or a regular directory.<br>
	 *
	 * This method attempts to locate the source directory associated with the calling class, which can be
	 * helpful for accessing resources and configuration files.
	 *
	 * @return A {@link File} instance representing the source directory.
	 *
	 * @throws IllegalStateException if the source directory cannot be determined.
	 */
	public static File getSourceDirectory() {
		final File sourceDirectory;
		try {
			sourceDirectory = ResourceHelper.findSourceDirectory(ConfigHelper.class);
		} catch (Exception e) {
			throw new IllegalStateException("Error detected when getting local source file: ", e);
		}

		if (sourceDirectory == null) {
			throw new IllegalStateException("Could not get the local source file.");
		}
		return sourceDirectory;
	}

	/**
	 * Get the default configuration file path either in the Windows <em>ProgramData\metricshub</em>
	 * directory or under the install directory <em>/opt/metricshub</em> on Linux systems.
	 *
	 * @param directory      Directory of the configuration file. (e.g. config or otel)
	 * @param configFilename Configuration file name (e.g. metricshub.yaml or otel-config.yaml)
	 * @return new {@link Path} instance
	 */
	public static Path getDefaultConfigFilePath(final String directory, final String configFilename) {
		if (LocalOsHandler.isWindows()) {
			return getProgramDataConfigFile(directory, configFilename);
		}
		return ConfigHelper.getSubPath(String.format(FILE_PATH_FORMAT, directory, configFilename));
	}

	/**
	 * Get the configuration file under the ProgramData windows directory.<br>
	 * If the ProgramData path is not valid then the configuration file will be located
	 * under the install directory.
	 *
	 * @param directory      Directory of the configuration file. (e.g. config or otel)
	 * @param configFilename Configuration file name (e.g. metricshub.yaml or otel-config.yaml)
	 * @return new {@link Path} instance
	 */
	static Path getProgramDataConfigFile(final String directory, final String configFilename) {
		return getProgramDataPath()
			.stream()
			.map(path ->
				Paths.get(
					createDirectories(Paths.get(path, PRODUCT_CODE, directory)).toAbsolutePath().toString(),
					configFilename
				)
			)
			.findFirst()
			.orElseGet(() -> ConfigHelper.getSubPath(String.format(FILE_PATH_FORMAT, directory, configFilename)));
	}

	/**
	 * Get the <em>%PROGRAMDATA%</em> path. If the ProgramData path is not valid
	 * then <code>Optional.empty()</code> is returned.
	 *
	 * @return {@link Optional} containing a string value (path)
	 */
	public static Optional<String> getProgramDataPath() {
		final String programDataPath = System.getenv("ProgramData");
		if (programDataPath != null && !programDataPath.isBlank()) {
			return Optional.of(programDataPath);
		}

		return Optional.empty();
	}

	/**
	 * Decrypt the given encrypted password.
	 *
	 * @param encrypted    The encrypted password
	 * @return char array  The decrypted password
	 */
	public static char[] decrypt(final char[] encrypted) {
		try {
			return SecurityManager.decrypt(encrypted, PasswordEncrypt.getKeyStoreFile(false));
		} catch (Exception e) {
			// This is a real problem, let's log the error
			log.error("Could not decrypt password: {}", e.getMessage());
			log.debug("Exception", e);
			return encrypted;
		}
	}

	/**
	 * Find the application's configuration file (metricshub.yaml).<br>
	 * <ol>
	 *   <li>If the user has configured the configFilePath via <em>--config=$filePath</em> then it is the chosen file</li>
	 *   <li>Else if <em>config/metricshub.yaml</em> path exists, the resulting File is the one representing this path</li>
	 *   <li>Else we copy <em>config/metricshub-example.yaml</em> to the host file <em>config/metricshub.yaml</em> then we return the resulting host file</li>
	 * </ol>
	 *
	 * The program fails if
	 * <ul>
	 *   <li>The configured file path doesn't exist</li>
	 *   <li>config/metricshub-example.yaml is not present</li>
	 *   <li>If an I/O error occurs</li>
	 * </ul>
	 *
	 * @param configFilePath The configuration file passed by the user. E.g. --config=/opt/PRODUCT-CODE/config/my-metricshub.yaml
	 * @return {@link File} instance
	 * @throws IOException  This exception is thrown is the file is not found
	 */
	public static File findConfigFile(final String configFilePath) throws IOException {
		// The user has configured a configuration file path
		if (configFilePath != null && !configFilePath.isBlank()) {
			final File configFile = new File(configFilePath);
			if (configFile.exists()) {
				return configFile;
			}
			throw new IllegalStateException(
				String.format("Cannot find %s. Please make sure the file exists on your system", configFilePath)
			);
		}

		// Get the configuration file config/metricshub.yaml
		return getDefaultConfigFile(CONFIG_DIRECTORY_NAME, DEFAULT_CONFIG_FILENAME, CONFIG_EXAMPLE_FILENAME);
	}

	/**
	 * Get the default configuration file.
	 *
	 * @param directory             Directory of the configuration file. (e.g. config or otel)
	 * @param configFilename        Configuration file name (e.g. metricshub.yaml or otel-config.yaml)
	 * @param configFilenameExample Configuration file name example (e.g. metricshub-example.yaml)
	 * @return {@link File} instance
	 * @throws IOException if the copy fails
	 */
	public static File getDefaultConfigFile(
		final String directory,
		final String configFilename,
		final String configFilenameExample
	) throws IOException {
		// Get the configuration file absolute path
		final Path configPath = getDefaultConfigFilePath(directory, configFilename);

		// If it exists then we are good we can just return the resulting File
		if (Files.exists(configPath)) {
			// At this time, we don't know who created the configuration file and what permissions are applied.
			// So let's skip the error logging to avoid unnecessary noise. That's why we call the method with
			// logError = false
			setUserPermissionsOnWindows(configPath, false);

			return configPath.toFile();
		}

		// Now we will proceed with a copy of the example file (e.g. metricshub-example.yaml to config/metricshub.yaml)
		final Path exampleConfigPath = ConfigHelper.getSubPath(
			String.format(FILE_PATH_FORMAT, directory, configFilenameExample)
		);

		// Bad configuration
		if (!Files.exists(exampleConfigPath)) {
			throw new IllegalStateException(
				String.format(
					"Cannot find '%s' . Please create the configuration file '%s' before starting the MetricsHub Agent.",
					exampleConfigPath.toAbsolutePath(),
					configPath.toAbsolutePath()
				)
			);
		}

		final File configFile = Files.copy(exampleConfigPath, configPath, StandardCopyOption.REPLACE_EXISTING).toFile();

		setUserPermissionsOnWindows(configPath, true);

		return configFile;
	}

	/**
	 * Set write permissions for metricshub.yaml deployed on a Windows machine running the agent
	 *
	 * @param configPath  the configuration file absolute path
	 * @param logError    whether we should log the error or not. If logError is false, an info message is logged.
	 */
	private static void setUserPermissionsOnWindows(final Path configPath, boolean logError) {
		if (LocalOsHandler.isWindows()) {
			setUserPermissions(configPath, logError);
		}
	}

	/**
	 * Set write permission for metricshub.yaml
	 *
	 * @param configPath the configuration file absolute path
	 * @param logError   whether we should log the error or not. If logError is false, an info message is logged.
	 */
	private static void setUserPermissions(final Path configPath, boolean logError) {
		try {
			final GroupPrincipal users = configPath
				.getFileSystem()
				.getUserPrincipalLookupService()
				.lookupPrincipalByGroupName("Users");

			// get view
			final AclFileAttributeView view = Files.getFileAttributeView(configPath, AclFileAttributeView.class);

			// create ACE to give "Users" access
			final AclEntry entry = AclEntry
				.newBuilder()
				.setType(AclEntryType.ALLOW)
				.setPrincipal(users)
				.setPermissions(
					AclEntryPermission.WRITE_DATA,
					AclEntryPermission.WRITE_ATTRIBUTES,
					AclEntryPermission.WRITE_ACL,
					AclEntryPermission.WRITE_OWNER,
					AclEntryPermission.WRITE_NAMED_ATTRS,
					AclEntryPermission.READ_DATA,
					AclEntryPermission.READ_ACL,
					AclEntryPermission.READ_ATTRIBUTES,
					AclEntryPermission.READ_NAMED_ATTRS,
					AclEntryPermission.DELETE,
					AclEntryPermission.APPEND_DATA,
					AclEntryPermission.DELETE
				)
				.build();

			// read ACL, insert ACE, re-write ACL
			final List<AclEntry> acl = view.getAcl();

			// insert before any DENY entries
			acl.add(0, entry);
			view.setAcl(acl);
		} catch (Exception e) {
			if (logError) {
				log.error("Could not set write permissions to file: {}. Error: {}", configPath.toString(), e.getMessage());
				log.error("Exception: ", e);
			} else {
				log.info("Could not set write permissions to file: {}. Message: {}", configPath.toString(), e.getMessage());
			}
		}
	}

	/**
	 * Creates and configures a new instance of the Jackson ObjectMapper for handling YAML data.
	 *
	 * @return A configured ObjectMapper instance.
	 */
	public static JsonMapper newObjectMapper() {
		return JsonMapper
			.builder(new YAMLFactory())
			.enable(MapperFeature.ACCEPT_CASE_INSENSITIVE_ENUMS)
			.enable(SerializationFeature.INDENT_OUTPUT)
			.configure(SerializationFeature.FAIL_ON_EMPTY_BEANS, false)
			.configure(DeserializationFeature.FAIL_ON_UNKNOWN_PROPERTIES, false)
			.configure(DeserializationFeature.FAIL_ON_INVALID_SUBTYPE, false)
			.build();
	}

	/**
	 * Normalizes the agent configuration and sets global values if no specific
	 * values are specified on the resource groups or resources
	 *
	 * @param agentConfig    The whole configuration of the MetricsHub agent
	 */
	public static void normalizeAgentConfiguration(final AgentConfig agentConfig) {
		// Normalize the top level resources using agent configuration
		agentConfig
			.getResources()
			.entrySet()
			.forEach(resourceConfigEntry -> normalizeResourceConfigUsingAgentConfig(agentConfig, resourceConfigEntry));

		// Normalize the resources using resource groups
		agentConfig
			.getResourceGroups()
			.entrySet()
			.forEach(resourceGroupConfigEntry -> {
				final ResourceGroupConfig resourceGroupConfig = resourceGroupConfigEntry.getValue();
				normalizeResourceGroupConfig(agentConfig, resourceGroupConfig);
				resourceGroupConfig
					.getResources()
					.entrySet()
					.forEach(resourceConfigEntry -> normalizeResourceConfig(resourceGroupConfigEntry, resourceConfigEntry));
			});
	}

	/**
	 * Normalizes the top level resource configuration and sets global values if no specific
	 * values are specified on the agent configuration
	 * @param agentConfig MetricsHub agent configuration
	 * @param resourceConfigEntry A given resource configuration entry (resourceKey, resourceConfig)
	 */
	private static void normalizeResourceConfigUsingAgentConfig(
		final AgentConfig agentConfig,
		final Entry<String, ResourceConfig> resourceConfigEntry
	) {
		final ResourceConfig resourceConfig = resourceConfigEntry.getValue();
		// Set agent configuration's collect period if there is no specific collect period on the resource configuration
		if (resourceConfig.getCollectPeriod() == null) {
			resourceConfig.setCollectPeriod(agentConfig.getCollectPeriod());
		}

		// Set agent configuration's discovery cycle if there is no specific collect period on the resource group
		if (resourceConfig.getDiscoveryCycle() == null) {
			resourceConfig.setDiscoveryCycle(agentConfig.getDiscoveryCycle());
		}

		// Set agent configuration's logger level in the resource configuration
		if (resourceConfig.getLoggerLevel() == null) {
			resourceConfig.setLoggerLevel(agentConfig.getLoggerLevel());
		}

		// Set agent configuration's output directory in the resource configuration
		if (resourceConfig.getOutputDirectory() == null) {
			resourceConfig.setOutputDirectory(agentConfig.getOutputDirectory());
		}

		// Set agent configuration's sequential flag in the resource configuration
		if (resourceConfig.getSequential() == null) {
			resourceConfig.setSequential(agentConfig.isSequential());
		}

		final AlertingSystemConfig resourceGroupAlertingSystemConfig = agentConfig.getAlertingSystemConfig();

		final AlertingSystemConfig alertingSystemConfig = resourceConfig.getAlertingSystemConfig();
		// Set agent configuration's alerting system in the resource configuration
		if (alertingSystemConfig == null) {
			resourceConfig.setAlertingSystemConfig(resourceGroupAlertingSystemConfig);
		} else if (alertingSystemConfig.getProblemTemplate() == null) {
			// Set the problem template of the alerting system
			alertingSystemConfig.setProblemTemplate(resourceGroupAlertingSystemConfig.getProblemTemplate());
		} else if (alertingSystemConfig.getDisable() == null) {
			// Set the disable flag of the altering system
			alertingSystemConfig.setDisable(resourceGroupAlertingSystemConfig.getDisable());
		}

		// Set the resolve host name to FQDN flag
		if (resourceConfig.getResolveHostnameToFqdn() == null) {
			resourceConfig.setResolveHostnameToFqdn(agentConfig.isResolveHostnameToFqdn());
		}

		// Set the job timeout value
		if (resourceConfig.getJobTimeout() == null) {
			resourceConfig.setJobTimeout(agentConfig.getJobTimeout());
		}

		// Set agent attributes in the agent configuration attributes map
		mergeAttributes(agentConfig.getAttributes(), resourceConfig.getAttributes());

		// Create an identity for the configured connector
		normalizeConfiguredConnector(
			TOP_LEVEL_VIRTUAL_RESOURCE_GROUP_KEY,
			resourceConfigEntry.getKey(),
			resourceConfig.getConnector()
		);
	}

	/**
	 * Normalizes the resource configuration and sets resource group configuration values if no specific
	 * values are specified on this resource configuration.<br>
	 * If a new connector is configured then it is automatically added to the connector store.
	 *
	 * @param resourceGroupConfigEntry The resource group configuration entry
	 * @param resourceConfigEntry      The individual resource configuration entry
	 */
	private static void normalizeResourceConfig(
		final Entry<String, ResourceGroupConfig> resourceGroupConfigEntry,
		final Entry<String, ResourceConfig> resourceConfigEntry
	) {
		final ResourceGroupConfig resourceGroupConfig = resourceGroupConfigEntry.getValue();
		final ResourceConfig resourceConfig = resourceConfigEntry.getValue();

		// Set resource group configuration's collect period if there is no specific collect period on the resource configuration
		if (resourceConfig.getCollectPeriod() == null) {
			resourceConfig.setCollectPeriod(resourceGroupConfig.getCollectPeriod());
		}

		// Set resource group configuration's discovery cycle if there is no specific collect period on the resource group
		if (resourceConfig.getDiscoveryCycle() == null) {
			resourceConfig.setDiscoveryCycle(resourceGroupConfig.getDiscoveryCycle());
		}

		// Set resource group configuration's logger level in the resource configuration
		if (resourceConfig.getLoggerLevel() == null) {
			resourceConfig.setLoggerLevel(resourceGroupConfig.getLoggerLevel());
		}

		// Set resource group configuration's output directory in the resource configuration
		if (resourceConfig.getOutputDirectory() == null) {
			resourceConfig.setOutputDirectory(resourceGroupConfig.getOutputDirectory());
		}

		// Set resource group configuration's sequential flag in the resource configuration
		if (resourceConfig.getSequential() == null) {
			resourceConfig.setSequential(resourceGroupConfig.getSequential());
		}

		final AlertingSystemConfig resourceGroupAlertingSystemConfig = resourceGroupConfig.getAlertingSystemConfig();

		final AlertingSystemConfig alertingSystemConfig = resourceConfig.getAlertingSystemConfig();
		// Set resource group configuration's alerting system in the resource configuration
		if (alertingSystemConfig == null) {
			resourceConfig.setAlertingSystemConfig(resourceGroupAlertingSystemConfig);
		} else if (alertingSystemConfig.getProblemTemplate() == null) {
			// Set the problem template of the alerting system
			alertingSystemConfig.setProblemTemplate(resourceGroupAlertingSystemConfig.getProblemTemplate());
		} else if (alertingSystemConfig.getDisable() == null) {
			// Set the disable flag of the altering system
			alertingSystemConfig.setDisable(resourceGroupAlertingSystemConfig.getDisable());
		}

		// Set the resolve host name to FQDN flag
		if (resourceConfig.getResolveHostnameToFqdn() == null) {
			resourceConfig.setResolveHostnameToFqdn(resourceGroupConfig.getResolveHostnameToFqdn());
		}

		// Set the job timeout value
		if (resourceConfig.getJobTimeout() == null) {
			resourceConfig.setJobTimeout(resourceGroupConfig.getJobTimeout());
		}

		// Set agent attributes in the resource group attributes map
		mergeAttributes(resourceGroupConfig.getAttributes(), resourceConfig.getAttributes());

		// Create an identity for the configured connector
		normalizeConfiguredConnector(
			resourceGroupConfigEntry.getKey(),
			resourceConfigEntry.getKey(),
			resourceConfig.getConnector()
		);
	}

	/**
	 * Normalizes the resource group configuration and sets agent configuration's values if no specific
	 * values are specified on this resource group configuration
	 *
	 * @param agentConfig         The whole configuration the MetricsHub agent
	 * @param resourceGroupConfig The individual resource group configuration
	 */
	private static void normalizeResourceGroupConfig(
		final AgentConfig agentConfig,
		final ResourceGroupConfig resourceGroupConfig
	) {
		// Set global collect period if there is no specific collect period on the resource group configuration
		if (resourceGroupConfig.getCollectPeriod() == null) {
			resourceGroupConfig.setCollectPeriod(agentConfig.getCollectPeriod());
		}

		// Set global discovery cycle if there is no specific collect period on the resource group configuration
		if (resourceGroupConfig.getDiscoveryCycle() == null) {
			resourceGroupConfig.setDiscoveryCycle(agentConfig.getDiscoveryCycle());
		}

		// Set the global level in the resource group configuration
		if (resourceGroupConfig.getLoggerLevel() == null) {
			resourceGroupConfig.setLoggerLevel(agentConfig.getLoggerLevel());
		}

		// Set the global output directory in the resource group configuration
		if (resourceGroupConfig.getOutputDirectory() == null) {
			resourceGroupConfig.setOutputDirectory(agentConfig.getOutputDirectory());
		}

		// Set global sequential flag in the resource group configuration
		if (resourceGroupConfig.getSequential() == null) {
			resourceGroupConfig.setSequential(agentConfig.isSequential());
		}

		final AlertingSystemConfig alertingSystemConfig = resourceGroupConfig.getAlertingSystemConfig();
		final AlertingSystemConfig globalAlertingSystemConfig = agentConfig.getAlertingSystemConfig();

		// Set global configuration's alerting system in the resource group configuration
		if (alertingSystemConfig == null) {
			resourceGroupConfig.setAlertingSystemConfig(globalAlertingSystemConfig);
		} else if (alertingSystemConfig.getProblemTemplate() == null) {
			// Set the problem template of the alerting system
			alertingSystemConfig.setProblemTemplate(globalAlertingSystemConfig.getProblemTemplate());
		} else if (alertingSystemConfig.getDisable() == null) {
			// Set the disable flag of the altering system
			alertingSystemConfig.setDisable(globalAlertingSystemConfig.getDisable());
		}

		// Set the resolve host name to FQDN flag
		if (resourceGroupConfig.getResolveHostnameToFqdn() == null) {
			resourceGroupConfig.setResolveHostnameToFqdn(agentConfig.isResolveHostnameToFqdn());
		}

		// Set the job timeout value
		if (resourceGroupConfig.getJobTimeout() == null) {
			resourceGroupConfig.setJobTimeout(agentConfig.getJobTimeout());
		}

		// Set agent attributes in the resource group attributes map
		mergeAttributes(agentConfig.getAttributes(), resourceGroupConfig.getAttributes());
	}

	/**
	 * Merge the given attributes into the destination attributes
	 *
	 * @param attributes            Map of key-pair values defining the attributes at a certain level
	 * @param destinationAttributes Map of key-pair values defining the destination
	 */
	public static void mergeAttributes(
		final Map<String, String> attributes,
		final Map<String, String> destinationAttributes
	) {
		destinationAttributes.putAll(attributes);
	}

	/**
	 * Configure the 'org.sentrysoftware' logger based on the user's command.<br>
	 * See src/main/resources/log4j2.xml
	 *
	 * @param loggerLevelStr     Logger level from the configuration as {@link String}
	 * @param outputDirectory The output directory as String
	 */
	public static void configureGlobalLogger(final String loggerLevelStr, final String outputDirectory) {
		final Level loggerLevel = getLoggerLevel(loggerLevelStr);

		ThreadContext.put("logId", "metricshub-agent-global");
		ThreadContext.put("loggerLevel", loggerLevel.toString());

		if (outputDirectory != null) {
			ThreadContext.put("outputDirectory", outputDirectory);
		}
	}

	/**
	 * Get the Log4j log level from the configured logLevel string
	 *
	 * @param loggerLevel string value from the configuration (e.g. off, debug, info, warn, error, trace, all)
	 * @return log4j {@link Level} instance
	 */
	public static Level getLoggerLevel(final String loggerLevel) {
		final Level level = loggerLevel != null ? Level.getLevel(loggerLevel.toUpperCase()) : null;

		return level != null ? level : Level.OFF;
	}

	/**
	 * Build the {@link TelemetryManager} map.
	 *
	 * @param agentConfig    Wraps the agent configuration for all the resources
	 * @param connectorStore Wraps all the connectors
	 * @return Map of {@link TelemetryManager} instances indexed by group id then by resource id
	 */
	public static Map<String, Map<String, TelemetryManager>> buildTelemetryManagers(
		@NonNull final AgentConfig agentConfig,
		@NonNull final ConnectorStore connectorStore
	) {
		final Map<String, Map<String, TelemetryManager>> telemetryManagers = new HashMap<>();

		agentConfig
			.getResourceGroups()
			.forEach((resourceGroupKey, resourceKeyGroupConfig) -> {
				final Map<String, TelemetryManager> resourceGroupTelemetryManagers = new HashMap<>();
				telemetryManagers.put(resourceGroupKey, resourceGroupTelemetryManagers);
				resourceKeyGroupConfig
					.getResources()
					.forEach((resourceKey, resourceConfig) ->
						updateResourceGroupTelemetryManagers(
							resourceGroupTelemetryManagers,
							resourceGroupKey,
							resourceKey,
							resourceConfig,
							connectorStore
						)
					);
			});

		// Initialize top level resources telemetry managers map
		final Map<String, TelemetryManager> topLevelResourcesTelemetryManagers = new HashMap<>();

		// Update top level resources telemetry managers
		agentConfig
			.getResources()
			.forEach((resourceKey, resourceConfig) ->
				updateResourceGroupTelemetryManagers(
					topLevelResourcesTelemetryManagers,
					TOP_LEVEL_VIRTUAL_RESOURCE_GROUP_KEY,
					resourceKey,
					resourceConfig,
					connectorStore
				)
			);

		// Put the top level resources map in the main/common telemetry managers map
		telemetryManagers.put(TOP_LEVEL_VIRTUAL_RESOURCE_GROUP_KEY, topLevelResourcesTelemetryManagers);

		return telemetryManagers;
	}

	/**
	 * Update the given resource group {@link TelemetryManager} map if the configuration is valid
	 *
	 * @param resourceGroupTelemetryManagers {@link Map} of {@link TelemetryManager} per resource group configuration
	 * @param resourceGroupKey               The unique identifier of the resource group
	 * @param resourceKey                    The unique identifier of the resource
	 * @param resourceConfig                 The resource configuration
	 * @param connectorStore                 Wraps all the connectors
	 */
	private static void updateResourceGroupTelemetryManagers(
		@NonNull final Map<String, TelemetryManager> resourceGroupTelemetryManagers,
		@NonNull final String resourceGroupKey,
		@NonNull final String resourceKey,
		final ResourceConfig resourceConfig,
		@NonNull final ConnectorStore connectorStore
	) {
		if (resourceConfig == null) {
			return;
		}

		try {
			// Create a new connector store for this resource configuration
			final ConnectorStore resourceConnectorStore = connectorStore.newConnectorStore();

			// Validate protocols
			validateProtocols(resourceKey, resourceConfig);

			final HostConfiguration hostConfiguration = buildHostConfiguration(
				resourceConfig,
				resourceConfig.getConnectors(),
				resourceKey
			);

			addConfiguredConnector(resourceConnectorStore, resourceConfig.getConnector());

			// Retrieve connectors variables map from the resource configuration
			final Map<String, ConnectorVariables> connectorVariablesMap = resourceConfig.getVariables();

			// If connectors variables exist then merge the existing connector store with a new one containing custom connectors
			if (connectorVariablesMap != null && !connectorVariablesMap.isEmpty()) {
				// Call ConnectorTemplateLibraryParser and parse the custom connectors
				final ConnectorTemplateLibraryParser connectorTemplateLibraryParser = new ConnectorTemplateLibraryParser();

				final Map<String, Connector> customConnectors = connectorTemplateLibraryParser.parse(
					ConfigHelper.getSubDirectory("connectors", false),
					connectorVariablesMap
				);

				// Overwrite resourceConnectorStore
				updateConnectorStore(resourceConnectorStore, customConnectors);
			}

			resourceGroupTelemetryManagers.putIfAbsent(
				resourceKey,
				TelemetryManager.builder().connectorStore(resourceConnectorStore).hostConfiguration(hostConfiguration).build()
			);
		} catch (Exception e) {
			log.warn(
				"Resource {} - Under the resource group configuration {}, the resource configuration {}" +
				" has been staged as invalid. Reason: {}",
				resourceKey,
				resourceGroupKey,
				resourceKey,
				e.getMessage()
			);
		}
	}

	/**
	 * Add the custom connectors to the resource's connector store.
	 *
	 * @param resourceConnectorStore The connector store of the resource
	 * @param customConnectors       Map of customized connectors. E.g. Custom connectors that contain template variables
	 */
	protected static void updateConnectorStore(
		final ConnectorStore resourceConnectorStore,
		final Map<String, Connector> customConnectors
	) {
		// Add custom connectors
		resourceConnectorStore.addMany(customConnectors);
	}

	/**
	 * Normalizes the configuration of a configured connector by creating a
	 * unique identifier for it.
	 *
	 * @param resourceGroupKey    The resource group key.
	 * @param resourceKey         The resource key.
	 * @param configuredConnector The configured connector to be normalized.
	 */
	static void normalizeConfiguredConnector(
		final String resourceGroupKey,
		final String resourceKey,
		final Connector configuredConnector
	) {
		// Check if a configured connector exists
		if (configuredConnector != null) {
			// Create a unique connector identifier based on resource keys
			final ConnectorIdentity identity = configuredConnector.getOrCreateConnectorIdentity();
			final String connectorId = String.format("MetricsHub-Configured-Connector-%s-%s", resourceGroupKey, resourceKey);

			// Set the compiled filename of the connector to the unique identifier
			identity.setCompiledFilename(connectorId);
		}
	}

	/**
	 * Add the configured connector to the resource's connector store.
	 *
	 * @param resourceConnectorStore The resource's ConnectorStore
	 * @param configuredConnector    Configured connector
	 */
	static void addConfiguredConnector(final ConnectorStore resourceConnectorStore, final Connector configuredConnector) {
		// Check if a configured connector is available
		if (configuredConnector != null) {
			// Add the configured connector
			resourceConnectorStore.addOne(
				configuredConnector.getConnectorIdentity().getCompiledFilename(),
				configuredConnector
			);
		}
	}

	/**
	 * Validate the protocols configured under the given {@link ResourceConfig} instance
	 *
	 * @param resourceKey    Resource unique identifier
	 * @param resourceConfig {@link ResourceConfig} instance configured by the user
	 * @throws InvalidConfigurationException thrown if a configuration validation fails
	 */
	private static void validateProtocols(@NonNull final String resourceKey, final ResourceConfig resourceConfig)
		throws InvalidConfigurationException {
		final ProtocolsConfig protocolsConfig = resourceConfig.getProtocols();
		if (protocolsConfig == null) {
			return;
		}

		final WinRmProtocolConfig winRmConfig = protocolsConfig.getWinrm();
		if (winRmConfig != null) {
			validateWinRmInfo(resourceKey, winRmConfig.getPort(), winRmConfig.getTimeout(), winRmConfig.getUsername());
		}

		final IConfiguration snmpConfig = protocolsConfig.getSnmp();
		if (snmpConfig != null) {
			snmpConfig.validateConfiguration(resourceKey);
		}

		final IConfiguration ipmiConfig = protocolsConfig.getIpmi();
		if (ipmiConfig != null) {
			ipmiConfig.validateConfiguration(resourceKey);
		}

		final IConfiguration sshConfig = protocolsConfig.getSsh();
		if (sshConfig != null) {
			sshConfig.validateConfiguration(resourceKey);
		}

		final IConfiguration wbemConfig = protocolsConfig.getWbem();
		if (wbemConfig != null) {
			wbemConfig.validateConfiguration(resourceKey);
		}

		final IConfiguration wmiConfig = protocolsConfig.getWmi();
		if (wmiConfig != null) {
			wmiConfig.validateConfiguration(resourceKey);
		}

		final IConfiguration httpConfig = protocolsConfig.getHttp();
		if (httpConfig != null) {
			httpConfig.validateConfiguration(resourceKey);
		}

		final IConfiguration osCommandConfig = protocolsConfig.getOsCommand();
		if (osCommandConfig != null) {
			osCommandConfig.validateConfiguration(resourceKey);
		}
	}

	/**
	 * Validate the given WinRM information (port, timeout, username and command)
	 *
	 * @param resourceKey  Resource unique identifier
	 * @param port         The port number used to perform WQL queries and commands
	 * @param timeout      How long until the WinRM request times out
	 * @param username	   Name used to establish the connection with the host via the WinRM protocol
	 * @throws InvalidConfigurationException thrown if a configuration validation fails
	 */
	static void validateWinRmInfo(
		final String resourceKey,
		final Integer port,
		final Long timeout,
		final String username
	) throws InvalidConfigurationException {
		StringHelper.validateConfigurationAttribute(
			port,
			INVALID_PORT_CHECKER,
			() -> String.format(PORT_ERROR, resourceKey, WIN_RM_PROTOCOL, port)
		);

		StringHelper.validateConfigurationAttribute(
			timeout,
			INVALID_TIMEOUT_CHECKER,
			() -> String.format(TIMEOUT_ERROR, resourceKey, WIN_RM_PROTOCOL, timeout)
		);

		StringHelper.validateConfigurationAttribute(
			username,
			INVALID_STRING_CHECKER,
			() -> String.format(USERNAME_ERROR, resourceKey, WIN_RM_PROTOCOL)
		);
	}

	/**
	 * Validate the given WBEM information (username, timeout, port and vCenter)
	 *
	 * @param resourceKey Resource unique identifier
	 * @param username    Name used to establish the connection with the host via the WBEM protocol
	 * @param timeout     How long until the WBEM request times out
	 * @param port        The HTTP/HTTPS port number used to perform WBEM queries
	 * @param vCenter     vCenter hostname providing the authentication ticket, if applicable
	 * @throws InvalidConfigurationException thrown if a configuration validation fails
	 */
	static void validateWbemInfo(
		final String resourceKey,
		final String username,
		final Long timeout,
		final Integer port,
		final String vCenter
	) throws InvalidConfigurationException {
		StringHelper.validateConfigurationAttribute(
			timeout,
			INVALID_TIMEOUT_CHECKER,
			() -> String.format(TIMEOUT_ERROR, resourceKey, WBEM_PROTOCOL, timeout)
		);

		StringHelper.validateConfigurationAttribute(
			port,
			INVALID_PORT_CHECKER,
			() -> String.format(PORT_ERROR, resourceKey, WBEM_PROTOCOL, port)
		);

		StringHelper.validateConfigurationAttribute(
			username,
			INVALID_STRING_CHECKER,
			() -> String.format(USERNAME_ERROR, resourceKey, WBEM_PROTOCOL)
		);

		StringHelper.validateConfigurationAttribute(
			vCenter,
			EMPTY_STRING_CHECKER,
			() ->
				String.format(
					"Resource %s - Empty vCenter hostname configured for protocol %s." +
					" This resource will not be monitored. Please verify the configured vCenter hostname.",
					resourceKey,
					WBEM_PROTOCOL
				)
		);
	}

	/**
	 * Build the {@link HostConfiguration} expected by the internal engine
	 *
	 * @param resourceConfig          User's resource configuration
	 * @param connectorsConfiguration User's connectors configuration directives.
	 * @param resourceKey             Resource unique identifier
	 * @return new {@link HostConfiguration} instance
	 */
	static HostConfiguration buildHostConfiguration(
		final ResourceConfig resourceConfig,
		final Set<String> connectorsConfiguration,
		final String resourceKey
	) {
		final ProtocolsConfig protocols = resourceConfig.getProtocols();

		final Map<Class<? extends IConfiguration>, IConfiguration> protocolConfigurationsDeprecated = protocols == null
			? new HashMap<>()
			: new HashMap<>(
				Stream
<<<<<<< HEAD
					.of(protocols.getWmi(), protocols.getWinrm())
=======
					.of(protocols.getWbem(), protocols.getWinrm())
>>>>>>> 3411d764
					.filter(Objects::nonNull)
					.map(AbstractProtocolConfig::toConfiguration)
					.filter(Objects::nonNull)
					.collect(Collectors.toMap(IConfiguration::getClass, Function.identity()))
			);

		// TODO Temporary: when all the configurations are IConfiguration we will remove protocolConfigurationsDeprecated variable
		final Map<Class<? extends IConfiguration>, IConfiguration> protocolConfigurations = protocols == null
			? new HashMap<>()
			: new HashMap<>(
				Stream
					.of(
						protocols.getSnmp(),
						protocols.getHttp(),
						protocols.getIpmi(),
						protocols.getOsCommand(),
						protocols.getSsh(),
						protocols.getWmi()
					)
					.filter(Objects::nonNull)
					.collect(Collectors.toMap(IConfiguration::getClass, Function.identity()))
			);

		// TODO remove when protocolConfigurationsDeprecated is removed, means all the configuration are IConfguration
		// protocols
		protocolConfigurations.putAll(protocolConfigurationsDeprecated);

		final Map<String, String> attributes = resourceConfig.getAttributes();

		// Get the host name and make sure it is always set because the engine needs a hostname
		String hostname = attributes.get(MetricsHubConstants.HOST_NAME);
		if (hostname == null) {
			hostname = resourceKey;
		}

		// If we haven't a host.id then it will be set to the resource key
		String hostId = attributes.get("host.id");
		if (hostId == null) {
			hostId = resourceKey;
		}

		// Manage the device kind
		final DeviceKind hostType;
		String hostTypeAttribute = attributes.get("host.type");
		if (hostTypeAttribute == null) {
			hostType = DeviceKind.OTHER;
		} else {
			hostType = detectHostTypeFromAttribute(hostTypeAttribute);
		}

		String configuredConnectorId = null;
		// Retrieve the connector specified by the user in the metricshub.yaml configuration
		final Connector configuredConnector = resourceConfig.getConnector();
		// Check if a custom connector is defined
		if (configuredConnector != null) {
			// The custom connector is considered a selected connector from the engine's perspective
			configuredConnectorId = configuredConnector.getCompiledFilename();
		}

		return HostConfiguration
			.builder()
			.strategyTimeout(resourceConfig.getJobTimeout())
			.configurations(protocolConfigurations)
			.connectors(connectorsConfiguration)
			.hostname(hostname)
			.hostId(hostId)
			.hostType(hostType)
			.sequential(Boolean.TRUE.equals(resourceConfig.getSequential()))
			.configuredConnectorId(configuredConnectorId)
			.build();
	}

	/**
	 * Try to detect the {@link DeviceKind} from the user input
	 *
	 * @param hostTypeAttribute
	 * @return {@link DeviceKind} enumeration value
	 */
	private static DeviceKind detectHostTypeFromAttribute(String hostTypeAttribute) {
		try {
			return DeviceKind.detect(hostTypeAttribute);
		} catch (Exception e) {
			return DeviceKind.OTHER;
		}
	}

	/**
	 * Utility method to get the directory path of the given file.
	 *
	 * @param file The file for which the directory path is needed.
	 * @return A {@link Path} instance representing the directory path of the given file.
	 */
	public static Path getDirectoryPath(final File file) {
		return file.getAbsoluteFile().toPath().getParent();
	}

	/**
	 * Read {@link MetricDefinitions} for the root monitor instance (Endpoint)
	 * which is automatically created by the MetricsHub engine
	 * This method deserializes the metrics configuration from the "metricshub-host-metrics.yaml" file.
	 *
	 * @return A new {@link MetricDefinitions} instance representing the host metric definitions.
	 * @throws IOException If an I/O error occurs while reading the configuration file.
	 */
	public static MetricDefinitions readHostMetricDefinitions() throws IOException {
		return JsonHelper.deserialize(
			newObjectMapper(),
			new ClassPathResource("metricshub-host-metrics.yaml").getInputStream(),
			MetricDefinitions.class
		);
	}

	/**
	 * Retrieves the metric definition map associated with the specified connector identifier
	 * within the provided {@link ConnectorStore}.<br>
	 * This method ensures that the metric for connector status is always included in the
	 * returned map, regardless of whether the specified connector has additional metrics defined or not.
	 *
	 * @param connectorStore Wrapper for all connectors.
	 * @param connectorId    The unique identifier of the connector.
	 * @return A Map of metric names to their definitions.
	 */
	public static Map<String, MetricDefinition> fetchMetricDefinitions(
		final ConnectorStore connectorStore,
		final String connectorId
	) {
		final Map<String, MetricDefinition> metricDefinitions = new HashMap<>();

		if (connectorStore != null && connectorId != null) {
			final Connector connector = connectorStore.getStore().get(connectorId);
			if (connector != null) {
				final Map<String, MetricDefinition> connectorMetricDefinitions = connector.getMetrics();
				if (connectorMetricDefinitions != null) {
					metricDefinitions.putAll(connectorMetricDefinitions);
				}
			}
		}

		// If the connector status metric is not already associated with a definition,
		// attempt to compute its definition.
		metricDefinitions.computeIfAbsent(
			MetricsHubConstants.CONNECTOR_STATUS_METRIC_KEY,
			key -> MetricsHubConstants.CONNECTOR_STATUS_METRIC_DEFINITION
		);

		return metricDefinitions;
	}

	/**
	 * Calculates the MD5 checksum of the specified file.
	 *
	 * @param file The file for which the MD5 checksum is to be calculated.
	 * @return The MD5 checksum as a hexadecimal string or <code>null</code> if the calculation has failed.
	 */
	public static String calculateMD5Checksum(final File file) {
		try {
			byte[] data = Files.readAllBytes(file.toPath());
			byte[] hash = MessageDigest.getInstance("MD5").digest(data);
			return new BigInteger(1, hash).toString(16);
		} catch (Exception e) {
			return null;
		}
	}

	/**
	 * Load the {@link ExtensionManager} instance from the extensions directory.
	 *
	 * @return new {@link ExtensionManager} instance.
	 */
	public static ExtensionManager loadExtensionManager() {
		try {
			return new ExtensionLoader(getSubDirectory("extensions", false).toFile()).load();
		} catch (Throwable e) {
			throw new IllegalStateException("Cannot load extensions.", e);
		}
	}
}<|MERGE_RESOLUTION|>--- conflicted
+++ resolved
@@ -1062,22 +1062,6 @@
 	) {
 		final ProtocolsConfig protocols = resourceConfig.getProtocols();
 
-		final Map<Class<? extends IConfiguration>, IConfiguration> protocolConfigurationsDeprecated = protocols == null
-			? new HashMap<>()
-			: new HashMap<>(
-				Stream
-<<<<<<< HEAD
-					.of(protocols.getWmi(), protocols.getWinrm())
-=======
-					.of(protocols.getWbem(), protocols.getWinrm())
->>>>>>> 3411d764
-					.filter(Objects::nonNull)
-					.map(AbstractProtocolConfig::toConfiguration)
-					.filter(Objects::nonNull)
-					.collect(Collectors.toMap(IConfiguration::getClass, Function.identity()))
-			);
-
-		// TODO Temporary: when all the configurations are IConfiguration we will remove protocolConfigurationsDeprecated variable
 		final Map<Class<? extends IConfiguration>, IConfiguration> protocolConfigurations = protocols == null
 			? new HashMap<>()
 			: new HashMap<>(
@@ -1088,15 +1072,12 @@
 						protocols.getIpmi(),
 						protocols.getOsCommand(),
 						protocols.getSsh(),
-						protocols.getWmi()
+						protocols.getWmi(),
+						protocols.getWbem()
 					)
 					.filter(Objects::nonNull)
 					.collect(Collectors.toMap(IConfiguration::getClass, Function.identity()))
 			);
-
-		// TODO remove when protocolConfigurationsDeprecated is removed, means all the configuration are IConfguration
-		// protocols
-		protocolConfigurations.putAll(protocolConfigurationsDeprecated);
 
 		final Map<String, String> attributes = resourceConfig.getAttributes();
 
