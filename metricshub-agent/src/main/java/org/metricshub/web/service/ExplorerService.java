--- conflicted
+++ resolved
@@ -101,7 +101,7 @@
 	private AgentContextHolder agentContextHolder;
 
 	/**
-	 * Creates a new {@link HierarchyService} instance.
+	 * Creates a new {@link ExplorerService} instance.
 	 *
 	 * @param agentContextHolder holder providing access to the current
 	 *                           {@link org.metricshub.agent.context.AgentContext}
@@ -119,9 +119,8 @@
 		final var agentContext = agentContextHolder.getAgentContext();
 		final Map<String, String> agentAttributes = agentContext.getAgentInfo().getAttributes();
 		final String agentName = agentAttributes.getOrDefault(
-			AGENT_RESOURCE_SERVICE_NAME_ATTRIBUTE_KEY,
-			agentAttributes.getOrDefault(AGENT_RESOURCE_HOST_NAME_ATTRIBUTE_KEY, "MetricsHub")
-		);
+				AGENT_RESOURCE_SERVICE_NAME_ATTRIBUTE_KEY,
+				agentAttributes.getOrDefault(AGENT_RESOURCE_HOST_NAME_ATTRIBUTE_KEY, "MetricsHub"));
 
 		final AgentTelemetry root = AgentTelemetry.builder().name(agentName).type(AGENT_TYPE).build();
 
@@ -132,28 +131,28 @@
 
 		// Resource Groups (excluding top-level group key)
 		final AgentTelemetry resourceGroupsNode = AgentTelemetry
-			.builder()
-			.name(RESOURCE_GROUPS_KEY)
-			.type(RESOURCE_GROUPS_KEY)
-			.build();
+				.builder()
+				.name(RESOURCE_GROUPS_KEY)
+				.type(RESOURCE_GROUPS_KEY)
+				.build();
 
 		telemetryManagers
-			.entrySet()
-			.stream()
-			.filter(entry -> !TOP_LEVEL_VIRTUAL_RESOURCE_GROUP_KEY.equals(entry.getKey()))
-			.sorted(Map.Entry.comparingByKey())
-			.forEach(entry -> resourceGroupsNode.getChildren().add(buildResourceGroupNode(entry.getKey(), entry.getValue())));
+				.entrySet()
+				.stream()
+				.filter(entry -> !TOP_LEVEL_VIRTUAL_RESOURCE_GROUP_KEY.equals(entry.getKey()))
+				.sorted(Map.Entry.comparingByKey())
+				.forEach(entry -> resourceGroupsNode.getChildren()
+						.add(buildResourceGroupNode(entry.getKey(), entry.getValue())));
 
 		// Top-level Resources
 		final Map<String, TelemetryManager> topLevelResources = telemetryManagers.getOrDefault(
-			TOP_LEVEL_VIRTUAL_RESOURCE_GROUP_KEY,
-			Map.of()
-		);
+				TOP_LEVEL_VIRTUAL_RESOURCE_GROUP_KEY,
+				Map.of());
 		final AgentTelemetry topLevelResourcesNode = AgentTelemetry
-			.builder()
-			.name(RESOURCES_KEY)
-			.type(RESOURCES_KEY)
-			.build();
+				.builder()
+				.name(RESOURCES_KEY)
+				.type(RESOURCES_KEY)
+				.build();
 		buildResources(topLevelResourcesNode, topLevelResources);
 
 		root.getChildren().add(resourceGroupsNode);
@@ -162,43 +161,35 @@
 	}
 
 	/**
-<<<<<<< HEAD
-	 * Builds and returns a flat list of all configured resources as
-	 * {@link ExplorerNode}s, each with its monitor types as children (children-only
-	 * structure).
-	 * <p>
-	 * Unlike {@link #getHierarchy()}, this method does not include the two
-	 * top-level grouping nodes. It aggregates resources from all groups (including
-	 * top-level/un-grouped) and sorts them by hostname.
-	 * </p>
-	 *
-	 * @return list of resource nodes, or an empty list if no telemetry managers are
-	 *         available
-	 */
-	public List<ExplorerNode> getResources() {
-		final AgentContext agentContext = agentContextHolder.getAgentContext();
-		if (agentContext == null || agentContext.getTelemetryManagers() == null) {
-			return List.of();
-		}
-
-		final Map<String, Map<String, TelemetryManager>> telemetryManagers = agentContext.getTelemetryManagers();
-
-		return telemetryManagers
-			.values()
-			.stream()
-			.flatMap(groupMap -> groupMap.values().stream())
-			.sorted(Comparator.comparing(tm -> safeHostname(tm), String.CASE_INSENSITIVE_ORDER))
-			.map(this::buildResourceNode)
-			.collect(Collectors.toList());
-	}
-
-	/**
-	 * Creates a node for a specific resource group and populates it with the
-	 * group's resources.
-=======
+	 * Build a flat resources container listing all configured resources across
+	 * all resource-groups (including top-level), each with its connectors and
+	 * monitor types as children following the existing structure.
+	 *
+	 * @return a "resources" container node with all resources as children
+	 */
+	public AgentTelemetry getResources() {
+		final var agentContext = agentContextHolder.getAgentContext();
+		Map<String, Map<String, TelemetryManager>> telemetryManagers = agentContext.getTelemetryManagers();
+		if (telemetryManagers == null) {
+			telemetryManagers = Map.of();
+		}
+
+		final AgentTelemetry resourcesNode = AgentTelemetry.builder().name(RESOURCES_KEY).type(RESOURCES_KEY).build();
+
+		// Iterate by resource-group key for deterministic ordering, then by resource
+		// key
+		telemetryManagers
+				.entrySet()
+				.stream()
+				.sorted(Map.Entry.comparingByKey())
+				.forEach(entry -> buildResources(resourcesNode, entry.getValue()));
+
+		return resourcesNode;
+	}
+
+	/**
 	 * Builds a resource-group node along with its nested {@code resources}
 	 * container.
->>>>>>> b7e2e3c9
 	 *
 	 * @param groupName the display name/key of the resource group
 	 * @param groupTms  the map of resource keys to their {@link TelemetryManager}
@@ -206,11 +197,11 @@
 	 * @return a {@link AgentTelemetry} representing the resource-group subtree
 	 */
 	private static AgentTelemetry buildResourceGroupNode(
-		final String groupName,
-		final Map<String, TelemetryManager> groupTms
-	) {
+			final String groupName,
+			final Map<String, TelemetryManager> groupTms) {
 		final AgentTelemetry groupNode = AgentTelemetry.builder().name(groupName).type(RESOURCE_GROUP_KEY).build();
-		final AgentTelemetry resourcesContainer = AgentTelemetry.builder().name(RESOURCES_KEY).type(RESOURCES_KEY).build();
+		final AgentTelemetry resourcesContainer = AgentTelemetry.builder().name(RESOURCES_KEY).type(RESOURCES_KEY)
+				.build();
 		buildResources(resourcesContainer, groupTms);
 		groupNode.getChildren().add(resourcesContainer);
 		return groupNode;
@@ -224,19 +215,20 @@
 	 *                           be appended
 	 * @param tms                a map of resource key to {@link TelemetryManager}
 	 */
-	private static void buildResources(final AgentTelemetry resourcesContainer, final Map<String, TelemetryManager> tms) {
+	private static void buildResources(final AgentTelemetry resourcesContainer,
+			final Map<String, TelemetryManager> tms) {
 		if (tms == null || tms.isEmpty()) {
 			return;
 		}
 		tms
-			.entrySet()
-			.stream()
-			.sorted(Entry.comparingByKey())
-			.forEach((Entry<String, TelemetryManager> entry) -> {
-				final String resourceKey = entry.getKey();
-				final TelemetryManager tm = entry.getValue();
-				resourcesContainer.getChildren().add(buildResourceNode(resourceKey, tm));
-			});
+				.entrySet()
+				.stream()
+				.sorted(Entry.comparingByKey())
+				.forEach((Entry<String, TelemetryManager> entry) -> {
+					final String resourceKey = entry.getKey();
+					final TelemetryManager tm = entry.getValue();
+					resourcesContainer.getChildren().add(buildResourceNode(resourceKey, tm));
+				});
 	}
 
 	/**
@@ -250,10 +242,10 @@
 		final AgentTelemetry resourceNode = AgentTelemetry.builder().name(resourceKey).type(RESOURCE_TYPE).build();
 
 		final AgentTelemetry connectorsContainer = AgentTelemetry
-			.builder()
-			.name(CONNECTORS_KEY)
-			.type(CONNECTORS_KEY)
-			.build();
+				.builder()
+				.name(CONNECTORS_KEY)
+				.type(CONNECTORS_KEY)
+				.build();
 
 		buildConnectors(connectorsContainer, tm);
 
@@ -284,19 +276,19 @@
 
 		// Collect monitors by connector-id to later build monitor type lists per
 		// connector
-		final Map<String, Set<String>> connectorIdToMonitorTypes = groupMonitorTypesByConnectorId(tm, connectorMonitors);
+		final Map<String, Set<String>> connectorIdToMonitorTypes = groupMonitorTypesByConnectorId(tm,
+				connectorMonitors);
 
 		connectorMonitors
-			.values()
-			.stream()
-			.sorted((Monitor a, Monitor b) -> {
-				final String an = a.getAttributes().getOrDefault(MONITOR_ATTRIBUTE_NAME, a.getId());
-				final String bn = b.getAttributes().getOrDefault(MONITOR_ATTRIBUTE_NAME, b.getId());
-				return an.compareToIgnoreCase(bn);
-			})
-			.forEach((Monitor connectorMonitor) ->
-				buildConnectorNode(connectorsContainer, connectorIdToMonitorTypes, connectorMonitor)
-			);
+				.values()
+				.stream()
+				.sorted((Monitor a, Monitor b) -> {
+					final String an = a.getAttributes().getOrDefault(MONITOR_ATTRIBUTE_NAME, a.getId());
+					final String bn = b.getAttributes().getOrDefault(MONITOR_ATTRIBUTE_NAME, b.getId());
+					return an.compareToIgnoreCase(bn);
+				})
+				.forEach((Monitor connectorMonitor) -> buildConnectorNode(connectorsContainer,
+						connectorIdToMonitorTypes, connectorMonitor));
 	}
 
 	/**
@@ -308,13 +300,12 @@
 	 * @param connectorMonitor          The connector monitor to build the node for.
 	 */
 	private static void buildConnectorNode(
-		final AgentTelemetry connectorsContainer,
-		final Map<String, Set<String>> connectorIdToMonitorTypes,
-		Monitor connectorMonitor
-	) {
+			final AgentTelemetry connectorsContainer,
+			final Map<String, Set<String>> connectorIdToMonitorTypes,
+			Monitor connectorMonitor) {
 		final String connectorId = connectorMonitor
-			.getAttributes()
-			.getOrDefault(MONITOR_ATTRIBUTE_ID, connectorMonitor.getId());
+				.getAttributes()
+				.getOrDefault(MONITOR_ATTRIBUTE_ID, connectorMonitor.getId());
 		final String connectorName = connectorMonitor.getAttributes().getOrDefault(MONITOR_ATTRIBUTE_NAME, connectorId);
 
 		final AgentTelemetry connectorNode = AgentTelemetry.builder().name(connectorName).type(CONNECTOR_TYPE).build();
@@ -322,11 +313,10 @@
 		final AgentTelemetry monitorsContainer = AgentTelemetry.builder().name(MONITORS_KEY).type(MONITORS_KEY).build();
 		final Set<String> monitorTypes = connectorIdToMonitorTypes.getOrDefault(connectorId, Set.of());
 		monitorTypes
-			.stream()
-			.sorted(String::compareToIgnoreCase)
-			.forEach(type ->
-				monitorsContainer.getChildren().add(AgentTelemetry.builder().name(type).type(MONITOR_TYPE).build())
-			);
+				.stream()
+				.sorted(String::compareToIgnoreCase)
+				.forEach(type -> monitorsContainer.getChildren()
+						.add(AgentTelemetry.builder().name(type).type(MONITOR_TYPE).build()));
 
 		connectorNode.getChildren().add(monitorsContainer);
 		connectorsContainer.getChildren().add(connectorNode);
@@ -346,9 +336,8 @@
 	 * @return a map of {@code connector_id} to the set of monitor types
 	 */
 	private static Map<String, Set<String>> groupMonitorTypesByConnectorId(
-		final TelemetryManager tm,
-		final Map<String, Monitor> connectorMonitors
-	) {
+			final TelemetryManager tm,
+			final Map<String, Monitor> connectorMonitors) {
 		final Map<String, Set<String>> result = new HashMap<>();
 
 		if (tm.getMonitors() == null || tm.getMonitors().isEmpty()) {
@@ -358,30 +347,30 @@
 		// Flatten all monitors and group types by connector-id, excluding host and
 		// connector monitors
 		tm
-			.getMonitors()
-			.values()
-			.stream()
-			.filter(Objects::nonNull)
-			.flatMap(map -> map.values().stream())
-			.filter(Objects::nonNull)
-			.filter(m -> !HOST.getKey().equalsIgnoreCase(m.getType()))
-			.filter(m -> !CONNECTOR.getKey().equalsIgnoreCase(m.getType()))
-			.forEach((Monitor monitor) -> {
-				final String connectorId = monitor.getAttributes().get(MONITOR_ATTRIBUTE_CONNECTOR_ID);
-				if (connectorId == null || connectorId.isBlank()) {
-					return;
-				}
-				result.computeIfAbsent(connectorId, k -> new HashSet<>()).add(monitor.getType());
-			});
+				.getMonitors()
+				.values()
+				.stream()
+				.filter(Objects::nonNull)
+				.flatMap(map -> map.values().stream())
+				.filter(Objects::nonNull)
+				.filter(m -> !HOST.getKey().equalsIgnoreCase(m.getType()))
+				.filter(m -> !CONNECTOR.getKey().equalsIgnoreCase(m.getType()))
+				.forEach((Monitor monitor) -> {
+					final String connectorId = monitor.getAttributes().get(MONITOR_ATTRIBUTE_CONNECTOR_ID);
+					if (connectorId == null || connectorId.isBlank()) {
+						return;
+					}
+					result.computeIfAbsent(connectorId, k -> new HashSet<>()).add(monitor.getType());
+				});
 
 		// Ensure that each listed connector-id exists, even if no non-connector/host
 		// monitor types were found
 		if (connectorMonitors != null && !connectorMonitors.isEmpty()) {
 			final Set<String> connectorIds = connectorMonitors
-				.values()
-				.stream()
-				.map(m -> m.getAttributes().getOrDefault(MONITOR_ATTRIBUTE_ID, m.getId()))
-				.collect(Collectors.toSet());
+					.values()
+					.stream()
+					.map(m -> m.getAttributes().getOrDefault(MONITOR_ATTRIBUTE_ID, m.getId()))
+					.collect(Collectors.toSet());
 			connectorIds.forEach(id -> result.computeIfAbsent(id, k -> new HashSet<>()));
 		}
 
