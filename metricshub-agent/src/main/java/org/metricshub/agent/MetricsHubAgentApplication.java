--- conflicted
+++ resolved
@@ -167,30 +167,6 @@
 	}
 
 	/**
-<<<<<<< HEAD
-=======
-	 * Resets the agent context by restarting {@link TaskSchedulingService} and {@link OtelCollectorProcessService}:
-	 * @param agentContext The agent context
-	 * @param alternateConfigDirectory Alternative configuration directory provided by the user
-	 */
-	private synchronized void resetContext(final AgentContext agentContext, String alternateConfigDirectory) {
-		try {
-			agentContext.getTaskSchedulingService().stop();
-
-			agentContext.build(alternateConfigDirectory, false);
-
-			agentContext.getTaskSchedulingService().start();
-
-			MetricsHubAgentServer.updateAgentContext(agentContext);
-		} catch (Exception e) {
-			configureGlobalErrorLogger();
-			log.error("Failed to start MetricsHub Agent.", e);
-			throw new IllegalStateException("Error detected during MetricsHub agent startup.", e);
-		}
-	}
-
-	/**
->>>>>>> f9af03da
 	 * Configure the global error logger to be able to log startup fatal errors
 	 * preventing the application from starting
 	 */
