--- conflicted
+++ resolved
@@ -4,7 +4,6 @@
 import static org.junit.jupiter.api.Assertions.assertEquals;
 import static org.junit.jupiter.api.Assertions.assertNotEquals;
 import static org.junit.jupiter.api.Assertions.assertNotNull;
-import static org.junit.jupiter.api.Assertions.assertThrows;
 import static org.junit.jupiter.api.Assertions.assertTrue;
 import static org.mockito.ArgumentMatchers.any;
 import static org.mockito.ArgumentMatchers.anyString;
@@ -36,7 +35,6 @@
 import org.sentrysoftware.metricshub.agent.config.AgentConfig;
 import org.sentrysoftware.metricshub.agent.context.AgentContext;
 import org.sentrysoftware.metricshub.agent.extension.SnmpTestExtension;
-import org.sentrysoftware.metricshub.engine.common.exception.InvalidConfigurationException;
 import org.sentrysoftware.metricshub.engine.common.helpers.JsonHelper;
 import org.sentrysoftware.metricshub.engine.common.helpers.MetricsHubConstants;
 import org.sentrysoftware.metricshub.engine.common.helpers.ResourceHelper;
@@ -49,8 +47,6 @@
 
 class ConfigHelperTest {
 
-	private static final String USERNAME_CONFIG_VALUE = "username";
-	private static final String VCENTER_HOSTNAME = "vcenter";
 	private static final String RESOURCE_KEY = "resource-test-key";
 	private static final String PURE_STORAGE_REST_CONNECTOR_ID = "PureStorageREST";
 
@@ -278,75 +274,6 @@
 	}
 
 	@Test
-<<<<<<< HEAD
-	void testValidateWbemInfo() {
-		assertThrows(
-			InvalidConfigurationException.class,
-			() -> ConfigHelper.validateWbemInfo(RESOURCE_KEY, null, -60L, 1234, VCENTER_HOSTNAME)
-		);
-		assertThrows(
-			InvalidConfigurationException.class,
-			() -> ConfigHelper.validateWbemInfo(RESOURCE_KEY, "", null, 1234, VCENTER_HOSTNAME)
-		);
-		assertThrows(
-			InvalidConfigurationException.class,
-			() -> ConfigHelper.validateWbemInfo(RESOURCE_KEY, USERNAME_CONFIG_VALUE, -60L, 1234, VCENTER_HOSTNAME)
-		);
-		assertThrows(
-			InvalidConfigurationException.class,
-			() -> ConfigHelper.validateWbemInfo(RESOURCE_KEY, USERNAME_CONFIG_VALUE, null, 1234, VCENTER_HOSTNAME)
-		);
-		assertThrows(
-			InvalidConfigurationException.class,
-			() -> ConfigHelper.validateWbemInfo(RESOURCE_KEY, USERNAME_CONFIG_VALUE, 60L, -1, VCENTER_HOSTNAME)
-		);
-		assertThrows(
-			InvalidConfigurationException.class,
-			() -> ConfigHelper.validateWbemInfo(RESOURCE_KEY, USERNAME_CONFIG_VALUE, 60L, null, VCENTER_HOSTNAME)
-		);
-		assertThrows(
-			InvalidConfigurationException.class,
-			() -> ConfigHelper.validateWbemInfo(RESOURCE_KEY, USERNAME_CONFIG_VALUE, 60L, 66666, VCENTER_HOSTNAME)
-		);
-		assertThrows(
-			InvalidConfigurationException.class,
-			() -> ConfigHelper.validateWbemInfo(RESOURCE_KEY, USERNAME_CONFIG_VALUE, 60L, null, "")
-		);
-		assertDoesNotThrow(() ->
-			ConfigHelper.validateWbemInfo(RESOURCE_KEY, USERNAME_CONFIG_VALUE, 60L, 1234, VCENTER_HOSTNAME)
-		);
-		assertDoesNotThrow(() -> ConfigHelper.validateWbemInfo(RESOURCE_KEY, USERNAME_CONFIG_VALUE, 60L, 1234, null));
-=======
-	void testValidateWinRm() {
-		assertThrows(
-			InvalidConfigurationException.class,
-			() -> ConfigHelper.validateWinRmInfo(RESOURCE_KEY, 1234, -60L, USERNAME_CONFIG_VALUE)
-		);
-		assertThrows(
-			InvalidConfigurationException.class,
-			() -> ConfigHelper.validateWinRmInfo(RESOURCE_KEY, 1234, null, USERNAME_CONFIG_VALUE)
-		);
-		assertThrows(
-			InvalidConfigurationException.class,
-			() -> ConfigHelper.validateWinRmInfo(RESOURCE_KEY, null, 60L, USERNAME_CONFIG_VALUE)
-		);
-		assertThrows(
-			InvalidConfigurationException.class,
-			() -> ConfigHelper.validateWinRmInfo(RESOURCE_KEY, -1234, 60L, USERNAME_CONFIG_VALUE)
-		);
-		assertThrows(
-			InvalidConfigurationException.class,
-			() -> ConfigHelper.validateWinRmInfo(RESOURCE_KEY, 1234, 60L, null)
-		);
-		assertThrows(
-			InvalidConfigurationException.class,
-			() -> ConfigHelper.validateWinRmInfo(RESOURCE_KEY, 1234, 60L, "")
-		);
-		assertDoesNotThrow(() -> ConfigHelper.validateWinRmInfo(RESOURCE_KEY, 1234, 60L, USERNAME_CONFIG_VALUE));
->>>>>>> fe8fdf07
-	}
-
-	@Test
 	void testNormalizeConfiguredConnector() {
 		assertDoesNotThrow(() ->
 			ConfigHelper.normalizeConfiguredConnector(SENTRY_PARIS_RESOURCE_GROUP_KEY, RESOURCE_KEY, null)
