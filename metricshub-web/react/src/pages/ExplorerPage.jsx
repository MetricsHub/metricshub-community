--- conflicted
+++ resolved
@@ -3,12 +3,9 @@
 import { useNavigate, useParams, useLocation } from "react-router-dom";
 import PlayArrowIcon from "@mui/icons-material/PlayArrow";
 import PauseIcon from "@mui/icons-material/Pause";
-<<<<<<< HEAD
-import { useAppDispatch } from "../hooks/store";
-=======
 import { useAppDispatch, useAppSelector } from "../hooks/store";
->>>>>>> b3f24b72
 import { setLastVisitedPath } from "../store/slices/explorer-slice";
+import { selectExplorerHierarchy } from "../store/slices/explorer-slice";
 import { SplitScreen, Left, Right } from "../components/split-screen/SplitScreen";
 import ExplorerTree from "../components/explorer/tree/ExplorerTree";
 import WelcomeView from "../components/explorer/views/welcome/WelcomeView";
@@ -20,6 +17,50 @@
 import { paths } from "../paths";
 
 /**
+ * Builds the node ID for tree selection based on URL params and hierarchy.
+ * @param {any} hierarchyRaw - Raw hierarchy from the store
+ * @param {string|null} resourceGroupName - Resource group name from URL
+ * @param {string|null} resourceName - Resource name from URL
+ * @param {string|null} groupParam - Group param from URL (for resources)
+ * @param {boolean} isWelcome - Whether we're on the welcome view
+ * @returns {string|null} The node ID to select, or null if none
+ */
+const buildSelectedNodeId = (
+	hierarchyRaw,
+	resourceGroupName,
+	resourceName,
+	groupParam,
+	isWelcome,
+) => {
+	if (!hierarchyRaw) return null;
+
+	// Get agent name from hierarchy root
+	// The root node itself represents the agent (id: "root/{agentName}")
+	const agentName = hierarchyRaw.name;
+	if (!agentName) return null;
+
+	// For welcome view, select the agent/root node
+	if (isWelcome) {
+		return `root/${agentName}`;
+	}
+
+	const parts = ["root", agentName];
+
+	// Determine which resource group to use
+	const effectiveGroupName = resourceGroupName || groupParam;
+
+	if (effectiveGroupName) {
+		parts.push(effectiveGroupName);
+	}
+
+	if (resourceName) {
+		parts.push(resourceName);
+	}
+
+	return parts.join("/");
+};
+
+/**
  * Monitor page component
  * @returns JSX.Element
  */
@@ -28,10 +69,7 @@
 	const params = useParams();
 	const location = useLocation();
 	const dispatch = useAppDispatch();
-<<<<<<< HEAD
-=======
 	const hierarchyRaw = useAppSelector(selectExplorerHierarchy);
->>>>>>> b3f24b72
 	const [isPaused, setIsPaused] = React.useState(false);
 
 	React.useEffect(() => {
@@ -50,6 +88,7 @@
 	const resourceGroupName = params.name;
 	const resourceName = params.resource;
 	const groupParam = params.group;
+	const connectorId = params.connectorId;
 	const monitorType = params.monitorType;
 
 	const isMonitorType = Boolean(monitorType);
@@ -60,15 +99,12 @@
 	const actionButton = React.useMemo(() => {
 		return null;
 	}, []);
-<<<<<<< HEAD
-=======
 
 	// Compute selected node ID based on URL params
 	const selectedNodeId = React.useMemo(
 		() => buildSelectedNodeId(hierarchyRaw, resourceGroupName, resourceName, groupParam, isWelcome),
 		[hierarchyRaw, resourceGroupName, resourceName, groupParam, isWelcome],
 	);
->>>>>>> b3f24b72
 
 	const handleResourceGroupFocus = React.useCallback(
 		(name) => {
@@ -108,6 +144,7 @@
 				<Box sx={{ display: "flex", flexDirection: "column", height: "100%" }}>
 					<Box sx={{ flex: 1, minHeight: 0, overflow: "auto" }}>
 						<ExplorerTree
+							selectedNodeId={selectedNodeId}
 							onResourceGroupFocus={handleResourceGroupFocus}
 							onAgentFocus={handleAgentFocus}
 							onResourceFocus={handleResourceClick}
@@ -146,6 +183,7 @@
 					<MonitorTypeView
 						resourceName={resourceName}
 						resourceGroupName={groupParam}
+						connectorId={connectorId}
 						monitorType={monitorType}
 					/>
 				)}
