import * as React from "react";
import { Box } from "@mui/material";
<<<<<<< HEAD
import { useNavigate, useParams, useLocation } from "react-router-dom";
import { useDispatch } from "react-redux";
=======
import { useNavigate, useParams } from "react-router-dom";
>>>>>>> f00bc69e
import { SplitScreen, Left, Right } from "../components/split-screen/SplitScreen";
import ExplorerTree from "../components/explorer/tree/ExplorerTree";
import WelcomeView from "../components/explorer/views/welcome/WelcomeView";
import ResourceGroupsData from "../components/explorer/views/welcome/ResourceGroupsData";
import ResourceGroupView from "../components/explorer/views/resource-groups/ResourceGroupView";
<<<<<<< HEAD
import ResourceView from "../components/explorer/views/resources/ResourceView";
import { paths } from "../paths";
import { setLastVisitedPath } from "../store/slices/explorer-slice";
=======
import { paths } from "../paths";
>>>>>>> f00bc69e

/**
 * Monitor page component
 * @returns JSX.Element
 */
const ExplorerPage = () => {
	const navigate = useNavigate();
	const params = useParams();
<<<<<<< HEAD
	const location = useLocation();
	const dispatch = useDispatch();

	React.useEffect(() => {
		dispatch(setLastVisitedPath(location.pathname));
	}, [location.pathname, dispatch]);

	const resourceGroupName = params.name;
	const resourceName = params.resourceName;
	const isResourceGroup = Boolean(resourceGroupName) && !resourceName;
	const isResource = Boolean(resourceName);
	const isWelcome = !isResourceGroup && !isResource;
=======

	const resourceGroupName = params.name;
	const isResourceGroup = Boolean(resourceGroupName);
	const isWelcome = !isResourceGroup;
>>>>>>> f00bc69e

	const handleResourceGroupFocus = React.useCallback(
		(name) => {
			if (!name) return;
			navigate(paths.explorerResourceGroup(name));
		},
		[navigate],
	);

	const handleAgentFocus = React.useCallback(() => {
		navigate(paths.explorerWelcome);
	}, [navigate]);

<<<<<<< HEAD
	const handleResourceClick = React.useCallback(
		(resource, group) => {
			if (!resource) return;
			const name = resource.name || resource.id || resource.key;
			if (!name) return;
			if (group && (group.name || group.id)) {
				const groupName = group.name || group.id;
				navigate(paths.explorerGroupResource(groupName, name));
			} else {
				navigate(paths.explorerResource(name));
			}
		},
		[navigate],
	);
=======
	const handleResourceClick = React.useCallback((resource) => {
		// TODO: integrate with routing when resource page exists.
		void resource;
	}, []);
>>>>>>> f00bc69e

	return (
		<SplitScreen initialLeftPct={35}>
			<Left>
				<Box sx={{ display: "flex", flexDirection: "column", height: "100%" }}>
					<Box sx={{ flex: 1, minHeight: 0, overflow: "auto" }}>
						<ExplorerTree
							onResourceGroupFocus={handleResourceGroupFocus}
							onAgentFocus={handleAgentFocus}
<<<<<<< HEAD
							onResourceFocus={(resource, group) => handleResourceClick(resource, group)}
=======
>>>>>>> f00bc69e
						/>
					</Box>
				</Box>
			</Left>
			<Right>
				{isWelcome && (
					<WelcomeView
<<<<<<< HEAD
						onRogueResourceClick={(resource) => handleResourceClick(resource, undefined)}
=======
>>>>>>> f00bc69e
						renderResourceGroups={(props) => (
							<ResourceGroupsData
								{...props}
								onResourceGroupClick={(group) => handleResourceGroupFocus(group.name || group.id)}
							/>
						)}
					/>
				)}
<<<<<<< HEAD
				{isResourceGroup && !isResource && (
					<ResourceGroupView
						resourceGroupName={resourceGroupName}
						onResourceClick={(resource) =>
							handleResourceClick(resource, { name: resourceGroupName })
						}
					/>
				)}
				{isResource && (
					<ResourceView resourceName={resourceName} resourceGroupName={resourceGroupName} />
				)}
=======
				{isResourceGroup && (
					<ResourceGroupView
						resourceGroupName={resourceGroupName}
						onResourceClick={handleResourceClick}
					/>
				)}
>>>>>>> f00bc69e
			</Right>
		</SplitScreen>
	);
};

export default ExplorerPage;<|MERGE_RESOLUTION|>--- conflicted
+++ resolved
@@ -1,23 +1,12 @@
 import * as React from "react";
 import { Box } from "@mui/material";
-<<<<<<< HEAD
-import { useNavigate, useParams, useLocation } from "react-router-dom";
-import { useDispatch } from "react-redux";
-=======
 import { useNavigate, useParams } from "react-router-dom";
->>>>>>> f00bc69e
 import { SplitScreen, Left, Right } from "../components/split-screen/SplitScreen";
 import ExplorerTree from "../components/explorer/tree/ExplorerTree";
 import WelcomeView from "../components/explorer/views/welcome/WelcomeView";
 import ResourceGroupsData from "../components/explorer/views/welcome/ResourceGroupsData";
 import ResourceGroupView from "../components/explorer/views/resource-groups/ResourceGroupView";
-<<<<<<< HEAD
-import ResourceView from "../components/explorer/views/resources/ResourceView";
 import { paths } from "../paths";
-import { setLastVisitedPath } from "../store/slices/explorer-slice";
-=======
-import { paths } from "../paths";
->>>>>>> f00bc69e
 
 /**
  * Monitor page component
@@ -26,25 +15,10 @@
 const ExplorerPage = () => {
 	const navigate = useNavigate();
 	const params = useParams();
-<<<<<<< HEAD
-	const location = useLocation();
-	const dispatch = useDispatch();
-
-	React.useEffect(() => {
-		dispatch(setLastVisitedPath(location.pathname));
-	}, [location.pathname, dispatch]);
-
-	const resourceGroupName = params.name;
-	const resourceName = params.resourceName;
-	const isResourceGroup = Boolean(resourceGroupName) && !resourceName;
-	const isResource = Boolean(resourceName);
-	const isWelcome = !isResourceGroup && !isResource;
-=======
 
 	const resourceGroupName = params.name;
 	const isResourceGroup = Boolean(resourceGroupName);
 	const isWelcome = !isResourceGroup;
->>>>>>> f00bc69e
 
 	const handleResourceGroupFocus = React.useCallback(
 		(name) => {
@@ -58,27 +32,10 @@
 		navigate(paths.explorerWelcome);
 	}, [navigate]);
 
-<<<<<<< HEAD
-	const handleResourceClick = React.useCallback(
-		(resource, group) => {
-			if (!resource) return;
-			const name = resource.name || resource.id || resource.key;
-			if (!name) return;
-			if (group && (group.name || group.id)) {
-				const groupName = group.name || group.id;
-				navigate(paths.explorerGroupResource(groupName, name));
-			} else {
-				navigate(paths.explorerResource(name));
-			}
-		},
-		[navigate],
-	);
-=======
 	const handleResourceClick = React.useCallback((resource) => {
 		// TODO: integrate with routing when resource page exists.
 		void resource;
 	}, []);
->>>>>>> f00bc69e
 
 	return (
 		<SplitScreen initialLeftPct={35}>
@@ -88,10 +45,6 @@
 						<ExplorerTree
 							onResourceGroupFocus={handleResourceGroupFocus}
 							onAgentFocus={handleAgentFocus}
-<<<<<<< HEAD
-							onResourceFocus={(resource, group) => handleResourceClick(resource, group)}
-=======
->>>>>>> f00bc69e
 						/>
 					</Box>
 				</Box>
@@ -99,10 +52,6 @@
 			<Right>
 				{isWelcome && (
 					<WelcomeView
-<<<<<<< HEAD
-						onRogueResourceClick={(resource) => handleResourceClick(resource, undefined)}
-=======
->>>>>>> f00bc69e
 						renderResourceGroups={(props) => (
 							<ResourceGroupsData
 								{...props}
@@ -111,26 +60,12 @@
 						)}
 					/>
 				)}
-<<<<<<< HEAD
-				{isResourceGroup && !isResource && (
-					<ResourceGroupView
-						resourceGroupName={resourceGroupName}
-						onResourceClick={(resource) =>
-							handleResourceClick(resource, { name: resourceGroupName })
-						}
-					/>
-				)}
-				{isResource && (
-					<ResourceView resourceName={resourceName} resourceGroupName={resourceGroupName} />
-				)}
-=======
 				{isResourceGroup && (
 					<ResourceGroupView
 						resourceGroupName={resourceGroupName}
 						onResourceClick={handleResourceClick}
 					/>
 				)}
->>>>>>> f00bc69e
 			</Right>
 		</SplitScreen>
 	);
