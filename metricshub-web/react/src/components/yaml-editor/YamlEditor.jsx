--- conflicted
+++ resolved
@@ -6,23 +6,9 @@
 import { yaml as cmYaml } from "@codemirror/lang-yaml";
 import { history, historyKeymap, defaultKeymap } from "@codemirror/commands";
 import { keymap } from "@codemirror/view";
-<<<<<<< HEAD
 import { linter, lintGutter } from "@codemirror/lint";
 import "./lint-fallback.css";
 import { shortYamlError } from "../../utils/yaml-error";
-
-const LOCAL_STORAGE_KEY = "yaml-editor-doc";
-
-const DEFAULT_YAML = `# Example
-service:
-	name: metricshub
-	port: 8080
-	enabled: true
-`;
-
-/**
- * YAML Editor component with backend-driven validation.
-=======
 
 const LOCAL_STORAGE_KEY = "yaml-editor-doc";
 
@@ -31,7 +17,6 @@
  *
  * @param {{value?:string,onChange?:(val:string)=>void,onSave?:(val:string)=>void,height?:string,readOnly?:boolean}} props The component props.
  * @returns {JSX.Element} The YAML editor component.
->>>>>>> 1feb79d9
  */
 export default function YamlEditor({
 	value,
@@ -46,14 +31,10 @@
 }) {
 	const theme = useTheme();
 
-<<<<<<< HEAD
 	// expose editor view for parent components (used to scroll to error locations)
 	const viewRef = React.useRef(null);
 
-	const [doc, setDoc] = useState(() => {
-=======
 	const [doc, setDoc] = React.useState(() => {
->>>>>>> 1feb79d9
 		const stored = localStorage.getItem(LOCAL_STORAGE_KEY);
 		return stored ?? value;
 	});
@@ -79,7 +60,7 @@
 	 * @param {import("@codemirror/state").Text} cmDoc - CodeMirror document instance.
 	 * @returns {Array} Array of diagnostic objects for CodeMirror.
 	 */
-	const toDiagnostics = useCallback((result, cmDoc) => {
+	const toDiagnostics = React.useCallback((result, cmDoc) => {
 		if (!result || result.valid) return [];
 
 		// normalize message: trim and collapse exact repeated whole-message repetitions
@@ -240,8 +221,7 @@
 	 * Validation extensions for CodeMirror based on provided validateFn and fileName.
 	 * @returns {Array} Array of CodeMirror extensions for validation.
 	 */
-<<<<<<< HEAD
-	const validationExtension = useMemo(() => {
+	const validationExtension = React.useMemo(() => {
 		if (!validateFn || !fileName) return [];
 		return [
 			lintGutter(),
@@ -267,10 +247,7 @@
 		];
 	}, [validateFn, fileName, toDiagnostics]);
 
-	const extensions = useMemo(() => {
-=======
 	const extensions = React.useMemo(() => {
->>>>>>> 1feb79d9
 		const km = [...defaultKeymap, ...historyKeymap];
 		if (onSave) {
 			km.unshift({
