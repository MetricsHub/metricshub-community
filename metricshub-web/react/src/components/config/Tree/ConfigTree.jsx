// src/components/config/Tree/ConfigTree.jsx
import * as React from "react";
import { SimpleTreeView, TreeItem } from "@mui/x-tree-view";
import FileTypeIcon from "./icons/FileTypeIcons.jsx";
import { Stack, Box, IconButton, Menu, MenuItem } from "@mui/material";
import MoreVertIcon from "@mui/icons-material/MoreVert";
import BackupIcon from "@mui/icons-material/Backup";
import DownloadIcon from "@mui/icons-material/Download";
import FileTreeItem from "./FileTreeItem";
import BackupSetNode from "./BackupSetNode";
import { parseBackupFileName } from "../../../utils/backupNames";
import { useAppDispatch, useAppSelector } from "../../../hooks/store";
import { createConfigBackup } from "../../../store/thunks/configThunks";
import { downloadAllConfigs } from "../../../services/downloadService";

const ROOT_ID = "__config_root__";
const BACKUP_ROOT_ID = "__backup_root__";

// Memoized label for folder-like tree items (left aligned icon + name, optional kebab on the right)
const FolderLabel = React.memo(function FolderLabel({ name, onMenuClick }) {
	return (
		<Box
			sx={{ display: "flex", alignItems: "center", justifyContent: "space-between", width: "100%" }}
		>
			<Box sx={{ display: "flex", alignItems: "center" }}>
				<FileTypeIcon type="folder" />
				<span>{name}</span>
			</Box>
			{onMenuClick && (
				<IconButton
					size="small"
					aria-label="More actions"
					onClick={onMenuClick}
					onMouseDown={(e) => e.preventDefault()}
				>
					<MoreVertIcon fontSize="small" />
				</IconButton>
			)}
		</Box>
	);
});

/**
 * Configuration tree component.
 *
 * @param {{files:{name:string,size:number,lastModificationTime:string,localOnly?:boolean}[],selectedName:string,onSelect:(name:string)=>void,onRename?:(oldName:string,newName:string)=>void,onDelete?:(name:string)=>void}} props The component props.
 * @returns {JSX.Element} The configuration tree component.
 */
export default function ConfigTree({ files, selectedName, onSelect, onRename, onDelete }) {
	const dispatch = useAppDispatch();
	const list = useAppSelector((s) => s.config.list);
	const selectedIds = React.useMemo(() => (selectedName ? [selectedName] : []), [selectedName]);

	// config root kebab
	const [rootMenuAnchor, setRootMenuAnchor] = React.useState(null);
	const openRootMenu = React.useCallback((e) => {
		e.stopPropagation();
		setRootMenuAnchor(e.currentTarget);
	}, []);
	const closeRootMenu = React.useCallback(() => setRootMenuAnchor(null), []);
	const handleBackupAll = React.useCallback(async () => {
		document.activeElement?.blur?.();
		closeRootMenu();
		try {
			await dispatch(createConfigBackup({ kind: "all" })).unwrap();
		} catch (e) {
			console.error("Backup all failed:", e);
		}
	}, [closeRootMenu, dispatch]);

<<<<<<< HEAD
	const folderLabel = (
		<Box
			sx={{ display: "flex", alignItems: "center", justifyContent: "space-between", width: "100%", pr: 1 }}
		>
			<Box sx={{ display: "flex", alignItems: "center" }}>
				<FileTypeIcon type="folder" />
				<span>config</span>
			</Box>
			<IconButton
				size="small"
				aria-label="More actions"
				onClick={openRootMenu}
				onMouseDown={(e) => e.preventDefault()}
			>
				<MoreVertIcon fontSize="small" />
			</IconButton>
		</Box>
	);
=======
	const handleDownloadAll = React.useCallback(async () => {
		closeRootMenu();
		await downloadAllConfigs(list);
	}, [closeRootMenu, list]);
>>>>>>> 7f10404e

	// Deprecated inline labels replaced by <FolderLabel /> to avoid duplication and re-renders

	const dirtyByName = useAppSelector((s) => s.config.dirtyByName) ?? {};
	const filesByName = useAppSelector((s) => s.config.filesByName) ?? {};

	// helpers to detect non-file (folder) ids

	// Split & group: normal files vs. backups (folder-style only).
	const { configFiles, backupsBySet, backupSetItemIds } = React.useMemo(() => {
		const cfg = [];
		const groups = {}; // id -> [{ ...meta, displayName }]
		const setItemIds = [];

		for (const f of files || []) {
			const n = f?.name ?? "";
			const parsed = parseBackupFileName(n);
			if (parsed) {
				const { id, originalName } = parsed;
				const displayName = originalName;
				(groups[id] ||= []).push({ ...f, displayName });
				continue;
			}
			cfg.push(f);
		}

		// Sort groups and files
		for (const id of Object.keys(groups)) {
			groups[id].sort((a, b) => a.displayName.localeCompare(b.displayName));
			setItemIds.push(`__backup_set__/${id}`);
		}
		cfg.sort((a, b) => a.name.localeCompare(b.name));

		return { configFiles: cfg, backupsBySet: groups, backupSetItemIds: setItemIds };
	}, [files]);

	const onTreeSelectionChange = React.useCallback(
		(_, id) => {
			// ignore folder nodes entirely; only leaf (file) items should select
			if (
				!id ||
				id === ROOT_ID ||
				id === BACKUP_ROOT_ID ||
				(typeof id === "string" && id.startsWith("__backup_set__/"))
			)
				return;
			onSelect(id);
		},
		[onSelect],
	);

	return (
		<Stack sx={{ p: 0 }}>
			<SimpleTreeView
				defaultExpandedItems={[ROOT_ID, BACKUP_ROOT_ID, ...backupSetItemIds]}
				aria-label="Configuration files"
				multiSelect={false}
				selectedItems={selectedIds}
				onSelectedItemsChange={onTreeSelectionChange}
				sx={{ "& .MuiTreeItem-content": { py: 0.25 } }}
			>
				<TreeItem
					itemId={ROOT_ID}
					label={<FolderLabel name="config" onMenuClick={openRootMenu} />}
					sx={{ "& .MuiTreeItem-label": { fontWeight: 400 } }}
				>
					{configFiles.map((f) => (
						<FileTreeItem
							key={f.name}
							file={f}
							isDirty={!!dirtyByName?.[f.name]}
							validation={filesByName[f.name]?.validation}
							onSelect={onSelect}
							onRename={onRename}
							onDelete={onDelete}
						/>
					))}
				</TreeItem>

				<TreeItem
					itemId={BACKUP_ROOT_ID}
					label={<FolderLabel name="backup" />}
					sx={{ "& .MuiTreeItem-label": { fontWeight: 400 } }}
				>
					{Object.keys(backupsBySet)
						.sort((a, b) => b.localeCompare(a))
						.map((id) => (
							<BackupSetNode
								key={id}
								id={id}
								files={backupsBySet[id]}
								dirtyByName={dirtyByName}
								filesByName={filesByName}
								onSelect={onSelect}
								onRename={onRename}
								onDelete={onDelete}
							/>
						))}
				</TreeItem>
			</SimpleTreeView>

			{/* Root "config" kebab menu */}
			<Menu
				anchorEl={rootMenuAnchor}
				open={Boolean(rootMenuAnchor)}
				onClose={closeRootMenu}
				disableRestoreFocus
				disableAutoFocusItem
				anchorOrigin={{ vertical: "bottom", horizontal: "right" }}
				transformOrigin={{ vertical: "top", horizontal: "right" }}
			>
				<MenuItem onClick={handleBackupAll}>
					<BackupIcon fontSize="small" sx={{ mr: 1 }} />
					Backup all
				</MenuItem>
				<MenuItem onClick={handleDownloadAll}>
					<DownloadIcon fontSize="small" sx={{ mr: 1 }} />
					Download all
				</MenuItem>
			</Menu>
		</Stack>
	);
}<|MERGE_RESOLUTION|>--- conflicted
+++ resolved
@@ -68,31 +68,10 @@
 		}
 	}, [closeRootMenu, dispatch]);
 
-<<<<<<< HEAD
-	const folderLabel = (
-		<Box
-			sx={{ display: "flex", alignItems: "center", justifyContent: "space-between", width: "100%", pr: 1 }}
-		>
-			<Box sx={{ display: "flex", alignItems: "center" }}>
-				<FileTypeIcon type="folder" />
-				<span>config</span>
-			</Box>
-			<IconButton
-				size="small"
-				aria-label="More actions"
-				onClick={openRootMenu}
-				onMouseDown={(e) => e.preventDefault()}
-			>
-				<MoreVertIcon fontSize="small" />
-			</IconButton>
-		</Box>
-	);
-=======
 	const handleDownloadAll = React.useCallback(async () => {
 		closeRootMenu();
 		await downloadAllConfigs(list);
 	}, [closeRootMenu, list]);
->>>>>>> 7f10404e
 
 	// Deprecated inline labels replaced by <FolderLabel /> to avoid duplication and re-renders
 
