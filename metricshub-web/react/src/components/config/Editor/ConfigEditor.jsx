// src/components/config/Editor/ConfigEditor.jsx
import * as React from "react";
import { Box } from "@mui/material";

const YamlEditor = React.lazy(() => import("../../yaml-editor/YamlEditor"));

/**
 * Configuration file editor component.
 * @param {{value:string,readOnly?:boolean,onChange?:(v:string)=>void,onSave?:()=>void,canSave?:boolean,height?:string}} props
 * @returns The editor component.
 */
export default function ConfigEditor({
	value,
	readOnly,
	onChange,
	onSave,
	canSave = true,
	height = "100%",
	fileName,
	validateFn,
	onEditorReady,
}) {
	return (
		<Box sx={{ height }}>
			<React.Suspense fallback={<Box sx={{ p: 2 }}>Loading editor…</Box>}>
				<YamlEditor
					value={value}
					readOnly={readOnly}
					onChange={onChange}
					onSave={onSave}
<<<<<<< HEAD
					fileName={fileName}
					onEditorReady={onEditorReady}
					validateFn={validateFn}
					canSave={canSave}
					height="100%"
=======
					height={height}
>>>>>>> 1feb79d9
				/>
			</React.Suspense>
		</Box>
	);
}<|MERGE_RESOLUTION|>--- conflicted
+++ resolved
@@ -28,15 +28,11 @@
 					readOnly={readOnly}
 					onChange={onChange}
 					onSave={onSave}
-<<<<<<< HEAD
 					fileName={fileName}
 					onEditorReady={onEditorReady}
 					validateFn={validateFn}
 					canSave={canSave}
-					height="100%"
-=======
 					height={height}
->>>>>>> 1feb79d9
 				/>
 			</React.Suspense>
 		</Box>
