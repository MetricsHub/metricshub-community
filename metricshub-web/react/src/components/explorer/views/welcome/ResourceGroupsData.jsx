--- conflicted
+++ resolved
@@ -64,33 +64,19 @@
 						</TableRow>
 					) : (
 						groups.map((g) => (
-							<TableRow key={g.name} hover>
+							<TableRow
+								key={g.name}
+								hover
+								sx={{ cursor: onResourceGroupClick ? "pointer" : "default" }}
+								onClick={() => onResourceGroupClick && onResourceGroupClick(g)}
+							>
 								<TableCell>{buildGroupLabel(g)}</TableCell>
 								<TableCell align="right">{countResources(g)}</TableCell>
 							</TableRow>
-<<<<<<< HEAD
-						) : (
-							groups.map((g) => (
-								<TableRow
-									key={g.name}
-									hover
-									sx={{ cursor: onResourceGroupClick ? "pointer" : "default" }}
-									onClick={() => onResourceGroupClick && onResourceGroupClick(g)}
-								>
-									<TableCell>{buildGroupLabel(g)}</TableCell>
-									<TableCell>{countResources(g)}</TableCell>
-								</TableRow>
-							))
-						)}
-					</TableBody>
-				</Table>
-			</Paper>
-=======
 						))
 					)}
 				</TableBody>
 			</DashboardTable>
->>>>>>> 56baf827
 		</Box>
 	);
 };
