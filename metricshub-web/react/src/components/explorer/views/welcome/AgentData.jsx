import * as React from "react";
import { Box, Typography, TableBody, TableCell, TableHead, TableRow } from "@mui/material";
import NodeTypeIcons from "../../tree/icons/NodeTypeIcons";
<<<<<<< HEAD
import DashboardTable from "../common/DashboardTable";
import { emptyStateCellSx, sectionTitleSx } from "../common/table-styles";

/**
 * Render rows for agent attributes.
 * @param {Record<string, unknown>} attributes
 * @returns {JSX.Element[] | JSX.Element}
 */
const renderAttributesRows = (attributes) => {
	const entries = Object.entries(attributes ?? {});
	if (entries.length === 0) {
		return (
			<TableRow>
				<TableCell colSpan={2} sx={emptyStateCellSx}>
					No attributes
				</TableCell>
			</TableRow>
		);
	}

	return entries.map(([key, value]) => (
		<TableRow key={key} hover>
			<TableCell>{key}</TableCell>
			<TableCell align={typeof value === "number" ? "right" : "left"}>{String(value)}</TableCell>
		</TableRow>
	));
};
=======
import { renderAttributesRows } from "../common/ExplorerTableHelpers";
>>>>>>> f00bc69e

/**
 * Render rows for agent metrics.
 * @param {Record<string, { value?: unknown, unit?: string, lastUpdate?: string }>} metrics
 * @returns {JSX.Element[] | JSX.Element}
 */
const renderMetricsRows = (metrics) => {
	const entries = Object.entries(metrics ?? {});
	if (entries.length === 0) {
		return (
			<TableRow>
				<TableCell colSpan={4} sx={emptyStateCellSx}>
					No metrics
				</TableCell>
			</TableRow>
		);
	}

	return entries.map(([name, m]) => {
		const metric = m || {};
		return (
			<TableRow key={name} hover>
				<TableCell>{name}</TableCell>
				<TableCell align="right">{metric.value ?? ""}</TableCell>
				<TableCell>{metric.unit ?? ""}</TableCell>
				<TableCell align="right">{metric.lastUpdate ?? ""}</TableCell>
			</TableRow>
		);
	});
};

/**
 * Agent header, attributes and metrics section for the welcome page.
 * @param {{ agent: { attributes?: Record<string, unknown>, metrics?: Record<string, any> } | null, totalResources?: number }} props
 * @returns {JSX.Element | null}
 */
const AgentData = ({ agent, totalResources }) => {
	const attributes = React.useMemo(() => agent?.attributes ?? {}, [agent]);
	const version = attributes.version || attributes.cc_version || "";
	const title = "MetricsHub Community";
	const hasAttributes = Object.keys(attributes).length > 0;
	const hasMetrics = agent?.metrics && Object.keys(agent.metrics).length > 0;

	if (!agent) {
		return null;
	}

	return (
		<Box display="flex" flexDirection="column" gap={3}>
			<Box sx={{ display: "flex", flexDirection: "column", gap: 0.5 }}>
				<Typography
					variant="h4"
					gutterBottom
					sx={{ display: "flex", alignItems: "center", gap: 0.75 }}
				>
					<NodeTypeIcons type="agent" fontSize="large" />
					{title}
				</Typography>
				{version && <Typography variant="subtitle1">Version: {version}</Typography>}
				{typeof totalResources === "number" && (
					<Typography variant="subtitle1">Total resources: {totalResources}</Typography>
				)}
			</Box>

			{hasAttributes && (
				<Box>
					<Typography variant="h6" gutterBottom sx={sectionTitleSx}>
						Attributes
					</Typography>
					<DashboardTable>
						<TableHead>
							<TableRow>
								<TableCell>Key</TableCell>
								<TableCell align="left">Value</TableCell>
							</TableRow>
						</TableHead>
						<TableBody>{renderAttributesRows(attributes)}</TableBody>
					</DashboardTable>
				</Box>
			)}

			{hasMetrics && (
				<Box>
					<Typography variant="h6" gutterBottom sx={sectionTitleSx}>
						Metrics
					</Typography>
					<DashboardTable>
						<TableHead>
							<TableRow>
								<TableCell>Name</TableCell>
								<TableCell align="right">Value</TableCell>
								<TableCell>Unit</TableCell>
								<TableCell align="right">Last Update</TableCell>
							</TableRow>
						</TableHead>
						<TableBody>{renderMetricsRows(agent.metrics)}</TableBody>
					</DashboardTable>
				</Box>
			)}
		</Box>
	);
};

export default AgentData;<|MERGE_RESOLUTION|>--- conflicted
+++ resolved
@@ -1,37 +1,7 @@
 import * as React from "react";
 import { Box, Typography, TableBody, TableCell, TableHead, TableRow } from "@mui/material";
 import NodeTypeIcons from "../../tree/icons/NodeTypeIcons";
-<<<<<<< HEAD
-import DashboardTable from "../common/DashboardTable";
-import { emptyStateCellSx, sectionTitleSx } from "../common/table-styles";
-
-/**
- * Render rows for agent attributes.
- * @param {Record<string, unknown>} attributes
- * @returns {JSX.Element[] | JSX.Element}
- */
-const renderAttributesRows = (attributes) => {
-	const entries = Object.entries(attributes ?? {});
-	if (entries.length === 0) {
-		return (
-			<TableRow>
-				<TableCell colSpan={2} sx={emptyStateCellSx}>
-					No attributes
-				</TableCell>
-			</TableRow>
-		);
-	}
-
-	return entries.map(([key, value]) => (
-		<TableRow key={key} hover>
-			<TableCell>{key}</TableCell>
-			<TableCell align={typeof value === "number" ? "right" : "left"}>{String(value)}</TableCell>
-		</TableRow>
-	));
-};
-=======
 import { renderAttributesRows } from "../common/ExplorerTableHelpers";
->>>>>>> f00bc69e
 
 /**
  * Render rows for agent metrics.
