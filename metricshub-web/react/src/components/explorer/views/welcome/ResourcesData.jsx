import * as React from "react";
import { Box, Typography, TableBody, TableCell, TableHead, TableRow } from "@mui/material";
import NodeTypeIcons from "../../tree/icons/NodeTypeIcons";
import DashboardTable from "./DashboardTable";
import { emptyStateCellSx, sectionTitleSx } from "./table-styles";

/**
 * Render a single resource row.
 * @param {{ resource: { name: string, attributes?: Record<string, unknown> }, onClick?: (resource:any) => void }} props
 * @returns {JSX.Element}
 */
const ResourceRow = React.memo(function ResourceRow({ resource, onClick }) {
	const attrs = resource.attributes ?? {};
	return (
		<TableRow
			hover
			sx={{ cursor: onClick ? "pointer" : "default" }}
			onClick={() => onClick && onClick(resource)}
		>
			<TableCell>{resource.name}</TableCell>
			<TableCell>{attrs["host.name"] ?? ""}</TableCell>
			<TableCell>{attrs["host.type"] ?? ""}</TableCell>
			<TableCell>{attrs["os.type"] ?? ""}</TableCell>
		</TableRow>
	);
});

/**
 * Table displaying rogue resources (not attached to any resource group).
 * @param {{ resources?: Array<{ name: string, attributes?: Record<string, unknown> }>, onResourceClick?: (resource:any) => void }} props
 * @returns {JSX.Element}
 */
const ResourcesData = ({ resources, onResourceClick }) => {
	const allResources = React.useMemo(
		() => (Array.isArray(resources) ? resources : []),
		[resources],
	);

	return (
		<Box>
			<Typography variant="h6" gutterBottom sx={sectionTitleSx}>
				<NodeTypeIcons type="resource" />
				Resources
			</Typography>
			<DashboardTable>
				<TableHead>
					<TableRow>
						<TableCell>Key</TableCell>
						<TableCell>host.name</TableCell>
						<TableCell>host.type</TableCell>
						<TableCell>os.type</TableCell>
					</TableRow>
				</TableHead>
				<TableBody>
					{allResources.length === 0 ? (
						<TableRow>
							<TableCell colSpan={4} sx={emptyStateCellSx}>
								No resources
							</TableCell>
						</TableRow>
<<<<<<< HEAD
					</TableHead>
					<TableBody>
						{allResources.length === 0 ? (
							<TableRow>
								<TableCell colSpan={4}>No resources</TableCell>
							</TableRow>
						) : (
							allResources.map((resource) => (
								<ResourceRow key={resource.name} resource={resource} onClick={onResourceClick} />
							))
						)}
					</TableBody>
				</Table>
			</Paper>
=======
					) : (
						allResources.map((resource) => <ResourceRow key={resource.name} resource={resource} />)
					)}
				</TableBody>
			</DashboardTable>
>>>>>>> 56baf827
		</Box>
	);
};

export default ResourcesData;<|MERGE_RESOLUTION|>--- conflicted
+++ resolved
@@ -58,28 +58,17 @@
 								No resources
 							</TableCell>
 						</TableRow>
-<<<<<<< HEAD
-					</TableHead>
-					<TableBody>
-						{allResources.length === 0 ? (
-							<TableRow>
-								<TableCell colSpan={4}>No resources</TableCell>
-							</TableRow>
-						) : (
-							allResources.map((resource) => (
-								<ResourceRow key={resource.name} resource={resource} onClick={onResourceClick} />
-							))
-						)}
-					</TableBody>
-				</Table>
-			</Paper>
-=======
 					) : (
-						allResources.map((resource) => <ResourceRow key={resource.name} resource={resource} />)
+						allResources.map((resource) => (
+							<ResourceRow
+								key={resource.name}
+								resource={resource}
+								onClick={onResourceClick}
+							/>
+						))
 					)}
 				</TableBody>
 			</DashboardTable>
->>>>>>> 56baf827
 		</Box>
 	);
 };
