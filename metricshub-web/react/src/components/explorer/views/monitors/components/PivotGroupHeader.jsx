import * as React from "react";
import { Box, TableCell, TableHead, TableRow } from "@mui/material";
import HoverInfo from "./HoverInfo";
import { truncatedCellSx } from "../../common/table-styles";
import {
	getBaseMetricKey,
	getMetricLabel,
	getMetricMetadata,
} from "../../../../../utils/metrics-helper";
import { cleanUnit } from "../../../../../utils/formatters";

/**
 * Renders the header for the pivot group table.
 *
 * @param {{
 *   group: { baseName: string, metricKeys: string[] },
 *   isUtilizationGroup: boolean,
 *   metaMetrics?: Record<string, { unit?: string, description?: string, type?: string }>
 * }} props
 */
const PivotGroupHeader = ({ group, isUtilizationGroup, metaMetrics }) => {
	// Memoize utilization group values (hooks must be called before any conditional returns)
	const utilizationMeta = React.useMemo(
		() => (isUtilizationGroup ? getMetricMetadata(group.baseName, metaMetrics) : null),
		[isUtilizationGroup, group.baseName, metaMetrics],
	);
	const utilizationUnit = React.useMemo(() => utilizationMeta?.unit, [utilizationMeta?.unit]);
	const displayUnit = React.useMemo(
		() => (utilizationUnit === "1" ? "%" : cleanUnit(utilizationUnit)),
		[utilizationUnit],
	);
	const hoverTitle = React.useMemo(
		() => (isUtilizationGroup ? getMetricLabel(group.baseName) : null),
		[isUtilizationGroup, group.baseName],
	);

	if (!isUtilizationGroup) {
		const colCount = 1 + group.metricKeys.length;
		const colWidth = `${100 / colCount}%`;

		return (
			<TableHead>
				<TableRow>
					<TableCell sx={{ ...truncatedCellSx, width: colWidth }}>Instance</TableCell>
					{group.metricKeys.map((key) => {
						let colLabel;
						let hoverTitle;
						if (group.metricKeys.length === 1) {
							colLabel = "Value";
							hoverTitle = getBaseMetricKey(key);
						} else {
							colLabel = getMetricLabel(key);
							hoverTitle = colLabel;
						}

						const meta = getMetricMetadata(key, metaMetrics);
						const { description, unit } = meta;
						const cleanedUnit = cleanUnit(unit);

						return (
							<TableCell key={key} align="left" sx={{ ...truncatedCellSx, width: colWidth }}>
								<HoverInfo
									title={hoverTitle}
									description={description}
<<<<<<< HEAD
									unit={cleanUnit}
									sx={{ display: "inline-block", maxWidth: "100%", ...truncatedCellSx }}
=======
									unit={cleanedUnit}
									sx={{ display: "inline-block" }}
>>>>>>> 9e560845
								>
									{colLabel}
									{cleanedUnit && (
										<Box
											component="span"
											sx={{ color: "text.secondary", fontSize: "0.75em", ml: 0.5 }}
										>
											({cleanedUnit})
										</Box>
									)}
								</HoverInfo>
							</TableCell>
						);
					})}
				</TableRow>
			</TableHead>
		);
	}

	const { description } = utilizationMeta || {};

	return (
		<TableHead>
			<TableRow>
				<TableCell sx={{ ...truncatedCellSx, width: "50%" }}>Instance</TableCell>
				<TableCell sx={{ ...truncatedCellSx, width: "50%" }}>
					<HoverInfo
						title={hoverTitle || ""}
						description={description}
						unit={displayUnit}
						sx={{ display: "inline-block", maxWidth: "100%", ...truncatedCellSx }}
					>
						Value
						{displayUnit && (
							<Box component="span" sx={{ color: "text.secondary", fontSize: "0.75em", ml: 0.5 }}>
								({displayUnit})
							</Box>
						)}
					</HoverInfo>
				</TableCell>
			</TableRow>
		</TableHead>
	);
};

export default React.memo(PivotGroupHeader);<|MERGE_RESOLUTION|>--- conflicted
+++ resolved
@@ -62,13 +62,8 @@
 								<HoverInfo
 									title={hoverTitle}
 									description={description}
-<<<<<<< HEAD
-									unit={cleanUnit}
+									unit={cleanedUnit}
 									sx={{ display: "inline-block", maxWidth: "100%", ...truncatedCellSx }}
-=======
-									unit={cleanedUnit}
-									sx={{ display: "inline-block" }}
->>>>>>> 9e560845
 								>
 									{colLabel}
 									{cleanedUnit && (
