import * as React from "react";
import { Box, TableBody, TableCell, TableHead, TableRow, Typography } from "@mui/material";
import DashboardTable from "../../common/DashboardTable";
import HoverInfo from "./HoverInfo";
import TruncatedText from "../../common/TruncatedText";
import InstanceNameWithAttributes from "./InstanceNameWithAttributes";
<<<<<<< HEAD
import MetricValueCell from "../../common/MetricValueCell";
import { truncatedCellSx } from "../../common/table-styles";
=======
import { formatMetricValue, cleanUnit } from "../../../../../utils/formatters";
>>>>>>> 9e560845
import {
	getMetricMetadata,
	getBaseMetricKey,
	isUtilizationUnit,
	getInstanceDisplayName,
} from "../../../../../utils/metrics-helper";
import {
	UtilizationStack,
	buildUtilizationParts,
	colorFor,
	colorLabelFromKey,
	compareUtilizationParts,
} from "./Utilization";
import { flashBlueAnimation } from "../../../../../utils/animations";

/**
 * Displays a table of metrics for a single monitor instance.
 * Groups utilization metrics into a single row with a stacked progress bar.
 *
 * @param {{
 *   instance: any,
 *   metricEntries: Array<[string, any]>,
 *   naturalMetricCompare: (a: [string, any], b: [string, any]) => number,
 *   metaMetrics?: Record<string, { unit?: string, description?: string, type?: string }>,
 *   highlighted?: boolean
 * }} props
 */
const InstanceMetricsTable = ({
	instance,
	metricEntries,
	naturalMetricCompare,
	metaMetrics,
	highlighted,
}) => {
	const attrs = React.useMemo(() => instance?.attributes ?? {}, [instance?.attributes]);
	const displayName = React.useMemo(() => getInstanceDisplayName(instance), [instance]);

	const sortedEntries = React.useMemo(
		() => metricEntries.filter(([name]) => !name.startsWith("__")).sort(naturalMetricCompare),
		[metricEntries, naturalMetricCompare],
	);

	// Group utilization metrics together
	const groupedEntries = React.useMemo(() => {
		const groups = [];
		let currentGroup = null;

		for (const [name, value] of sortedEntries) {
			const meta = getMetricMetadata(name, metaMetrics);
			const isUtilization = isUtilizationUnit(meta?.unit);

			if (isUtilization) {
				const baseName = getBaseMetricKey(name);

				if (currentGroup && currentGroup.baseName === baseName) {
					currentGroup.entries.push({ key: name, value });
				} else {
					currentGroup = {
						type: "utilization",
						baseName,
						entries: [{ key: name, value }],
					};
					groups.push(currentGroup);
				}
			} else {
				currentGroup = null;
				groups.push({ type: "single", key: name, value });
			}
		}
		return groups;
	}, [sortedEntries, metaMetrics]);

	return (
		<Box mb={1}>
			<Box
				mb={1}
				sx={{
					p: 0.5,
					...(highlighted && { ...flashBlueAnimation, borderRadius: 1 }),
				}}
			>
				<InstanceNameWithAttributes
					displayName={displayName}
					attributes={attrs}
					variant="subtitle1"
				/>
			</Box>

			<DashboardTable stickyHeader={false}>
				<TableHead>
					<TableRow>
						<TableCell sx={{ width: "50%" }}>Name</TableCell>
						<TableCell align="left" sx={{ width: "50%" }}>
							Value
						</TableCell>
					</TableRow>
				</TableHead>
				<TableBody>
					{groupedEntries.length === 0 ? (
						<TableRow>
							<TableCell colSpan={2}>No metrics</TableCell>
						</TableRow>
					) : (
						groupedEntries.map((group) => {
							if (group.type === "single") {
								const meta = getMetricMetadata(group.key, metaMetrics);
								const { description, unit } = meta;
								const cleanedUnit = cleanUnit(unit);

								// If unit is "1", render as a progress bar
								if (isUtilizationUnit(unit)) {
									const parts = [{ key: group.key, value: group.value, pct: group.value * 100 }];
									return (
										<TableRow key={group.key}>
<<<<<<< HEAD
											<TableCell sx={truncatedCellSx}>
												<TruncatedText text={group.key}>{group.key}</TruncatedText>
=======
											<TableCell>
												<HoverInfo
													title={group.key}
													description={description}
													unit={cleanedUnit}
													sx={{ display: "inline-block" }}
												>
													{group.key}
												</HoverInfo>
>>>>>>> 9e560845
											</TableCell>
											<TableCell align="left">
												<UtilizationStack parts={parts} />
											</TableCell>
										</TableRow>
									);
								}

								return (
									<TableRow key={group.key}>
<<<<<<< HEAD
										<TableCell sx={truncatedCellSx}>
											<TruncatedText text={group.key}>{group.key}</TruncatedText>
=======
										<TableCell>
											<HoverInfo
												title={group.key}
												description={description}
												unit={cleanedUnit}
												sx={{ display: "inline-block" }}
											>
												{group.key}
											</HoverInfo>
										</TableCell>
										<TableCell align="left">
											{showRaw ? (
												<HoverInfo
													title={
														<Typography variant="body2">
															Raw value : {group.value} {cleanedUnit}
														</Typography>
													}
													sx={{ display: "inline-block" }}
												>
													{formattedValue}
												</HoverInfo>
											) : (
												formattedValue
											)}
>>>>>>> 9e560845
										</TableCell>
										<MetricValueCell value={group.value} unit={unit} align="left" />
									</TableRow>
								);
							}

							const parts = buildUtilizationParts(group.entries);
							const sortedParts = [...parts].sort(compareUtilizationParts);
							const meta = getMetricMetadata(group.baseName, metaMetrics);
							const { description, unit } = meta;
							const cleanedUnit = cleanUnit(unit);

							return (
								<TableRow key={group.baseName}>
									<TableCell>
										<Box
											sx={{
												display: "flex",
												alignItems: "center",
												flexWrap: "wrap",
												columnGap: 2,
												rowGap: 0.5,
											}}
										>
<<<<<<< HEAD
											<Box component="span" sx={{ maxWidth: "100%", overflow: "hidden" }}>
												<TruncatedText text={group.baseName} sx={{ width: "auto" }}>
=======
											<Box component="span">
												<HoverInfo
													title={group.baseName}
													description={description}
													unit={cleanedUnit}
													sx={{ display: "inline-block" }}
												>
>>>>>>> 9e560845
													{group.baseName}
												</TruncatedText>
											</Box>
											<Box sx={{ display: "flex", flexWrap: "wrap", gap: 1 }}>
												{sortedParts.map((p) => {
													const label = colorLabelFromKey(p.key);
													return (
														<Box
															key={p.key}
															sx={{
																display: "flex",
																alignItems: "center",
																gap: 0.5,
																fontSize: 10,
															}}
														>
															<Box
																sx={{
																	width: 8,
																	height: 8,
																	borderRadius: 0.5,
																	bgcolor: colorFor(label),
																}}
															/>
															<Box component="span">{label}</Box>
														</Box>
													);
												})}
											</Box>
										</Box>
									</TableCell>
									<TableCell align="left">
										<UtilizationStack parts={sortedParts} />
									</TableCell>
								</TableRow>
							);
						})
					)}
				</TableBody>
			</DashboardTable>
		</Box>
	);
};

export default React.memo(InstanceMetricsTable);<|MERGE_RESOLUTION|>--- conflicted
+++ resolved
@@ -4,12 +4,9 @@
 import HoverInfo from "./HoverInfo";
 import TruncatedText from "../../common/TruncatedText";
 import InstanceNameWithAttributes from "./InstanceNameWithAttributes";
-<<<<<<< HEAD
 import MetricValueCell from "../../common/MetricValueCell";
 import { truncatedCellSx } from "../../common/table-styles";
-=======
-import { formatMetricValue, cleanUnit } from "../../../../../utils/formatters";
->>>>>>> 9e560845
+import { cleanUnit } from "../../../../../utils/formatters";
 import {
 	getMetricMetadata,
 	getBaseMetricKey,
@@ -124,20 +121,8 @@
 									const parts = [{ key: group.key, value: group.value, pct: group.value * 100 }];
 									return (
 										<TableRow key={group.key}>
-<<<<<<< HEAD
 											<TableCell sx={truncatedCellSx}>
 												<TruncatedText text={group.key}>{group.key}</TruncatedText>
-=======
-											<TableCell>
-												<HoverInfo
-													title={group.key}
-													description={description}
-													unit={cleanedUnit}
-													sx={{ display: "inline-block" }}
-												>
-													{group.key}
-												</HoverInfo>
->>>>>>> 9e560845
 											</TableCell>
 											<TableCell align="left">
 												<UtilizationStack parts={parts} />
@@ -148,36 +133,8 @@
 
 								return (
 									<TableRow key={group.key}>
-<<<<<<< HEAD
 										<TableCell sx={truncatedCellSx}>
 											<TruncatedText text={group.key}>{group.key}</TruncatedText>
-=======
-										<TableCell>
-											<HoverInfo
-												title={group.key}
-												description={description}
-												unit={cleanedUnit}
-												sx={{ display: "inline-block" }}
-											>
-												{group.key}
-											</HoverInfo>
-										</TableCell>
-										<TableCell align="left">
-											{showRaw ? (
-												<HoverInfo
-													title={
-														<Typography variant="body2">
-															Raw value : {group.value} {cleanedUnit}
-														</Typography>
-													}
-													sx={{ display: "inline-block" }}
-												>
-													{formattedValue}
-												</HoverInfo>
-											) : (
-												formattedValue
-											)}
->>>>>>> 9e560845
 										</TableCell>
 										<MetricValueCell value={group.value} unit={unit} align="left" />
 									</TableRow>
@@ -202,18 +159,8 @@
 												rowGap: 0.5,
 											}}
 										>
-<<<<<<< HEAD
 											<Box component="span" sx={{ maxWidth: "100%", overflow: "hidden" }}>
 												<TruncatedText text={group.baseName} sx={{ width: "auto" }}>
-=======
-											<Box component="span">
-												<HoverInfo
-													title={group.baseName}
-													description={description}
-													unit={cleanedUnit}
-													sx={{ display: "inline-block" }}
-												>
->>>>>>> 9e560845
 													{group.baseName}
 												</TruncatedText>
 											</Box>
