import * as React from "react";
import { SimpleTreeView, treeItemClasses } from "@mui/x-tree-view";
import { Box, CircularProgress, Typography } from "@mui/material";
import ExplorerTreeItem from "./TreeItem";
import ExplorerSearch from "./ExplorerSearch";
import { useAppDispatch, useAppSelector } from "../../../hooks/store";
import { fetchExplorerHierarchy } from "../../../store/thunks/explorer-thunks";
import {
	selectExplorerHierarchy,
	selectExplorerLoading,
	selectExplorerError,
} from "../../../store/slices/explorer-slice";

/**
 * Normalizes the raw backend hierarchy into a single `ExplorerNode` tree.
 *
 * @param {*} raw Raw hierarchy object from the API.
 * @returns {ExplorerNode | null} Normalized root node or `null` when absent.
 */
const buildTree = (raw) => {
	if (!raw) return null;

	const collectChildren = (node) => {
		// Resources are navigation leaves and must not have tree children.
		if (node.type === "resource") {
			return [];
		}

		const keys = ["children", "resources", "resourceGroups", "nodes", "items"];
		const out = [];
		for (const k of keys) {
			const v = node[k];
			if (Array.isArray(v)) out.push(...v);
		}
		return out;
	};

	const walk = (node, pathParts, parent) => {
		const name = node.name;
		const id = [...pathParts, name].join("/");
		const rawChildren = collectChildren(node);
		const children = Array.isArray(rawChildren)
			? rawChildren.map((c) => walk(c, [...pathParts, name], node))
			: [];
		const isExpandable = children.length > 0;
		return { id, name, type: node.type, children, parent, isExpandable };
	};

	return walk(raw, ["root"], null);
};

/**
 * Find a node by ID in the tree.
 * @param {ExplorerNode} root
 * @param {string} id
 * @returns {ExplorerNode | null}
 */
const findNode = (root, id) => {
	if (!root) return null;
	if (root.id === id) return root;
	if (root.children) {
		for (const child of root.children) {
			const found = findNode(child, id);
			if (found) return found;
		}
	}
	return null;
};

/**
 * Collects all expandable node IDs from the tree (all nodes with children).
 * @param {ExplorerNode} root
 * @returns {string[]} Array of node IDs that can be expanded
 */
const collectAllExpandableIds = (root) => {
	if (!root) return [];
	const ids = [];
	if (root.isExpandable) {
		ids.push(root.id);
	}
	if (root.children) {
		for (const child of root.children) {
			ids.push(...collectAllExpandableIds(child));
		}
	}
	return ids;
};

/**
 * Renders the explorer hierarchy and dispatches focus callbacks for leaf nodes.
 *
 * @param {Object} props
 * @param {string|null} [props.selectedNodeId] The ID of the node to highlight/select in the tree.
 * @param {(name: string) => void} [props.onResourceGroupFocus] Called when a resource group is selected.
 * @param {() => void} [props.onAgentFocus] Called when an agent node is selected.
 * @param {(resource: ExplorerNode, group?: ExplorerNode) => void} [props.onResourceFocus] Called when a resource leaf is selected.
 */
export default function ExplorerTree({
	selectedNodeId,
	onResourceGroupFocus,
	onAgentFocus,
	onResourceFocus,
}) {
	const dispatch = useAppDispatch();
	const hierarchyRaw = useAppSelector(selectExplorerHierarchy);
	const loading = useAppSelector(selectExplorerLoading);
	const error = useAppSelector(selectExplorerError);

	React.useEffect(() => {
		if (!hierarchyRaw && !loading && !error) {
			dispatch(fetchExplorerHierarchy());
		}
	}, [hierarchyRaw, loading, error, dispatch]);

	const treeRoot = React.useMemo(() => buildTree(hierarchyRaw), [hierarchyRaw]);

	// Compute selected items array for SimpleTreeView
	const selectedItems = React.useMemo(() => {
		if (!selectedNodeId || !treeRoot) return [];
		// Verify the node exists in the tree before selecting it
		const node = findNode(treeRoot, selectedNodeId);
		return node ? [selectedNodeId] : [];
	}, [selectedNodeId, treeRoot]);

	// Compute expanded items - expand all expandable nodes by default
	// This ensures the entire tree is visible, and when an item is selected,
	// its path is already expanded
	const expandedItems = React.useMemo(() => {
		if (!treeRoot) return [];
		// Collect all expandable node IDs (all nodes with children)
		return collectAllExpandableIds(treeRoot);
	}, [treeRoot]);

	const handleLabelClick = React.useCallback(
		(node) => {
			if (node.type === "resource-group" && onResourceGroupFocus) {
				onResourceGroupFocus(node.name);
				return;
			}
			if (node.type === "agent" && onAgentFocus) {
				onAgentFocus();
				return;
			}
			if (node.type === "resource" && onResourceFocus) {
				onResourceFocus(node, node.parent);
			}
		},
		[onResourceGroupFocus, onAgentFocus, onResourceFocus],
	);

	const handleItemClick = React.useCallback(
		(event, itemId) => {
			// Prevent focus if clicking on the expansion arrow
			if (event.target.closest(`.${treeItemClasses.iconContainer}`)) {
				return;
			}

			const node = findNode(treeRoot, itemId);
			if (node) {
				handleLabelClick(node);
			}
		},
		[treeRoot, handleLabelClick],
	);

	const renderContent = () => {
		if (loading && !treeRoot) {
			return (
				<Box sx={{ p: 1, display: "flex", alignItems: "center", gap: 1 }}>
					<CircularProgress size={18} />
					<Typography variant="body2">Loading hierarchy…</Typography>
				</Box>
			);
		}

		if (error && !treeRoot) {
			return (
				<Box sx={{ p: 1 }}>
					<Typography variant="body2" color="error">
						Failed to load hierarchy: {error}
					</Typography>
				</Box>
			);
		}

		if (!treeRoot) {
			return (
				<Box sx={{ p: 1 }}>
					<Typography variant="body2" color="text.secondary">
						No hierarchy data.
					</Typography>
				</Box>
			);
		}

		return (
			<SimpleTreeView
				aria-label="Explorer hierarchy"
				defaultExpandedItems={[treeRoot.id]}
				multiSelect={false}
				// Only the arrow/icon should expand/collapse. Row click just selects + triggers focus logic.
				expansionTrigger="iconContainer"
				onItemClick={handleItemClick}
				sx={{
					[`& .${treeItemClasses.content}`]: { py: 0.25, width: "100%" },
					[`& .${treeItemClasses.label}`]: { flex: 1, minWidth: 0 },
				}}
			>
				<ExplorerTreeItem node={treeRoot} />
			</SimpleTreeView>
		);
	};

	return (
<<<<<<< HEAD
		<Box sx={{ display: "flex", flexDirection: "column", height: "100%" }}>
			<Box sx={{ p: 1 }}>
				<ExplorerSearch />
			</Box>
			<Box sx={{ flex: 1, overflowY: "auto" }}>{renderContent()}</Box>
		</Box>
=======
		<SimpleTreeView
			aria-label="Explorer hierarchy"
			defaultExpandedItems={expandedItems}
			selectedItems={selectedItems}
			multiSelect={false}
			// Only the arrow/icon should expand/collapse. Row click just selects + triggers focus logic.
			expansionTrigger="iconContainer"
			onItemClick={handleItemClick}
			sx={{
				[`& .${treeItemClasses.content}`]: { py: 0.25, width: "100%" },
				[`& .${treeItemClasses.label}`]: { flex: 1, minWidth: 0 },
			}}
		>
			<ExplorerTreeItem node={treeRoot} />
		</SimpleTreeView>
>>>>>>> 9e560845
	);
}<|MERGE_RESOLUTION|>--- conflicted
+++ resolved
@@ -196,7 +196,8 @@
 		return (
 			<SimpleTreeView
 				aria-label="Explorer hierarchy"
-				defaultExpandedItems={[treeRoot.id]}
+				defaultExpandedItems={expandedItems}
+				selectedItems={selectedItems}
 				multiSelect={false}
 				// Only the arrow/icon should expand/collapse. Row click just selects + triggers focus logic.
 				expansionTrigger="iconContainer"
@@ -212,29 +213,11 @@
 	};
 
 	return (
-<<<<<<< HEAD
 		<Box sx={{ display: "flex", flexDirection: "column", height: "100%" }}>
 			<Box sx={{ p: 1 }}>
 				<ExplorerSearch />
 			</Box>
 			<Box sx={{ flex: 1, overflowY: "auto" }}>{renderContent()}</Box>
 		</Box>
-=======
-		<SimpleTreeView
-			aria-label="Explorer hierarchy"
-			defaultExpandedItems={expandedItems}
-			selectedItems={selectedItems}
-			multiSelect={false}
-			// Only the arrow/icon should expand/collapse. Row click just selects + triggers focus logic.
-			expansionTrigger="iconContainer"
-			onItemClick={handleItemClick}
-			sx={{
-				[`& .${treeItemClasses.content}`]: { py: 0.25, width: "100%" },
-				[`& .${treeItemClasses.label}`]: { flex: 1, minWidth: 0 },
-			}}
-		>
-			<ExplorerTreeItem node={treeRoot} />
-		</SimpleTreeView>
->>>>>>> 9e560845
 	);
 }