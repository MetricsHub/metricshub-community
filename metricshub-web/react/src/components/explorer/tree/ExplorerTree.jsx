--- conflicted
+++ resolved
@@ -191,12 +191,8 @@
 		return (
 			<SimpleTreeView
 				aria-label="Explorer hierarchy"
-<<<<<<< HEAD
-				defaultExpandedItems={[treeRoot.id]}
-=======
 				defaultExpandedItems={expandedItems}
 				selectedItems={selectedItems}
->>>>>>> b3f24b72
 				multiSelect={false}
 				// Only the arrow/icon should expand/collapse. Row click just selects + triggers focus logic.
 				expansionTrigger="iconContainer"
