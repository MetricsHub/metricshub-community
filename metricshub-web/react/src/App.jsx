import * as React from "react";
import { useMemo, useState, useEffect } from "react";
import { BrowserRouter, Routes, Route, Navigate, Outlet } from "react-router-dom";
import { ThemeProvider, CssBaseline, Box, CircularProgress } from "@mui/material";
import { AuthProvider, AuthConsumer } from "./contexts/jwt-context";
import logoDark from "./assets/logo-dark.svg";
import logoLight from "./assets/logo-light.svg";
import { Provider as ReduxProvider } from "react-redux";
import { store } from "./store";
import { useTheme } from "@mui/material/styles";
import { createTheme as createMetricsHubTheme } from "./theme";
import { paths } from "./paths";
<<<<<<< HEAD
import UnsavedChangesGuard from "./components/common/UnsavedChangesGuard";
=======
import GlobalSnackbarProvider from "./components/common/GlobalSnackbar";
>>>>>>> 7f10404e

const LoginPage = React.lazy(() => import("./pages/login")); // already wrapped with AuthLayout
const Explorer = React.lazy(() => import("./pages/explorer"));
const Configuration = React.lazy(() => import("./pages/configuration"));
const NavBar = React.lazy(() => import("./components/navbar/navbar"));

// Splash screen while loading
const SplashScreen = () => {
	const theme = useTheme();
	return (
		<Box
			sx={{
				minHeight: "100vh",
				display: "flex",
				flexDirection: "column",
				alignItems: "center",
				justifyContent: "center",
				gap: 2,
			}}
		>
			<img
				src={theme.palette.mode === "dark" ? logoDark : logoLight}
				alt="MetricsHub"
				style={{ width: 120, height: "auto", marginBottom: "1rem" }}
			/>
			<CircularProgress />
		</Box>
	);
};

/**
 * App layout component
 * @returns JSX.Element
 */
const AppLayout = ({ authed, toggleTheme }) => {
	return (
		<>
			{authed && <NavBar toggleTheme={toggleTheme} />}
			{/* Global unsaved changes guard */}
			<UnsavedChangesGuard />
			{/* Child pages render here */}
			<Outlet />
		</>
	);
};

// Theme settings
const themeSettings = {
	direction: "ltr",
	paletteMode: "dark",
	responsiveFontSizes: true,
};

// Key to store theme preference in localStorage
const STORAGE_KEY = "metricshub.paletteMode"; // 'light' | 'dark'

// Get initial mode from localStorage or default to dark
const getInitialMode = (defaultMode = "dark") => {
	const saved = localStorage.getItem(STORAGE_KEY);
	if (saved === "light" || saved === "dark") return saved;
	return defaultMode;
};

export default function App() {
	// light or dark
	const [mode, setMode] = useState(() => getInitialMode(themeSettings.paletteMode));

	// Persist to localStorage whenever mode changes
	useEffect(() => {
		localStorage.setItem(STORAGE_KEY, mode);
	}, [mode]);

	// Create theme dynamically
	const theme = useMemo(
		() =>
			createMetricsHubTheme({
				direction: themeSettings.direction,
				paletteMode: mode,
				responsiveFontSizes: themeSettings.responsiveFontSizes,
			}),
		[mode],
	);

	return (
		<ThemeProvider theme={theme}>
			<CssBaseline />
			<GlobalSnackbarProvider>
				<ReduxProvider store={store}>
					<AuthProvider>
						<AuthConsumer>
							{(auth) =>
								auth.isInitialized ? (
									<BrowserRouter>
										<React.Suspense fallback={<SplashScreen />}>
											<Routes>
												<Route path={paths.login} element={<LoginPage />} />
												{/* App routes with NavBar */}
												<Route
													element={
														<AppLayout
															authed={auth.isAuthenticated}
															toggleTheme={() =>
																setMode((prev) => (prev === "light" ? "dark" : "light"))
															}
														/>
													}
												>
													<Route path={paths.explorer} element={<Explorer />} />
													<Route path={paths.configuration} element={<Configuration />} />
													<Route
														path={`${paths.configuration}/:name`}
														element={<Configuration />}
													/>
													{/* Fallback */}
													<Route path="*" element={<Navigate to={paths.explorer} replace />} />
												</Route>
											</Routes>
										</React.Suspense>
									</BrowserRouter>
								) : (
									<SplashScreen />
								)
							}
						</AuthConsumer>
					</AuthProvider>
				</ReduxProvider>
			</GlobalSnackbarProvider>
		</ThemeProvider>
	);
}<|MERGE_RESOLUTION|>--- conflicted
+++ resolved
@@ -10,11 +10,8 @@
 import { useTheme } from "@mui/material/styles";
 import { createTheme as createMetricsHubTheme } from "./theme";
 import { paths } from "./paths";
-<<<<<<< HEAD
 import UnsavedChangesGuard from "./components/common/UnsavedChangesGuard";
-=======
 import GlobalSnackbarProvider from "./components/common/GlobalSnackbar";
->>>>>>> 7f10404e
 
 const LoginPage = React.lazy(() => import("./pages/login")); // already wrapped with AuthLayout
 const Explorer = React.lazy(() => import("./pages/explorer"));
