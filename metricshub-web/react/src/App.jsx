--- conflicted
+++ resolved
@@ -148,23 +148,12 @@
 
 					{/* Private routes */}
 					<Route element={<GuardedAppLayout onToggleTheme={onToggleTheme} />}>
-<<<<<<< HEAD
-						<Route path={paths.explorer} element={<ExplorerRedirect />} />
-						<Route path={paths.explorerWelcome} element={<Explorer />} />
-						<Route path="/explorer/resource-groups/:name" element={<Explorer />} />
-						<Route path="/explorer/resources/:resourceName" element={<Explorer />} />
-						<Route
-							path="/explorer/resource-groups/:name/resources/:resourceName"
-							element={<Explorer />}
-						/>
-=======
 						<Route
 							path={paths.explorer}
 							element={<Navigate to={paths.explorerWelcome} replace />}
 						/>
 						<Route path={paths.explorerWelcome} element={<Explorer />} />
 						<Route path="/explorer/resource-groups/:name" element={<Explorer />} />
->>>>>>> f00bc69e
 						<Route path={paths.configuration} element={<Configuration />} />
 						<Route path={`${paths.configuration}/:name`} element={<Configuration />} />
 						{/* Catch-all */}
