{
<<<<<<< HEAD
	"name": "metricshub-frontend",
	"private": true,
	"version": "0.0.0",
	"type": "module",
	"scripts": {
		"dev": "vite",
		"build": "vite build",
		"build:watch": "vite build --watch",
		"lint": "eslint .",
		"preview": "vite preview",
		"format": "prettier --write .",
		"format:check": "prettier --check ."
	},
	"dependencies": {
		"@emotion/react": "^11.14.0",
		"@emotion/styled": "^11.14.1",
		"@mui/material": "^6.0.0",
		"axios": "^1.11.0",
		"formik": "^2.4.6",
		"react": "^19.1.1",
		"react-dom": "^19.1.1",
		"react-router-dom": "^7.8.2",
		"yup": "^1.7.0"
	},
	"devDependencies": {
		"@eslint/js": "^9.33.0",
		"@types/react": "^19.1.10",
		"@types/react-dom": "^19.1.7",
		"@vitejs/plugin-react": "^5.0.0",
		"eslint": "^9.33.0",
		"eslint-plugin-react-hooks": "^5.2.0",
		"eslint-plugin-react-refresh": "^0.4.20",
		"globals": "^16.3.0",
		"prettier": "^3.6.2",
		"vite": "^7.1.2"
	}
=======
  "name": "metricshub-frontend",
  "private": true,
  "version": "0.0.0",
  "type": "module",
  "scripts": {
    "dev": "vite",
    "build": "vite build",
    "lint": "eslint .",
    "preview": "vite preview"
  },
  "dependencies": {
    "http-server": "^14.1.1",
    "react": "^19.1.1",
    "react-dom": "^19.1.1"
  },
  "devDependencies": {
    "@eslint/js": "^9.33.0",
    "@types/react": "^19.1.10",
    "@types/react-dom": "^19.1.7",
    "@vitejs/plugin-react": "^5.0.0",
    "eslint": "^9.33.0",
    "eslint-plugin-react-hooks": "^5.2.0",
    "eslint-plugin-react-refresh": "^0.4.20",
    "globals": "^16.3.0",
    "vite": "^7.1.5"
  }
>>>>>>> f07e54ec
}<|MERGE_RESOLUTION|>--- conflicted
+++ resolved
@@ -1,5 +1,4 @@
 {
-<<<<<<< HEAD
 	"name": "metricshub-frontend",
 	"private": true,
 	"version": "0.0.0",
@@ -34,34 +33,6 @@
 		"eslint-plugin-react-refresh": "^0.4.20",
 		"globals": "^16.3.0",
 		"prettier": "^3.6.2",
-		"vite": "^7.1.2"
+		"vite": "^7.1.5"
 	}
-=======
-  "name": "metricshub-frontend",
-  "private": true,
-  "version": "0.0.0",
-  "type": "module",
-  "scripts": {
-    "dev": "vite",
-    "build": "vite build",
-    "lint": "eslint .",
-    "preview": "vite preview"
-  },
-  "dependencies": {
-    "http-server": "^14.1.1",
-    "react": "^19.1.1",
-    "react-dom": "^19.1.1"
-  },
-  "devDependencies": {
-    "@eslint/js": "^9.33.0",
-    "@types/react": "^19.1.10",
-    "@types/react-dom": "^19.1.7",
-    "@vitejs/plugin-react": "^5.0.0",
-    "eslint": "^9.33.0",
-    "eslint-plugin-react-hooks": "^5.2.0",
-    "eslint-plugin-react-refresh": "^0.4.20",
-    "globals": "^16.3.0",
-    "vite": "^7.1.5"
-  }
->>>>>>> f07e54ec
 }