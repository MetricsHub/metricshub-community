package com.sentrysoftware.matrix.connector.parser;

public class ConnectorParserConstants {

	private ConnectorParserConstants() {

	}

	public static final String EMPTY_STRING = "";
	public static final String DOUBLE_QUOTE = "\"";
	public static final String COMA = ",";
	public static final String SEMICOLON = ";";
	public static final String DOT = ".";
	public static final String OPENING_PARENTHESIS = "(";
	public static final String CLOSING_PARENTHESIS = ")";

	public static final String ONE = "1";
<<<<<<< HEAD
	public static final String PERCENT = "%";

	public static final String DOUBLE_QUOTES_REGEX_REPLACEMENT = "^\"(.+)\"$";
=======
	public static final String DOUBLE_QUOTES_REGEX_REPLACEMENT = "^\\s*\"(.+)\"\\s*$";
	public static final String SOURCE_REFERENCE_REGEX_REPLACEMENT = "^\\s*%(.+)%\\s*$";
>>>>>>> 2dca7316
	public static final String DISCOVERY = "discovery";
	public static final String COLLECT = "collect";
}<|MERGE_RESOLUTION|>--- conflicted
+++ resolved
@@ -15,14 +15,11 @@
 	public static final String CLOSING_PARENTHESIS = ")";
 
 	public static final String ONE = "1";
-<<<<<<< HEAD
 	public static final String PERCENT = "%";
 
-	public static final String DOUBLE_QUOTES_REGEX_REPLACEMENT = "^\"(.+)\"$";
-=======
 	public static final String DOUBLE_QUOTES_REGEX_REPLACEMENT = "^\\s*\"(.+)\"\\s*$";
 	public static final String SOURCE_REFERENCE_REGEX_REPLACEMENT = "^\\s*%(.+)%\\s*$";
->>>>>>> 2dca7316
+
 	public static final String DISCOVERY = "discovery";
 	public static final String COLLECT = "collect";
 }