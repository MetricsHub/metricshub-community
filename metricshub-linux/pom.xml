<project xmlns="http://maven.apache.org/POM/4.0.0" xmlns:xsi="http://www.w3.org/2001/XMLSchema-instance" xsi:schemaLocation="http://maven.apache.org/POM/4.0.0 https://maven.apache.org/xsd/maven-4.0.0.xsd">
	<modelVersion>4.0.0</modelVersion>
	<parent>
		<groupId>org.sentrysoftware</groupId>
		<artifactId>metricshub-parent</artifactId>
		<version>0.9.03-SNAPSHOT</version>
	</parent>

	<artifactId>metricshub-linux</artifactId>
	<packaging>pom</packaging>

	<name>MetricsHub for Linux</name>
	<description>MetricsHub Package for Linux</description>
	<dependencies>
		<dependency>
			<groupId>${project.groupId}</groupId>
			<artifactId>metricshub-agent</artifactId>
			<version>${project.version}</version>
			<classifier>dist</classifier>
			<type>zip</type>
		</dependency>
		<dependency>
			<groupId>${project.groupId}</groupId>
			<artifactId>metricshub-snmp-extension</artifactId>
			<version>${project.version}</version>
		</dependency>
		<dependency>
			<groupId>${project.groupId}</groupId>
<<<<<<< HEAD
			<artifactId>metricshub-oscommand-extension</artifactId>
=======
			<artifactId>metricshub-http-extension</artifactId>
			<version>${project.version}</version>
		</dependency>
		<dependency>
			<groupId>${project.groupId}</groupId>
			<artifactId>metricshub-ipmi-extension</artifactId>
>>>>>>> 1c351199
			<version>${project.version}</version>
		</dependency>
		<dependency>
			<groupId>org.sentrysoftware</groupId>
			<artifactId>metricshub-jre-linux</artifactId>
			<version>${metricshub-jre.version}</version>
			<type>zip</type>
		</dependency>
		<dependency>
			<groupId>${project.groupId}</groupId>
			<artifactId>metricshub-doc</artifactId>
			<version>${project.version}</version>
			<classifier>site</classifier>
		</dependency>
	</dependencies>

	<build>
		<plugins>

			<!-- Unpack metricshub-agent -->
			<plugin>
				<groupId>org.apache.maven.plugins</groupId>
				<artifactId>maven-dependency-plugin</artifactId>
				<executions>
					<execution>
						<id>unpack-metricshub-agent</id>
						<phase>process-resources</phase>
						<goals>
							<goal>unpack-dependencies</goal>
						</goals>
						<configuration>
							<outputDirectory>${project.build.directory}/jpackage/metricshub</outputDirectory>
							<includeArtifactIds>metricshub-agent</includeArtifactIds>
						</configuration>
					</execution>
					<execution>
						<id>unpack-jre</id>
						<phase>process-resources</phase>
						<goals>
							<goal>unpack-dependencies</goal>
						</goals>
						<configuration>
							<outputDirectory>${project.build.directory}/jpackage/jre</outputDirectory>
							<includeArtifactIds>metricshub-jre-linux</includeArtifactIds>
						</configuration>
					</execution>
					<execution>
						<id>unpack-metricshub-doc</id>
						<phase>process-resources</phase>
						<goals>
							<goal>unpack-dependencies</goal>
						</goals>
						<configuration>
							<outputDirectory>${project.build.directory}/jpackage/metricshub/site</outputDirectory>
							<includeArtifactIds>metricshub-doc</includeArtifactIds>
						</configuration>
					</execution>
					<execution>
						<id>unpack-extensions</id>
						<phase>process-resources</phase>
						<goals>
							<goal>copy</goal>
						</goals>
						<configuration>
							<outputDirectory>${project.build.directory}/jpackage/metricshub/extensions</outputDirectory>
							<artifactItems>
								<artifactItem>
									<groupId>${project.groupId}</groupId>
									<artifactId>metricshub-snmp-extension</artifactId>
									<version>${project.version}</version>
								</artifactItem>
								<artifactItem>
									<groupId>${project.groupId}</groupId>
<<<<<<< HEAD
									<artifactId>metricshub-oscommand-extension</artifactId>
=======
									<artifactId>metricshub-http-extension</artifactId>
									<version>${project.version}</version>
								</artifactItem>
								<artifactItem>
									<groupId>${project.groupId}</groupId>
									<artifactId>metricshub-ipmi-extension</artifactId>
>>>>>>> 1c351199
									<version>${project.version}</version>
								</artifactItem>
								<artifactItem>
									<groupId>${project.groupId}</groupId>
									<artifactId>metricshub-classloader-agent</artifactId>
									<version>${project.version}</version>
								</artifactItem>
							</artifactItems>
						</configuration>
					</execution>
				</executions>
			</plugin>

			<!-- JPackage resources -->
			<plugin>
				<groupId>org.apache.maven.plugins</groupId>
				<artifactId>maven-resources-plugin</artifactId>
				<executions>
					<execution>
						<id>copy-resources</id>
						<phase>process-resources</phase>
						<goals>
							<goal>copy-resources</goal>
						</goals>
						<configuration>
							<outputDirectory>${project.build.directory}</outputDirectory>
							<resources>
								<resource>
									<directory>src/main/resources</directory>
									<filtering>true</filtering>
								</resource>
							</resources>
						</configuration>
					</execution>
				</executions>
			</plugin>

			<!-- Run jpackage command to generate MetricsHub app-image -->
			<plugin>
				<groupId>org.codehaus.mojo</groupId>
				<artifactId>exec-maven-plugin</artifactId>
				<executions>
					<execution>
						<id>package-app-image</id>
						<phase>package</phase>
						<goals>
							<goal>exec</goal>
						</goals>
						<configuration>
							<executable>${env.JAVA_HOME}/bin/jpackage</executable>
							<arguments>
								<argument>--add-launcher</argument>
								<argument>metricshub-encrypt=metricshub-encrypt.properties</argument>
								<argument>--add-launcher</argument>
								<argument>service=metricshub-agent.properties</argument>
								<argument>@jpackage.txt</argument>
							</arguments>
							<workingDirectory>${project.build.directory}/jpackage</workingDirectory>
						</configuration>
					</execution>
				</executions>
			</plugin>

			<!-- Assembly for linux package and docker classifier -->
			<plugin>
				<groupId>org.apache.maven.plugins</groupId>
				<artifactId>maven-assembly-plugin</artifactId>
				<executions>
					<execution>
						<id>linux-package</id>
						<phase>package</phase>
						<goals>
							<goal>single</goal>
						</goals>
						<configuration>
							<descriptors>
								<descriptor>src/assembly/linux-descriptor.xml</descriptor>
							</descriptors>
							<appendAssemblyId>false</appendAssemblyId>
						</configuration>
					</execution>
					<execution>
						<id>docker-package</id>
						<phase>package</phase>
						<goals>
							<goal>single</goal>
						</goals>
						<configuration>
							<descriptors>
								<descriptor>src/assembly/docker.xml</descriptor>
							</descriptors>
							<appendAssemblyId>true</appendAssemblyId>
						</configuration>
					</execution>
				</executions>
			</plugin>

			<!-- Attach artifacts -->
			<plugin>
				<groupId>org.sonatype.plugins</groupId>
				<artifactId>attach-artifact-maven-plugin</artifactId>
				<version>1.0</version>
				<executions>
					<execution>
						<id>attach-artifacts</id>
						<phase>package</phase>
						<goals>
							<goal>attach-artifact</goal>
						</goals>
						<configuration>
							<artifacts>
								<artifact>
									<file>${project.build.directory}/${project.artifactId}-${project.version}.tar.gz</file>
									<type>tar.gz</type>
									<artifactId>${project.artifactId}</artifactId>
								</artifact>
								<artifact>
									<file>${project.build.directory}/${project.artifactId}-${project.version}-docker.tar.gz</file>
									<type>tar.gz</type>
									<artifactId>${project.artifactId}</artifactId>
									<classifier>docker</classifier>
								</artifact>
							</artifacts>
						</configuration>
					</execution>
				</executions>
			</plugin>
		</plugins>
	</build>

</project><|MERGE_RESOLUTION|>--- conflicted
+++ resolved
@@ -1,252 +1,254 @@
-<project xmlns="http://maven.apache.org/POM/4.0.0" xmlns:xsi="http://www.w3.org/2001/XMLSchema-instance" xsi:schemaLocation="http://maven.apache.org/POM/4.0.0 https://maven.apache.org/xsd/maven-4.0.0.xsd">
-	<modelVersion>4.0.0</modelVersion>
-	<parent>
-		<groupId>org.sentrysoftware</groupId>
-		<artifactId>metricshub-parent</artifactId>
-		<version>0.9.03-SNAPSHOT</version>
-	</parent>
-
-	<artifactId>metricshub-linux</artifactId>
-	<packaging>pom</packaging>
-
-	<name>MetricsHub for Linux</name>
-	<description>MetricsHub Package for Linux</description>
-	<dependencies>
-		<dependency>
-			<groupId>${project.groupId}</groupId>
-			<artifactId>metricshub-agent</artifactId>
-			<version>${project.version}</version>
-			<classifier>dist</classifier>
-			<type>zip</type>
-		</dependency>
-		<dependency>
-			<groupId>${project.groupId}</groupId>
-			<artifactId>metricshub-snmp-extension</artifactId>
-			<version>${project.version}</version>
-		</dependency>
-		<dependency>
-			<groupId>${project.groupId}</groupId>
-<<<<<<< HEAD
-			<artifactId>metricshub-oscommand-extension</artifactId>
-=======
-			<artifactId>metricshub-http-extension</artifactId>
-			<version>${project.version}</version>
-		</dependency>
-		<dependency>
-			<groupId>${project.groupId}</groupId>
-			<artifactId>metricshub-ipmi-extension</artifactId>
->>>>>>> 1c351199
-			<version>${project.version}</version>
-		</dependency>
-		<dependency>
-			<groupId>org.sentrysoftware</groupId>
-			<artifactId>metricshub-jre-linux</artifactId>
-			<version>${metricshub-jre.version}</version>
-			<type>zip</type>
-		</dependency>
-		<dependency>
-			<groupId>${project.groupId}</groupId>
-			<artifactId>metricshub-doc</artifactId>
-			<version>${project.version}</version>
-			<classifier>site</classifier>
-		</dependency>
-	</dependencies>
-
-	<build>
-		<plugins>
-
-			<!-- Unpack metricshub-agent -->
-			<plugin>
-				<groupId>org.apache.maven.plugins</groupId>
-				<artifactId>maven-dependency-plugin</artifactId>
-				<executions>
-					<execution>
-						<id>unpack-metricshub-agent</id>
-						<phase>process-resources</phase>
-						<goals>
-							<goal>unpack-dependencies</goal>
-						</goals>
-						<configuration>
-							<outputDirectory>${project.build.directory}/jpackage/metricshub</outputDirectory>
-							<includeArtifactIds>metricshub-agent</includeArtifactIds>
-						</configuration>
-					</execution>
-					<execution>
-						<id>unpack-jre</id>
-						<phase>process-resources</phase>
-						<goals>
-							<goal>unpack-dependencies</goal>
-						</goals>
-						<configuration>
-							<outputDirectory>${project.build.directory}/jpackage/jre</outputDirectory>
-							<includeArtifactIds>metricshub-jre-linux</includeArtifactIds>
-						</configuration>
-					</execution>
-					<execution>
-						<id>unpack-metricshub-doc</id>
-						<phase>process-resources</phase>
-						<goals>
-							<goal>unpack-dependencies</goal>
-						</goals>
-						<configuration>
-							<outputDirectory>${project.build.directory}/jpackage/metricshub/site</outputDirectory>
-							<includeArtifactIds>metricshub-doc</includeArtifactIds>
-						</configuration>
-					</execution>
-					<execution>
-						<id>unpack-extensions</id>
-						<phase>process-resources</phase>
-						<goals>
-							<goal>copy</goal>
-						</goals>
-						<configuration>
-							<outputDirectory>${project.build.directory}/jpackage/metricshub/extensions</outputDirectory>
-							<artifactItems>
-								<artifactItem>
-									<groupId>${project.groupId}</groupId>
-									<artifactId>metricshub-snmp-extension</artifactId>
-									<version>${project.version}</version>
-								</artifactItem>
-								<artifactItem>
-									<groupId>${project.groupId}</groupId>
-<<<<<<< HEAD
-									<artifactId>metricshub-oscommand-extension</artifactId>
-=======
-									<artifactId>metricshub-http-extension</artifactId>
-									<version>${project.version}</version>
-								</artifactItem>
-								<artifactItem>
-									<groupId>${project.groupId}</groupId>
-									<artifactId>metricshub-ipmi-extension</artifactId>
->>>>>>> 1c351199
-									<version>${project.version}</version>
-								</artifactItem>
-								<artifactItem>
-									<groupId>${project.groupId}</groupId>
-									<artifactId>metricshub-classloader-agent</artifactId>
-									<version>${project.version}</version>
-								</artifactItem>
-							</artifactItems>
-						</configuration>
-					</execution>
-				</executions>
-			</plugin>
-
-			<!-- JPackage resources -->
-			<plugin>
-				<groupId>org.apache.maven.plugins</groupId>
-				<artifactId>maven-resources-plugin</artifactId>
-				<executions>
-					<execution>
-						<id>copy-resources</id>
-						<phase>process-resources</phase>
-						<goals>
-							<goal>copy-resources</goal>
-						</goals>
-						<configuration>
-							<outputDirectory>${project.build.directory}</outputDirectory>
-							<resources>
-								<resource>
-									<directory>src/main/resources</directory>
-									<filtering>true</filtering>
-								</resource>
-							</resources>
-						</configuration>
-					</execution>
-				</executions>
-			</plugin>
-
-			<!-- Run jpackage command to generate MetricsHub app-image -->
-			<plugin>
-				<groupId>org.codehaus.mojo</groupId>
-				<artifactId>exec-maven-plugin</artifactId>
-				<executions>
-					<execution>
-						<id>package-app-image</id>
-						<phase>package</phase>
-						<goals>
-							<goal>exec</goal>
-						</goals>
-						<configuration>
-							<executable>${env.JAVA_HOME}/bin/jpackage</executable>
-							<arguments>
-								<argument>--add-launcher</argument>
-								<argument>metricshub-encrypt=metricshub-encrypt.properties</argument>
-								<argument>--add-launcher</argument>
-								<argument>service=metricshub-agent.properties</argument>
-								<argument>@jpackage.txt</argument>
-							</arguments>
-							<workingDirectory>${project.build.directory}/jpackage</workingDirectory>
-						</configuration>
-					</execution>
-				</executions>
-			</plugin>
-
-			<!-- Assembly for linux package and docker classifier -->
-			<plugin>
-				<groupId>org.apache.maven.plugins</groupId>
-				<artifactId>maven-assembly-plugin</artifactId>
-				<executions>
-					<execution>
-						<id>linux-package</id>
-						<phase>package</phase>
-						<goals>
-							<goal>single</goal>
-						</goals>
-						<configuration>
-							<descriptors>
-								<descriptor>src/assembly/linux-descriptor.xml</descriptor>
-							</descriptors>
-							<appendAssemblyId>false</appendAssemblyId>
-						</configuration>
-					</execution>
-					<execution>
-						<id>docker-package</id>
-						<phase>package</phase>
-						<goals>
-							<goal>single</goal>
-						</goals>
-						<configuration>
-							<descriptors>
-								<descriptor>src/assembly/docker.xml</descriptor>
-							</descriptors>
-							<appendAssemblyId>true</appendAssemblyId>
-						</configuration>
-					</execution>
-				</executions>
-			</plugin>
-
-			<!-- Attach artifacts -->
-			<plugin>
-				<groupId>org.sonatype.plugins</groupId>
-				<artifactId>attach-artifact-maven-plugin</artifactId>
-				<version>1.0</version>
-				<executions>
-					<execution>
-						<id>attach-artifacts</id>
-						<phase>package</phase>
-						<goals>
-							<goal>attach-artifact</goal>
-						</goals>
-						<configuration>
-							<artifacts>
-								<artifact>
-									<file>${project.build.directory}/${project.artifactId}-${project.version}.tar.gz</file>
-									<type>tar.gz</type>
-									<artifactId>${project.artifactId}</artifactId>
-								</artifact>
-								<artifact>
-									<file>${project.build.directory}/${project.artifactId}-${project.version}-docker.tar.gz</file>
-									<type>tar.gz</type>
-									<artifactId>${project.artifactId}</artifactId>
-									<classifier>docker</classifier>
-								</artifact>
-							</artifacts>
-						</configuration>
-					</execution>
-				</executions>
-			</plugin>
-		</plugins>
-	</build>
-
+<project xmlns="http://maven.apache.org/POM/4.0.0" xmlns:xsi="http://www.w3.org/2001/XMLSchema-instance" xsi:schemaLocation="http://maven.apache.org/POM/4.0.0 https://maven.apache.org/xsd/maven-4.0.0.xsd">
+	<modelVersion>4.0.0</modelVersion>
+	<parent>
+		<groupId>org.sentrysoftware</groupId>
+		<artifactId>metricshub-parent</artifactId>
+		<version>0.9.03-SNAPSHOT</version>
+	</parent>
+
+	<artifactId>metricshub-linux</artifactId>
+	<packaging>pom</packaging>
+
+	<name>MetricsHub for Linux</name>
+	<description>MetricsHub Package for Linux</description>
+	<dependencies>
+		<dependency>
+			<groupId>${project.groupId}</groupId>
+			<artifactId>metricshub-agent</artifactId>
+			<version>${project.version}</version>
+			<classifier>dist</classifier>
+			<type>zip</type>
+		</dependency>
+		<dependency>
+			<groupId>${project.groupId}</groupId>
+			<artifactId>metricshub-snmp-extension</artifactId>
+			<version>${project.version}</version>
+		</dependency>
+		<dependency>
+			<groupId>${project.groupId}</groupId>
+			<artifactId>metricshub-oscommand-extension</artifactId>
+			<version>${project.version}</version>
+		</dependency>
+		<dependency>
+			<groupId>${project.groupId}</groupId>
+			<artifactId>metricshub-http-extension</artifactId>
+			<version>${project.version}</version>
+		</dependency>
+		<dependency>
+			<groupId>${project.groupId}</groupId>
+			<artifactId>metricshub-ipmi-extension</artifactId>
+			<version>${project.version}</version>
+		</dependency>
+		<dependency>
+			<groupId>org.sentrysoftware</groupId>
+			<artifactId>metricshub-jre-linux</artifactId>
+			<version>${metricshub-jre.version}</version>
+			<type>zip</type>
+		</dependency>
+		<dependency>
+			<groupId>${project.groupId}</groupId>
+			<artifactId>metricshub-doc</artifactId>
+			<version>${project.version}</version>
+			<classifier>site</classifier>
+		</dependency>
+	</dependencies>
+
+	<build>
+		<plugins>
+
+			<!-- Unpack metricshub-agent -->
+			<plugin>
+				<groupId>org.apache.maven.plugins</groupId>
+				<artifactId>maven-dependency-plugin</artifactId>
+				<executions>
+					<execution>
+						<id>unpack-metricshub-agent</id>
+						<phase>process-resources</phase>
+						<goals>
+							<goal>unpack-dependencies</goal>
+						</goals>
+						<configuration>
+							<outputDirectory>${project.build.directory}/jpackage/metricshub</outputDirectory>
+							<includeArtifactIds>metricshub-agent</includeArtifactIds>
+						</configuration>
+					</execution>
+					<execution>
+						<id>unpack-jre</id>
+						<phase>process-resources</phase>
+						<goals>
+							<goal>unpack-dependencies</goal>
+						</goals>
+						<configuration>
+							<outputDirectory>${project.build.directory}/jpackage/jre</outputDirectory>
+							<includeArtifactIds>metricshub-jre-linux</includeArtifactIds>
+						</configuration>
+					</execution>
+					<execution>
+						<id>unpack-metricshub-doc</id>
+						<phase>process-resources</phase>
+						<goals>
+							<goal>unpack-dependencies</goal>
+						</goals>
+						<configuration>
+							<outputDirectory>${project.build.directory}/jpackage/metricshub/site</outputDirectory>
+							<includeArtifactIds>metricshub-doc</includeArtifactIds>
+						</configuration>
+					</execution>
+					<execution>
+						<id>unpack-extensions</id>
+						<phase>process-resources</phase>
+						<goals>
+							<goal>copy</goal>
+						</goals>
+						<configuration>
+							<outputDirectory>${project.build.directory}/jpackage/metricshub/extensions</outputDirectory>
+							<artifactItems>
+								<artifactItem>
+									<groupId>${project.groupId}</groupId>
+									<artifactId>metricshub-snmp-extension</artifactId>
+									<version>${project.version}</version>
+								</artifactItem>
+								<artifactItem>
+									<groupId>${project.groupId}</groupId>
+									<artifactId>metricshub-oscommand-extension</artifactId>
+									<version>${project.version}</version>
+								</dependency>
+								<dependency>
+									<groupId>${project.groupId}</groupId>
+									<artifactId>metricshub-http-extension</artifactId>
+									<version>${project.version}</version>
+								</artifactItem>
+								<artifactItem>
+									<groupId>${project.groupId}</groupId>
+									<artifactId>metricshub-ipmi-extension</artifactId>
+									<version>${project.version}</version>
+								</artifactItem>
+								<artifactItem>
+									<groupId>${project.groupId}</groupId>
+									<artifactId>metricshub-classloader-agent</artifactId>
+									<version>${project.version}</version>
+								</artifactItem>
+							</artifactItems>
+						</configuration>
+					</execution>
+				</executions>
+			</plugin>
+
+			<!-- JPackage resources -->
+			<plugin>
+				<groupId>org.apache.maven.plugins</groupId>
+				<artifactId>maven-resources-plugin</artifactId>
+				<executions>
+					<execution>
+						<id>copy-resources</id>
+						<phase>process-resources</phase>
+						<goals>
+							<goal>copy-resources</goal>
+						</goals>
+						<configuration>
+							<outputDirectory>${project.build.directory}</outputDirectory>
+							<resources>
+								<resource>
+									<directory>src/main/resources</directory>
+									<filtering>true</filtering>
+								</resource>
+							</resources>
+						</configuration>
+					</execution>
+				</executions>
+			</plugin>
+
+			<!-- Run jpackage command to generate MetricsHub app-image -->
+			<plugin>
+				<groupId>org.codehaus.mojo</groupId>
+				<artifactId>exec-maven-plugin</artifactId>
+				<executions>
+					<execution>
+						<id>package-app-image</id>
+						<phase>package</phase>
+						<goals>
+							<goal>exec</goal>
+						</goals>
+						<configuration>
+							<executable>${env.JAVA_HOME}/bin/jpackage</executable>
+							<arguments>
+								<argument>--add-launcher</argument>
+								<argument>metricshub-encrypt=metricshub-encrypt.properties</argument>
+								<argument>--add-launcher</argument>
+								<argument>service=metricshub-agent.properties</argument>
+								<argument>@jpackage.txt</argument>
+							</arguments>
+							<workingDirectory>${project.build.directory}/jpackage</workingDirectory>
+						</configuration>
+					</execution>
+				</executions>
+			</plugin>
+
+			<!-- Assembly for linux package and docker classifier -->
+			<plugin>
+				<groupId>org.apache.maven.plugins</groupId>
+				<artifactId>maven-assembly-plugin</artifactId>
+				<executions>
+					<execution>
+						<id>linux-package</id>
+						<phase>package</phase>
+						<goals>
+							<goal>single</goal>
+						</goals>
+						<configuration>
+							<descriptors>
+								<descriptor>src/assembly/linux-descriptor.xml</descriptor>
+							</descriptors>
+							<appendAssemblyId>false</appendAssemblyId>
+						</configuration>
+					</execution>
+					<execution>
+						<id>docker-package</id>
+						<phase>package</phase>
+						<goals>
+							<goal>single</goal>
+						</goals>
+						<configuration>
+							<descriptors>
+								<descriptor>src/assembly/docker.xml</descriptor>
+							</descriptors>
+							<appendAssemblyId>true</appendAssemblyId>
+						</configuration>
+					</execution>
+				</executions>
+			</plugin>
+
+			<!-- Attach artifacts -->
+			<plugin>
+				<groupId>org.sonatype.plugins</groupId>
+				<artifactId>attach-artifact-maven-plugin</artifactId>
+				<version>1.0</version>
+				<executions>
+					<execution>
+						<id>attach-artifacts</id>
+						<phase>package</phase>
+						<goals>
+							<goal>attach-artifact</goal>
+						</goals>
+						<configuration>
+							<artifacts>
+								<artifact>
+									<file>${project.build.directory}/${project.artifactId}-${project.version}.tar.gz</file>
+									<type>tar.gz</type>
+									<artifactId>${project.artifactId}</artifactId>
+								</artifact>
+								<artifact>
+									<file>${project.build.directory}/${project.artifactId}-${project.version}-docker.tar.gz</file>
+									<type>tar.gz</type>
+									<artifactId>${project.artifactId}</artifactId>
+									<classifier>docker</classifier>
+								</artifact>
+							</artifacts>
+						</configuration>
+					</execution>
+				</executions>
+			</plugin>
+		</plugins>
+	</build>
+
 </project>