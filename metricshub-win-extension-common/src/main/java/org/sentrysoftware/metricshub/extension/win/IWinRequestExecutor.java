--- conflicted
+++ resolved
@@ -1,83 +1,77 @@
-package org.sentrysoftware.metricshub.extension.win;
-
-/*-
- * ╱╲╱╲╱╲╱╲╱╲╱╲╱╲╱╲╱╲╱╲╱╲╱╲╱╲╱╲╱╲╱╲╱╲╱╲╱╲╱╲
- * MetricsHub Win Extension Common
- * ჻჻჻჻჻჻
- * Copyright 2023 - 2024 Sentry Software
- * ჻჻჻჻჻჻
- * This program is free software: you can redistribute it and/or modify
- * it under the terms of the GNU Affero General Public License as published by
- * the Free Software Foundation, either version 3 of the License, or
- * (at your option) any later version.
- *
- * This program is distributed in the hope that it will be useful,
- * but WITHOUT ANY WARRANTY; without even the implied warranty of
- * MERCHANTABILITY or FITNESS FOR A PARTICULAR PURPOSE.  See the
- * GNU General Public License for more details.
- *
- * You should have received a copy of the GNU Affero General Public License
- * along with this program.  If not, see <http://www.gnu.org/licenses/>.
- * ╲╱╲╱╲╱╲╱╲╱╲╱╲╱╲╱╲╱╲╱╲╱╲╱╲╱╲╱╲╱╲╱╲╱╲╱╲╱╲╱
- */
-
-import java.util.List;
-import lombok.NonNull;
-import org.sentrysoftware.metricshub.engine.common.exception.ClientException;
-
-/**
- * Interface defining the contract for executing Windows Management Instrumentation (WMI) requests
- * on a specified host.
- */
-public interface IWinRequestExecutor {
-	/**
-	 * Execute a WMI query
-	 *
-	 * @param hostname         The hostname of the device where the WMI service is running (<code>null</code> for localhost)
-<<<<<<< HEAD
-	 * @param winConfiguration Windows Protocol configuration (credentials, timeout). E.g. WMI or WinRm
-	 * @param query            The WQL to execute
-	 * @param namespace        The namespace where all the classes reside
-=======
-	 * @param winConfiguration Windows Protocol configuration (credentials, timeout). E.g. WMI or WinRm.
-	 * @param query            The WQL to execute.
-	 * @param namespace        The WMI namespace where all the classes reside.
->>>>>>> e6596190
-	 * @return A list of rows, where each row is represented as a list of strings.
-	 * @throws ClientException when anything goes wrong (details in cause).
-	 */
-	List<List<String>> executeWmi(
-		String hostname,
-		@NonNull IWinConfiguration winConfiguration,
-		@NonNull String query,
-		String namespace
-	) throws ClientException;
-
-	/**
-	 * Assess whether an exception (or any of its causes) is simply an error saying that the
-	 * requested namespace of class doesn't exist, which is considered okay.
-	 * <br>
-	 *
-	 * @param t Throwable to verify.
-	 * @return whether specified exception is acceptable while performing namespace detection.
-	 */
-	boolean isAcceptableException(Throwable t);
-
-	/**
-	 * Perform a Windows remote command query, either WinRM or WMI.
-	 * <br>
-	 *
-	 * @param hostname         The hostname of the device where the WMI or WinRm service is running.
-	 * @param winConfiguration Windows Protocol configuration (credentials, timeout). E.g. WMI or WinRm.
-	 * @param command          Windows remote command to execute.
-	 * @param embeddedFiles    The list of embedded files used in the wql remote command query.
-	 * @return A {@link String} value resulting from the execution of the query.
-	 * @throws ClientException when anything wrong happens.
-	 */
-	String executeWinRemoteCommand(
-		String hostname,
-		IWinConfiguration winConfiguration,
-		String command,
-		List<String> embeddedFiles
-	) throws ClientException;
-}
+package org.sentrysoftware.metricshub.extension.win;
+
+/*-
+ * ╱╲╱╲╱╲╱╲╱╲╱╲╱╲╱╲╱╲╱╲╱╲╱╲╱╲╱╲╱╲╱╲╱╲╱╲╱╲╱╲
+ * MetricsHub Win Extension Common
+ * ჻჻჻჻჻჻
+ * Copyright 2023 - 2024 Sentry Software
+ * ჻჻჻჻჻჻
+ * This program is free software: you can redistribute it and/or modify
+ * it under the terms of the GNU Affero General Public License as published by
+ * the Free Software Foundation, either version 3 of the License, or
+ * (at your option) any later version.
+ *
+ * This program is distributed in the hope that it will be useful,
+ * but WITHOUT ANY WARRANTY; without even the implied warranty of
+ * MERCHANTABILITY or FITNESS FOR A PARTICULAR PURPOSE.  See the
+ * GNU General Public License for more details.
+ *
+ * You should have received a copy of the GNU Affero General Public License
+ * along with this program.  If not, see <http://www.gnu.org/licenses/>.
+ * ╲╱╲╱╲╱╲╱╲╱╲╱╲╱╲╱╲╱╲╱╲╱╲╱╲╱╲╱╲╱╲╱╲╱╲╱╲╱╲╱
+ */
+
+import java.util.List;
+import lombok.NonNull;
+import org.sentrysoftware.metricshub.engine.common.exception.ClientException;
+
+/**
+ * Interface defining the contract for executing Windows Management Instrumentation (WMI) requests
+ * on a specified host.
+ */
+public interface IWinRequestExecutor {
+	/**
+	 * Execute a WMI query
+	 *
+	 * @param hostname         The hostname of the device where the WMI service is running (<code>null</code> for localhost)
+	 * @param winConfiguration Windows Protocol configuration (credentials, timeout). E.g. WMI or WinRm.
+	 * @param query            The WQL to execute.
+	 * @param namespace        The WMI namespace where all the classes reside.
+	 * @return A list of rows, where each row is represented as a list of strings.
+	 * @throws ClientException when anything goes wrong (details in cause).
+	 */
+	List<List<String>> executeWmi(
+		String hostname,
+		@NonNull IWinConfiguration winConfiguration,
+		@NonNull String query,
+		String namespace
+	) throws ClientException;
+
+	/**
+	 * Assess whether an exception (or any of its causes) is simply an error saying that the
+	 * requested namespace of class doesn't exist, which is considered okay.
+	 * <br>
+	 *
+	 * @param t Throwable to verify.
+	 * @return whether specified exception is acceptable while performing namespace detection.
+	 */
+	boolean isAcceptableException(Throwable t);
+
+	/**
+	 * Perform a Windows remote command query, either WinRM or WMI.
+	 * <br>
+	 *
+	 * @param hostname         The hostname of the device where the WMI or WinRm service is running.
+	 * @param winConfiguration Windows Protocol configuration (credentials, timeout). E.g. WMI or WinRm.
+	 * @param command          Windows remote command to execute.
+	 * @param embeddedFiles    The list of embedded files used in the wql remote command query.
+	 * @return A {@link String} value resulting from the execution of the query.
+	 * @throws ClientException when anything wrong happens.
+	 */
+	String executeWinRemoteCommand(
+		String hostname,
+		IWinConfiguration winConfiguration,
+		String command,
+		List<String> embeddedFiles
+	) throws ClientException;
+}