package org.sentrysoftware.metricshub.extension.win;

/*-
 * ╱╲╱╲╱╲╱╲╱╲╱╲╱╲╱╲╱╲╱╲╱╲╱╲╱╲╱╲╱╲╱╲╱╲╱╲╱╲╱╲
 * MetricsHub Win Extension Common
 * ჻჻჻჻჻჻
 * Copyright 2023 - 2024 Sentry Software
 * ჻჻჻჻჻჻
 * This program is free software: you can redistribute it and/or modify
 * it under the terms of the GNU Affero General Public License as published by
 * the Free Software Foundation, either version 3 of the License, or
 * (at your option) any later version.
 *
 * This program is distributed in the hope that it will be useful,
 * but WITHOUT ANY WARRANTY; without even the implied warranty of
 * MERCHANTABILITY or FITNESS FOR A PARTICULAR PURPOSE.  See the
 * GNU General Public License for more details.
 *
 * You should have received a copy of the GNU Affero General Public License
 * along with this program.  If not, see <http://www.gnu.org/licenses/>.
 * ╲╱╲╱╲╱╲╱╲╱╲╱╲╱╲╱╲╱╲╱╲╱╲╱╲╱╲╱╲╱╲╱╲╱╲╱╲╱╲╱
 */

import static org.sentrysoftware.metricshub.engine.common.helpers.MetricsHubConstants.HOSTNAME_MACRO;
import static org.sentrysoftware.metricshub.engine.common.helpers.MetricsHubConstants.PASSWORD_MACRO;
import static org.sentrysoftware.metricshub.engine.common.helpers.MetricsHubConstants.USERNAME_MACRO;

import java.io.File;
import java.io.IOException;
import java.util.Map;
import java.util.Optional;
import java.util.regex.Matcher;
import java.util.stream.Collectors;
import lombok.NonNull;
import lombok.RequiredArgsConstructor;
import org.sentrysoftware.metricshub.engine.common.exception.ClientException;
import org.sentrysoftware.metricshub.engine.common.exception.NoCredentialProvidedException;
import org.sentrysoftware.metricshub.engine.strategy.utils.EmbeddedFileHelper;
import org.sentrysoftware.metricshub.engine.strategy.utils.OsCommandHelper;
import org.sentrysoftware.metricshub.engine.strategy.utils.OsCommandResult;

/**
 * Provides a service for executing Windows commands through Windows Management Instrumentation (WMI).
 */
@RequiredArgsConstructor
public class WinCommandService {

	@NonNull
	private IWinRequestExecutor winRequestExecutor;

	/**
	 * Get the username from the IWinConfiguration.
	 *
	 * @param configuration IWinConfiguration instance.
	 * @return An optional with the username if found. An empty optional otherwise.
	 */
	public Optional<String> getUsername(final IWinConfiguration configuration) {
		if (configuration == null) {
			return Optional.empty();
		}
		return Optional.ofNullable(configuration.getUsername());
	}

	/**
	 * Get the password from the IWinConfiguration.
	 *
	 * @param configuration IWinConfiguration instance.
	 * @return An optional with the password if found. An empty optional otherwise.
	 */
	public Optional<char[]> getPassword(final IWinConfiguration configuration) {
		if (configuration == null) {
			return Optional.empty();
		}
		return Optional.ofNullable(configuration.getPassword());
	}

	/**
	 * Run the OS Command on Remote windows (use WMI/WinRm command)
	 * <p>It replaces Host name, User name, Password, Sudo, Embedded files macros in the command line.</p>
	 * <p>If necessary, it creates embedded files and deletes them after the command execution.</p>
	 *
<<<<<<< HEAD
	 * @param commandLine      The command Line. (mandatory)
	 * @param hostname         The hostname of the remote device where the WMI or WinRm service is running. (mandatory)
	 * @param configuration    The IWinConfiguration to use.
=======
	 * @param commandLine    The command Line. (mandatory)
	 * @param hostname       The hostname of the remote device where the WMI or WinRm service is running. (mandatory)
	 * @param configuration  Windows Protocol configuration (credentials, timeout). E.g. WMI or WinRm.
>>>>>>> e6596190
	 *
	 * @return The command execution return and the command with password masked (if present).
	 * @throws IOException                   When an I/O error occurred on local command execution or embedded file creation.
	 * @throws ClientException               When an error occurred on remote execution.
	 * @throws NoCredentialProvidedException When there's no user provided for a remote command.
	 */
	public OsCommandResult runOsCommand(
		@NonNull final String commandLine,
		@NonNull final String hostname,
		final IWinConfiguration configuration
	) throws IOException, ClientException, NoCredentialProvidedException {
		final Optional<String> maybeUsername = getUsername(configuration);

		// Remote command and no username
		if ((maybeUsername.isEmpty() || maybeUsername.get().isBlank())) {
			throw new NoCredentialProvidedException();
		}

		final Optional<char[]> maybePassword = getPassword(configuration);

		final Map<String, File> embeddedTempFiles = OsCommandHelper.createOsCommandEmbeddedFiles(
			commandLine,
			null,
			EmbeddedFileHelper.findEmbeddedFiles(commandLine),
			OsCommandHelper.TEMP_FILE_CREATOR
		);

		final String updatedUserCommand = maybeUsername
			.map(username -> commandLine.replaceAll(OsCommandHelper.toCaseInsensitiveRegex(USERNAME_MACRO), username))
			.orElse(commandLine);

		final String updatedHostnameCommand = updatedUserCommand.replaceAll(
			OsCommandHelper.toCaseInsensitiveRegex(HOSTNAME_MACRO),
			hostname
		);

		final String updatedSudoCommand = OsCommandHelper.replaceSudo(updatedHostnameCommand, null);

		final String updatedEmbeddedFilesCommand = embeddedTempFiles
			.entrySet()
			.stream()
			.reduce(
				updatedSudoCommand,
				(s, entry) ->
					s.replaceAll(
						OsCommandHelper.toCaseInsensitiveRegex(entry.getKey()),
						Matcher.quoteReplacement(entry.getValue().getAbsolutePath())
					),
				(s1, s2) -> null
			);

		final String command = maybePassword
			.map(password ->
				updatedEmbeddedFilesCommand.replaceAll(
					OsCommandHelper.toCaseInsensitiveRegex(PASSWORD_MACRO),
					String.valueOf(password)
				)
			)
			.orElse(updatedEmbeddedFilesCommand);

		final String noPasswordCommand = maybePassword
			.map(password ->
				updatedEmbeddedFilesCommand.replaceAll(OsCommandHelper.toCaseInsensitiveRegex(PASSWORD_MACRO), "********")
			)
			.orElse(updatedEmbeddedFilesCommand);

		try {
			final String commandResult = winRequestExecutor.executeWinRemoteCommand(
				hostname,
				configuration,
				command,
				embeddedTempFiles.values().stream().map(File::getAbsolutePath).collect(Collectors.toList()) // NOSONAR
			);

			return new OsCommandResult(commandResult, noPasswordCommand);
		} finally {
			//noinspection ResultOfMethodCallIgnored
			embeddedTempFiles.values().forEach(File::delete);
		}
	}
}
<|MERGE_RESOLUTION|>--- conflicted
+++ resolved
@@ -1,171 +1,165 @@
-package org.sentrysoftware.metricshub.extension.win;
-
-/*-
- * ╱╲╱╲╱╲╱╲╱╲╱╲╱╲╱╲╱╲╱╲╱╲╱╲╱╲╱╲╱╲╱╲╱╲╱╲╱╲╱╲
- * MetricsHub Win Extension Common
- * ჻჻჻჻჻჻
- * Copyright 2023 - 2024 Sentry Software
- * ჻჻჻჻჻჻
- * This program is free software: you can redistribute it and/or modify
- * it under the terms of the GNU Affero General Public License as published by
- * the Free Software Foundation, either version 3 of the License, or
- * (at your option) any later version.
- *
- * This program is distributed in the hope that it will be useful,
- * but WITHOUT ANY WARRANTY; without even the implied warranty of
- * MERCHANTABILITY or FITNESS FOR A PARTICULAR PURPOSE.  See the
- * GNU General Public License for more details.
- *
- * You should have received a copy of the GNU Affero General Public License
- * along with this program.  If not, see <http://www.gnu.org/licenses/>.
- * ╲╱╲╱╲╱╲╱╲╱╲╱╲╱╲╱╲╱╲╱╲╱╲╱╲╱╲╱╲╱╲╱╲╱╲╱╲╱╲╱
- */
-
-import static org.sentrysoftware.metricshub.engine.common.helpers.MetricsHubConstants.HOSTNAME_MACRO;
-import static org.sentrysoftware.metricshub.engine.common.helpers.MetricsHubConstants.PASSWORD_MACRO;
-import static org.sentrysoftware.metricshub.engine.common.helpers.MetricsHubConstants.USERNAME_MACRO;
-
-import java.io.File;
-import java.io.IOException;
-import java.util.Map;
-import java.util.Optional;
-import java.util.regex.Matcher;
-import java.util.stream.Collectors;
-import lombok.NonNull;
-import lombok.RequiredArgsConstructor;
-import org.sentrysoftware.metricshub.engine.common.exception.ClientException;
-import org.sentrysoftware.metricshub.engine.common.exception.NoCredentialProvidedException;
-import org.sentrysoftware.metricshub.engine.strategy.utils.EmbeddedFileHelper;
-import org.sentrysoftware.metricshub.engine.strategy.utils.OsCommandHelper;
-import org.sentrysoftware.metricshub.engine.strategy.utils.OsCommandResult;
-
-/**
- * Provides a service for executing Windows commands through Windows Management Instrumentation (WMI).
- */
-@RequiredArgsConstructor
-public class WinCommandService {
-
-	@NonNull
-	private IWinRequestExecutor winRequestExecutor;
-
-	/**
-	 * Get the username from the IWinConfiguration.
-	 *
-	 * @param configuration IWinConfiguration instance.
-	 * @return An optional with the username if found. An empty optional otherwise.
-	 */
-	public Optional<String> getUsername(final IWinConfiguration configuration) {
-		if (configuration == null) {
-			return Optional.empty();
-		}
-		return Optional.ofNullable(configuration.getUsername());
-	}
-
-	/**
-	 * Get the password from the IWinConfiguration.
-	 *
-	 * @param configuration IWinConfiguration instance.
-	 * @return An optional with the password if found. An empty optional otherwise.
-	 */
-	public Optional<char[]> getPassword(final IWinConfiguration configuration) {
-		if (configuration == null) {
-			return Optional.empty();
-		}
-		return Optional.ofNullable(configuration.getPassword());
-	}
-
-	/**
-	 * Run the OS Command on Remote windows (use WMI/WinRm command)
-	 * <p>It replaces Host name, User name, Password, Sudo, Embedded files macros in the command line.</p>
-	 * <p>If necessary, it creates embedded files and deletes them after the command execution.</p>
-	 *
-<<<<<<< HEAD
-	 * @param commandLine      The command Line. (mandatory)
-	 * @param hostname         The hostname of the remote device where the WMI or WinRm service is running. (mandatory)
-	 * @param configuration    The IWinConfiguration to use.
-=======
-	 * @param commandLine    The command Line. (mandatory)
-	 * @param hostname       The hostname of the remote device where the WMI or WinRm service is running. (mandatory)
-	 * @param configuration  Windows Protocol configuration (credentials, timeout). E.g. WMI or WinRm.
->>>>>>> e6596190
-	 *
-	 * @return The command execution return and the command with password masked (if present).
-	 * @throws IOException                   When an I/O error occurred on local command execution or embedded file creation.
-	 * @throws ClientException               When an error occurred on remote execution.
-	 * @throws NoCredentialProvidedException When there's no user provided for a remote command.
-	 */
-	public OsCommandResult runOsCommand(
-		@NonNull final String commandLine,
-		@NonNull final String hostname,
-		final IWinConfiguration configuration
-	) throws IOException, ClientException, NoCredentialProvidedException {
-		final Optional<String> maybeUsername = getUsername(configuration);
-
-		// Remote command and no username
-		if ((maybeUsername.isEmpty() || maybeUsername.get().isBlank())) {
-			throw new NoCredentialProvidedException();
-		}
-
-		final Optional<char[]> maybePassword = getPassword(configuration);
-
-		final Map<String, File> embeddedTempFiles = OsCommandHelper.createOsCommandEmbeddedFiles(
-			commandLine,
-			null,
-			EmbeddedFileHelper.findEmbeddedFiles(commandLine),
-			OsCommandHelper.TEMP_FILE_CREATOR
-		);
-
-		final String updatedUserCommand = maybeUsername
-			.map(username -> commandLine.replaceAll(OsCommandHelper.toCaseInsensitiveRegex(USERNAME_MACRO), username))
-			.orElse(commandLine);
-
-		final String updatedHostnameCommand = updatedUserCommand.replaceAll(
-			OsCommandHelper.toCaseInsensitiveRegex(HOSTNAME_MACRO),
-			hostname
-		);
-
-		final String updatedSudoCommand = OsCommandHelper.replaceSudo(updatedHostnameCommand, null);
-
-		final String updatedEmbeddedFilesCommand = embeddedTempFiles
-			.entrySet()
-			.stream()
-			.reduce(
-				updatedSudoCommand,
-				(s, entry) ->
-					s.replaceAll(
-						OsCommandHelper.toCaseInsensitiveRegex(entry.getKey()),
-						Matcher.quoteReplacement(entry.getValue().getAbsolutePath())
-					),
-				(s1, s2) -> null
-			);
-
-		final String command = maybePassword
-			.map(password ->
-				updatedEmbeddedFilesCommand.replaceAll(
-					OsCommandHelper.toCaseInsensitiveRegex(PASSWORD_MACRO),
-					String.valueOf(password)
-				)
-			)
-			.orElse(updatedEmbeddedFilesCommand);
-
-		final String noPasswordCommand = maybePassword
-			.map(password ->
-				updatedEmbeddedFilesCommand.replaceAll(OsCommandHelper.toCaseInsensitiveRegex(PASSWORD_MACRO), "********")
-			)
-			.orElse(updatedEmbeddedFilesCommand);
-
-		try {
-			final String commandResult = winRequestExecutor.executeWinRemoteCommand(
-				hostname,
-				configuration,
-				command,
-				embeddedTempFiles.values().stream().map(File::getAbsolutePath).collect(Collectors.toList()) // NOSONAR
-			);
-
-			return new OsCommandResult(commandResult, noPasswordCommand);
-		} finally {
-			//noinspection ResultOfMethodCallIgnored
-			embeddedTempFiles.values().forEach(File::delete);
-		}
-	}
-}
+package org.sentrysoftware.metricshub.extension.win;
+
+/*-
+ * ╱╲╱╲╱╲╱╲╱╲╱╲╱╲╱╲╱╲╱╲╱╲╱╲╱╲╱╲╱╲╱╲╱╲╱╲╱╲╱╲
+ * MetricsHub Win Extension Common
+ * ჻჻჻჻჻჻
+ * Copyright 2023 - 2024 Sentry Software
+ * ჻჻჻჻჻჻
+ * This program is free software: you can redistribute it and/or modify
+ * it under the terms of the GNU Affero General Public License as published by
+ * the Free Software Foundation, either version 3 of the License, or
+ * (at your option) any later version.
+ *
+ * This program is distributed in the hope that it will be useful,
+ * but WITHOUT ANY WARRANTY; without even the implied warranty of
+ * MERCHANTABILITY or FITNESS FOR A PARTICULAR PURPOSE.  See the
+ * GNU General Public License for more details.
+ *
+ * You should have received a copy of the GNU Affero General Public License
+ * along with this program.  If not, see <http://www.gnu.org/licenses/>.
+ * ╲╱╲╱╲╱╲╱╲╱╲╱╲╱╲╱╲╱╲╱╲╱╲╱╲╱╲╱╲╱╲╱╲╱╲╱╲╱╲╱
+ */
+
+import static org.sentrysoftware.metricshub.engine.common.helpers.MetricsHubConstants.HOSTNAME_MACRO;
+import static org.sentrysoftware.metricshub.engine.common.helpers.MetricsHubConstants.PASSWORD_MACRO;
+import static org.sentrysoftware.metricshub.engine.common.helpers.MetricsHubConstants.USERNAME_MACRO;
+
+import java.io.File;
+import java.io.IOException;
+import java.util.Map;
+import java.util.Optional;
+import java.util.regex.Matcher;
+import java.util.stream.Collectors;
+import lombok.NonNull;
+import lombok.RequiredArgsConstructor;
+import org.sentrysoftware.metricshub.engine.common.exception.ClientException;
+import org.sentrysoftware.metricshub.engine.common.exception.NoCredentialProvidedException;
+import org.sentrysoftware.metricshub.engine.strategy.utils.EmbeddedFileHelper;
+import org.sentrysoftware.metricshub.engine.strategy.utils.OsCommandHelper;
+import org.sentrysoftware.metricshub.engine.strategy.utils.OsCommandResult;
+
+/**
+ * Provides a service for executing Windows commands through Windows Management Instrumentation (WMI).
+ */
+@RequiredArgsConstructor
+public class WinCommandService {
+
+	@NonNull
+	private IWinRequestExecutor winRequestExecutor;
+
+	/**
+	 * Get the username from the IWinConfiguration.
+	 *
+	 * @param configuration IWinConfiguration instance.
+	 * @return An optional with the username if found. An empty optional otherwise.
+	 */
+	public Optional<String> getUsername(final IWinConfiguration configuration) {
+		if (configuration == null) {
+			return Optional.empty();
+		}
+		return Optional.ofNullable(configuration.getUsername());
+	}
+
+	/**
+	 * Get the password from the IWinConfiguration.
+	 *
+	 * @param configuration IWinConfiguration instance.
+	 * @return An optional with the password if found. An empty optional otherwise.
+	 */
+	public Optional<char[]> getPassword(final IWinConfiguration configuration) {
+		if (configuration == null) {
+			return Optional.empty();
+		}
+		return Optional.ofNullable(configuration.getPassword());
+	}
+
+	/**
+	 * Run the OS Command on Remote windows (use WMI/WinRm command)
+	 * <p>It replaces Host name, User name, Password, Sudo, Embedded files macros in the command line.</p>
+	 * <p>If necessary, it creates embedded files and deletes them after the command execution.</p>
+	 *
+	 * @param commandLine    The command Line. (mandatory)
+	 * @param hostname       The hostname of the remote device where the WMI or WinRm service is running. (mandatory)
+	 * @param configuration  Windows Protocol configuration (credentials, timeout). E.g. WMI or WinRm.
+	 *
+	 * @return The command execution return and the command with password masked (if present).
+	 * @throws IOException                   When an I/O error occurred on local command execution or embedded file creation.
+	 * @throws ClientException               When an error occurred on remote execution.
+	 * @throws NoCredentialProvidedException When there's no user provided for a remote command.
+	 */
+	public OsCommandResult runOsCommand(
+		@NonNull final String commandLine,
+		@NonNull final String hostname,
+		final IWinConfiguration configuration
+	) throws IOException, ClientException, NoCredentialProvidedException {
+		final Optional<String> maybeUsername = getUsername(configuration);
+
+		// Remote command and no username
+		if ((maybeUsername.isEmpty() || maybeUsername.get().isBlank())) {
+			throw new NoCredentialProvidedException();
+		}
+
+		final Optional<char[]> maybePassword = getPassword(configuration);
+
+		final Map<String, File> embeddedTempFiles = OsCommandHelper.createOsCommandEmbeddedFiles(
+			commandLine,
+			null,
+			EmbeddedFileHelper.findEmbeddedFiles(commandLine),
+			OsCommandHelper.TEMP_FILE_CREATOR
+		);
+
+		final String updatedUserCommand = maybeUsername
+			.map(username -> commandLine.replaceAll(OsCommandHelper.toCaseInsensitiveRegex(USERNAME_MACRO), username))
+			.orElse(commandLine);
+
+		final String updatedHostnameCommand = updatedUserCommand.replaceAll(
+			OsCommandHelper.toCaseInsensitiveRegex(HOSTNAME_MACRO),
+			hostname
+		);
+
+		final String updatedSudoCommand = OsCommandHelper.replaceSudo(updatedHostnameCommand, null);
+
+		final String updatedEmbeddedFilesCommand = embeddedTempFiles
+			.entrySet()
+			.stream()
+			.reduce(
+				updatedSudoCommand,
+				(s, entry) ->
+					s.replaceAll(
+						OsCommandHelper.toCaseInsensitiveRegex(entry.getKey()),
+						Matcher.quoteReplacement(entry.getValue().getAbsolutePath())
+					),
+				(s1, s2) -> null
+			);
+
+		final String command = maybePassword
+			.map(password ->
+				updatedEmbeddedFilesCommand.replaceAll(
+					OsCommandHelper.toCaseInsensitiveRegex(PASSWORD_MACRO),
+					String.valueOf(password)
+				)
+			)
+			.orElse(updatedEmbeddedFilesCommand);
+
+		final String noPasswordCommand = maybePassword
+			.map(password ->
+				updatedEmbeddedFilesCommand.replaceAll(OsCommandHelper.toCaseInsensitiveRegex(PASSWORD_MACRO), "********")
+			)
+			.orElse(updatedEmbeddedFilesCommand);
+
+		try {
+			final String commandResult = winRequestExecutor.executeWinRemoteCommand(
+				hostname,
+				configuration,
+				command,
+				embeddedTempFiles.values().stream().map(File::getAbsolutePath).collect(Collectors.toList()) // NOSONAR
+			);
+
+			return new OsCommandResult(commandResult, noPasswordCommand);
+		} finally {
+			//noinspection ResultOfMethodCallIgnored
+			embeddedTempFiles.values().forEach(File::delete);
+		}
+	}
+}